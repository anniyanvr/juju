--- conflicted
+++ resolved
@@ -34,14 +34,6 @@
 	authKeysFile = "authorized_keys"
 )
 
-<<<<<<< HEAD
-// KeyFingerprint returns the fingerprint and comment for the specified key, using
-// the OS dependent function keyFingerprint.
-var KeyFingerprint = keyFingerprint
-
-func readAuthorisedKeys() ([]string, error) {
-	sshKeyFile := utils.NormalizePath(filepath.Join(authKeysDir, authKeysFile))
-=======
 // case-insensive public authorized_keys options
 var validOptions = [...]string{
 	"cert-authority",
@@ -173,7 +165,6 @@
 		return nil, err
 	}
 	logger.Debugf("reading authorised keys file %s", sshKeyFile)
->>>>>>> 8377a897
 	keyData, err := ioutil.ReadFile(sshKeyFile)
 	if os.IsNotExist(err) {
 		return []string{}, nil
@@ -222,9 +213,6 @@
 		return err
 	}
 
-<<<<<<< HEAD
-	// Rename temp file to the final location
-=======
 	// Rename temp file to the final location and ensure its owner
 	// is set correctly.
 	logger.Debugf("writing authorised keys file %s", sshKeyFile)
@@ -255,7 +243,6 @@
 			return err
 		}
 	}
->>>>>>> 8377a897
 	return os.Rename(tempFile, sshKeyFile)
 }
 
@@ -382,43 +369,8 @@
 	return writeAuthorisedKeys(user, append(existingNonKeyLines, newKeys...))
 }
 
-<<<<<<< HEAD
-// ReplaceKeys writes the specified ssh keys to the authorized_keys file,
-// replacing any that are already there.
-// Returns an error if there is an issue with *any* of the supplied keys.
-func ReplaceKeys(newKeys ...string) error {
-	mutex.Lock()
-	defer mutex.Unlock()
-
-	existingKeyData, err := readAuthorisedKeys()
-	if err != nil {
-		return err
-	}
-	var existingNonKeyLines []string
-	for _, line := range existingKeyData {
-		_, _, err := keyFingerprint(line)
-		if err != nil {
-			existingNonKeyLines = append(existingNonKeyLines, line)
-		}
-	}
-	for _, newKey := range newKeys {
-		_, comment, err := keyFingerprint(newKey)
-		if err != nil {
-			return err
-		}
-		if comment == "" {
-			return fmt.Errorf("cannot add ssh key without comment")
-		}
-	}
-	return writeAuthorisedKeys(append(existingNonKeyLines, newKeys...))
-}
-
-// ListKeys returns either the full keys or key comments from the authorized ssh keys file.
-func ListKeys(mode ListMode) ([]string, error) {
-=======
 // ListKeys returns either the full keys or key comments from the authorized ssh keys file for user.
 func ListKeys(user string, mode ListMode) ([]string, error) {
->>>>>>> 8377a897
 	mutex.Lock()
 	defer mutex.Unlock()
 	keyData, err := readAuthorisedKeys(user)
@@ -454,25 +406,12 @@
 const JujuCommentPrefix = "Juju:"
 
 func EnsureJujuComment(key string) string {
-<<<<<<< HEAD
-	_, comment, err := keyFingerprint(key)
-=======
 	ak, err := ParseAuthorisedKey(key)
->>>>>>> 8377a897
 	// Just return an invalid key as is.
 	if err != nil {
 		logger.Warningf("invalid Juju ssh key %s: %v", key, err)
 		return key
 	}
-<<<<<<< HEAD
-	if comment == "" {
-		return key + " " + JujuCommentPrefix + "sshkey"
-	} else {
-		// Add the Juju prefix to the comment if necessary.
-		if !strings.HasPrefix(comment, JujuCommentPrefix) {
-			commentIndex := strings.LastIndex(key, comment)
-			return key[:commentIndex] + JujuCommentPrefix + comment
-=======
 	if ak.Comment == "" {
 		return key + " " + JujuCommentPrefix + "sshkey"
 	} else {
@@ -480,7 +419,6 @@
 		if !strings.HasPrefix(ak.Comment, JujuCommentPrefix) {
 			commentIndex := strings.LastIndex(key, ak.Comment)
 			return key[:commentIndex] + JujuCommentPrefix + ak.Comment
->>>>>>> 8377a897
 		}
 	}
 	return key
