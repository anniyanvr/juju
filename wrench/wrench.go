// Copyright 2014 Canonical Ltd.
// Licensed under the AGPLv3, see LICENCE file for details.

package wrench

import (
	"bufio"
	"os"
	"path/filepath"
	"runtime"
	"strings"
	"sync"

	"github.com/juju/loggo"
<<<<<<< HEAD
	"github.com/juju/os/v2/series"
=======
>>>>>>> eb7556ac

	"github.com/juju/juju/core/paths"
)

var (
	enabledMu sync.Mutex
	enabled   = true

	dataDir   = paths.DataDir(paths.CurrentOS())
	wrenchDir = filepath.Join(dataDir, "wrench")
	jujuUid   = os.Getuid()
)

var logger = loggo.GetLogger("juju.wrench")

// IsActive returns true if a "wrench" of a certain category and
// feature should be "dropped in the works".
//
// This function may be called at specific points in the Juju codebase
// to introduce otherwise hard to induce failure modes for the
// purposes of manual or CI testing. The "<juju_datadir>/wrench/"
// directory will be checked for "wrench files" which this function
// looks for.
//
// Wrench files are line-based, with each line indicating some
// (mis-)feature to enable for a given part of the code. The should be
// created on the host where the fault should be triggered.
//
// For example, /var/lib/juju/wrench/machine-agent could contain:
//
//   refuse-upgrade
//   fail-api-server-start
//
// The caller need not worry about errors. Any errors that occur will
// be logged and false will be returned.
func IsActive(category, feature string) bool {
	if !IsEnabled() {
		return false
	}
	if !checkWrenchDir(wrenchDir) {
		return false
	}
	fileName := filepath.Join(wrenchDir, category)
	if !checkWrenchFile(category, feature, fileName) {
		return false
	}

	wrenchFile, err := os.Open(fileName)
	if err != nil {
		logger.Errorf("unable to read wrench data for %s/%s (ignored): %v",
			category, feature, err)
		return false
	}
	defer wrenchFile.Close()
	lines := bufio.NewScanner(wrenchFile)
	for lines.Scan() {
		line := strings.TrimSpace(lines.Text())
		if line == feature {
			logger.Tracef("wrench for %s/%s is active", category, feature)
			return true
		}
	}
	if err := lines.Err(); err != nil {
		logger.Errorf("error while reading wrench data for %s/%s (ignored): %v",
			category, feature, err)
	}
	return false
}

// SetEnabled turns the wrench feature on or off globally.
//
// If false is given, all future IsActive calls will unconditionally
// return false. If true is given, all future IsActive calls will
// return true for active wrenches.
//
// The previous value for the global wrench enable flag is returned.
func SetEnabled(next bool) bool {
	enabledMu.Lock()
	defer enabledMu.Unlock()
	previous := enabled
	enabled = next
	return previous
}

// IsEnabled returns true if the wrench feature is turned on globally.
func IsEnabled() bool {
	enabledMu.Lock()
	defer enabledMu.Unlock()
	return enabled
}

var stat = os.Stat // To support patching

func checkWrenchDir(dirName string) bool {
	dirinfo, err := stat(dirName)
	if err != nil {
		logger.Tracef("couldn't read wrench directory: %v", err)
		return false
	}
	if !isOwnedByJujuUser(dirinfo) {
		logger.Errorf("wrench directory has incorrect ownership - wrench "+
			"functionality disabled (%s)", wrenchDir)
		return false
	}
	return true
}

func checkWrenchFile(category, feature, fileName string) bool {
	fileinfo, err := stat(fileName)
	if err != nil {
		logger.Tracef("no wrench data for %s/%s (ignored): %v",
			category, feature, err)
		return false
	}
	if !isOwnedByJujuUser(fileinfo) {
		logger.Errorf("wrench file for %s/%s has incorrect ownership "+
			"- ignoring %s", category, feature, fileName)
		return false
	}
	// Windows is not fully POSIX compliant
	if runtime.GOOS != "windows" {
		if fileinfo.Mode()&0022 != 0 {
			logger.Errorf("wrench file for %s/%s should only be writable by "+
				"owner - ignoring %s", category, feature, fileName)
			return false
		}
	}
	return true
}<|MERGE_RESOLUTION|>--- conflicted
+++ resolved
@@ -12,10 +12,6 @@
 	"sync"
 
 	"github.com/juju/loggo"
-<<<<<<< HEAD
-	"github.com/juju/os/v2/series"
-=======
->>>>>>> eb7556ac
 
 	"github.com/juju/juju/core/paths"
 )
