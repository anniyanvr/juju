--- conflicted
+++ resolved
@@ -583,11 +583,7 @@
 // MapWithSpaceNames returns the current bindingMap with space names rather than ids.
 func (b *Bindings) MapWithSpaceNames() (map[string]string, error) {
 	retVal := make(map[string]string, len(b.bindingsMap))
-<<<<<<< HEAD
 	lookup, err := b.st.AllSpaceInfos()
-=======
-	idsToNames, err := b.st.SpaceNamesByID()
->>>>>>> 5c7ef0eb
 	if err != nil {
 		return nil, err
 	}
@@ -595,19 +591,11 @@
 	// Assume that b.bindings is always in space id format due to
 	// Bindings constructor.
 	for k, v := range b.bindingsMap {
-<<<<<<< HEAD
 		spaceInfo := lookup.GetByID(v)
 		if spaceInfo == nil {
-			return nil, errors.NotFoundf("space id for space %q", v)
+			return nil, errors.NotFoundf("space with ID %q", v)
 		}
 		retVal[k] = string(spaceInfo.Name)
-=======
-		spaceName, found := idsToNames[v]
-		if !found {
-			return nil, errors.NotFoundf("space with ID %q", v)
-		}
-		retVal[k] = spaceName
->>>>>>> 5c7ef0eb
 	}
 	return retVal, nil
 }
