package state

import (
	"fmt"
	"labix.org/v2/mgo"
	"labix.org/v2/mgo/txn"
	"launchpad.net/juju-core/state/presence"
	"launchpad.net/juju-core/trivial"
	"time"
)

// An InstanceId is a provider-specific identifier associated with an
// instance (physical or virtual machine allocated in the provider).
type InstanceId string

// Machine represents the state of a machine.
type Machine struct {
	st  *State
	doc machineDoc
	annotator
}

// MachineJob values define responsibilities that machines may be
// expected to fulfil.
type MachineJob int

const (
	_ MachineJob = iota
	JobHostUnits
	JobManageEnviron
	JobServeAPI
)

var jobNames = []string{
	JobHostUnits:     "JobHostUnits",
	JobManageEnviron: "JobManageEnviron",
	JobServeAPI:      "JobServeAPI",
}

func (job MachineJob) String() string {
	j := int(job)
	if j <= 0 || j >= len(jobNames) {
		return fmt.Sprintf("<unknown job %d>", j)
	}
	return jobNames[j]
}

// machineDoc represents the internal state of a machine in MongoDB.
type machineDoc struct {
	Id           string `bson:"_id"`
	Series       string
	InstanceId   InstanceId
	Principals   []string
	Life         Life
	Tools        *Tools `bson:",omitempty"`
	TxnRevno     int64  `bson:"txn-revno"`
	Jobs         []MachineJob
	PasswordHash string
}

func newMachine(st *State, doc *machineDoc) *Machine {
	machine := &Machine{
		st:  st,
		doc: *doc,
	}
	machine.annotator = annotator{
		machine.globalKey(),
		machine.EntityName(),
		st,
	}
	return machine
}

// Id returns the machine id.
func (m *Machine) Id() string {
	return m.doc.Id
}

// Series returns the operating system series running on the machine.
func (m *Machine) Series() string {
	return m.doc.Series
}

// globalKey returns the global database key for the machine.
func (m *Machine) globalKey() string {
	return "m#" + m.String()
}

// MachineEntityName returns the entity name for the
// machine with the given id.
func MachineEntityName(id string) string {
	return fmt.Sprintf("machine-%s", id)
}

// EntityName returns a name identifying the machine that is safe to use
// as a file name.  The returned name will be different from other
// EntityName values returned by any other entities from the same state.
func (m *Machine) EntityName() string {
	return MachineEntityName(m.Id())
}

// Life returns whether the machine is Alive, Dying or Dead.
func (m *Machine) Life() Life {
	return m.doc.Life
}

// Jobs returns the responsibilities that must be fulfilled by m's agent.
func (m *Machine) Jobs() []MachineJob {
	return m.doc.Jobs
}

// AgentTools returns the tools that the agent is currently running.
// It returns an error that satisfies IsNotFound if the tools have not yet been set.
func (m *Machine) AgentTools() (*Tools, error) {
	if m.doc.Tools == nil {
		return nil, NotFoundf("agent tools for machine %v", m)
	}
	tools := *m.doc.Tools
	return &tools, nil
}

// SetAgentTools sets the tools that the agent is currently running.
func (m *Machine) SetAgentTools(t *Tools) (err error) {
	defer trivial.ErrorContextf(&err, "cannot set agent tools for machine %v", m)
	if t.Series == "" || t.Arch == "" {
		return fmt.Errorf("empty series or arch")
	}
	ops := []txn.Op{{
		C:      m.st.machines.Name,
		Id:     m.doc.Id,
		Assert: notDeadDoc,
		Update: D{{"$set", D{{"tools", t}}}},
	}}
	if err := m.st.runner.Run(ops, "", nil); err != nil {
		return onAbort(err, errNotAlive)
	}
	tools := *t
	m.doc.Tools = &tools
	return nil
}

// SetMongoPassword sets the password the agent responsible for the machine
// should use to communicate with the state servers.  Previous passwords
// are invalidated.
func (m *Machine) SetMongoPassword(password string) error {
	return m.st.setMongoPassword(m.EntityName(), password)
}

// SetPassword sets the password for the machine's agent.
func (m *Machine) SetPassword(password string) error {
	hp := trivial.PasswordHash(password)
	ops := []txn.Op{{
		C:      m.st.machines.Name,
		Id:     m.doc.Id,
		Assert: notDeadDoc,
		Update: D{{"$set", D{{"passwordhash", hp}}}},
	}}
	if err := m.st.runner.Run(ops, "", nil); err != nil {
		return fmt.Errorf("cannot set password of machine %v: %v", m, onAbort(err, errNotAlive))
	}
	m.doc.PasswordHash = hp
	return nil
}

// PasswordValid returns whether the given password is valid
// for the given machine.
func (m *Machine) PasswordValid(password string) bool {
	return trivial.PasswordHash(password) == m.doc.PasswordHash
}

// Destroy sets the machine lifecycle to Dying if it is Alive. It does
// nothing otherwise. Destroy will fail if the machine has principal
// units assigned, or if the machine has JobManageEnviron.
func (m *Machine) Destroy() error {
	return m.advanceLifecycle(Dying)
}

// EnsureDead sets the machine lifecycle to Dead if it is Alive or Dying.
// It does nothing otherwise. EnsureDead will fail if the machine has
// principal units assigned, or if the machine has JobManageEnviron.
func (m *Machine) EnsureDead() error {
	return m.advanceLifecycle(Dead)
}

// advanceLifecycle ensures that the machine's lifecycle is no earlier
// than the supplied value. If the machine already has that lifecycle
// value, or a later one, no changes will be made to remote state. If
// the machine has any responsibilities that preclude a valid change in
// lifecycle, it will return an error.
func (original *Machine) advanceLifecycle(life Life) (err error) {
	m := original
	defer func() {
		if err == nil {
			// The machine's lifecycle is known to have advanced; it may be
			// known to have already advanced further than requested, in
			// which case we set the latest known valid value.
			if m == nil {
				life = Dead
			} else if m.doc.Life > life {
				life = m.doc.Life
			}
			original.doc.Life = life
		}
	}()
	// op and
	op := txn.Op{
		C:      m.st.machines.Name,
		Id:     m.doc.Id,
		Update: D{{"$set", D{{"life", life}}}},
	}
	advanceAsserts := D{
		{"jobs", D{{"$nin", []MachineJob{JobManageEnviron}}}},
		{"$or", []D{
			{{"principals", D{{"$size", 0}}}},
			{{"principals", D{{"$exists", false}}}},
		}},
	}
	// 3 atempts: one with original data, one with refreshed data, and a final
	// one intended to determine the cause of failure of the preceding attempt.
	for i := 0; i < 3; i++ {
		// If the transaction was aborted, grab a fresh copy of the machine data.
		// We don't write to original, because the expectation is that state-
		// changing methods only set the requested change on the receiver; a case
		// could perhaps be made that this is not a helpful convention in the
		// context of the new state API, but we maintain consistency in the
		// face of uncertainty.
		if i != 0 {
			if m, err = m.st.Machine(m.doc.Id); IsNotFound(err) {
				return nil
			} else if err != nil {
				return err
			}
		}
		// Check that the life change is sane, and collect the assertions
		// necessary to determine that it remains so.
		switch life {
		case Dying:
			if m.doc.Life != Alive {
				return nil
			}
			op.Assert = append(advanceAsserts, isAliveDoc...)
		case Dead:
			if m.doc.Life == Dead {
				return nil
			}
			op.Assert = append(advanceAsserts, notDeadDoc...)
		default:
			panic(fmt.Errorf("cannot advance lifecycle to %v", life))
		}
		// Check that the machine does not have any responsibilities that
		// prevent a lifecycle change.
		for _, j := range m.doc.Jobs {
			if j == JobManageEnviron {
				// (NOTE: When we enable multiple JobManageEnviron machines,
				// the restriction will become "there must be at least one
				// machine with this job".)
				return fmt.Errorf("machine %s is required by the environment", m.doc.Id)
			}
		}
		if len(m.doc.Principals) != 0 {
			return fmt.Errorf("machine %s has unit %q assigned", m.doc.Id, m.doc.Principals[0])
		}
		// Run the transaction...
		if err := m.st.runner.Run([]txn.Op{op}, "", nil); err != txn.ErrAborted {
			return err
		}
		// ...and retry on abort.
	}
	// In very rare circumstances, the final iteration above will have determined
	// no cause of failure, and attempted a final transaction: if this also failed,
	// we can be sure that the machine document is changing very fast, in a somewhat
	// surprising fashion, and that it is sensible to back off for now.
	return fmt.Errorf("machine %s cannot advance lifecycle: %v", m, ErrExcessiveContention)
}

// Remove removes the machine from state. It will fail if the machine is not
// Dead.
func (m *Machine) Remove() (err error) {
	defer trivial.ErrorContextf(&err, "cannot remove machine %s", m.doc.Id)
	if m.doc.Life != Dead {
		return fmt.Errorf("machine is not dead")
	}
	ops := []txn.Op{{
		C:      m.st.machines.Name,
		Id:     m.doc.Id,
		Remove: true,
	}}
<<<<<<< HEAD
	ops = append(ops, annotationRemoveOps(m.st, m.globalKey()))
=======
	ops = append(ops, annotationRemoveOp(m.st, m.globalKey()))
>>>>>>> ba2ac9c8
	return m.st.runner.Run(ops, "", nil)
}

// Refresh refreshes the contents of the machine from the underlying
// state. It returns an error that satisfies IsNotFound if the machine has
// been removed.
func (m *Machine) Refresh() error {
	doc := machineDoc{}
	err := m.st.machines.FindId(m.doc.Id).One(&doc)
	if err == mgo.ErrNotFound {
		return NotFoundf("machine %v", m)
	}
	if err != nil {
		return fmt.Errorf("cannot refresh machine %v: %v", m, err)
	}
	m.doc = doc
	return nil
}

// AgentAlive returns whether the respective remote agent is alive.
func (m *Machine) AgentAlive() (bool, error) {
	return m.st.pwatcher.Alive(m.globalKey())
}

// WaitAgentAlive blocks until the respective agent is alive.
func (m *Machine) WaitAgentAlive(timeout time.Duration) (err error) {
	defer trivial.ErrorContextf(&err, "waiting for agent of machine %v", m)
	ch := make(chan presence.Change)
	m.st.pwatcher.Watch(m.globalKey(), ch)
	defer m.st.pwatcher.Unwatch(m.globalKey(), ch)
	for i := 0; i < 2; i++ {
		select {
		case change := <-ch:
			if change.Alive {
				return nil
			}
		case <-time.After(timeout):
			return fmt.Errorf("still not alive after timeout")
		case <-m.st.pwatcher.Dead():
			return m.st.pwatcher.Err()
		}
	}
	panic(fmt.Sprintf("presence reported dead status twice in a row for machine %v", m))
}

// SetAgentAlive signals that the agent for machine m is alive.
// It returns the started pinger.
func (m *Machine) SetAgentAlive() (*presence.Pinger, error) {
	p := presence.NewPinger(m.st.presence, m.globalKey())
	err := p.Start()
	if err != nil {
		return nil, err
	}
	return p, nil
}

// InstanceId returns the provider specific instance id for this machine
// and whether it has been set.
func (m *Machine) InstanceId() (InstanceId, bool) {
	return m.doc.InstanceId, m.doc.InstanceId != ""
}

// Units returns all the units that have been assigned to the machine.
func (m *Machine) Units() (units []*Unit, err error) {
	defer trivial.ErrorContextf(&err, "cannot get units assigned to machine %v", m)
	pudocs := []unitDoc{}
	err = m.st.units.Find(D{{"machineid", m.doc.Id}}).All(&pudocs)
	if err != nil {
		return nil, err
	}
	for _, pudoc := range pudocs {
		units = append(units, newUnit(m.st, &pudoc))
		docs := []unitDoc{}
		err = m.st.units.Find(D{{"principal", pudoc.Name}}).All(&docs)
		if err != nil {
			return nil, err
		}
		for _, doc := range docs {
			units = append(units, newUnit(m.st, &doc))
		}
	}
	return units, nil
}

// SetInstanceId sets the provider specific machine id for this machine.
func (m *Machine) SetInstanceId(id InstanceId) (err error) {
	ops := []txn.Op{{
		C:      m.st.machines.Name,
		Id:     m.doc.Id,
		Assert: notDeadDoc,
		Update: D{{"$set", D{{"instanceid", id}}}},
	}}
	if err := m.st.runner.Run(ops, "", nil); err != nil {
		return fmt.Errorf("cannot set instance id of machine %v: %v", m, onAbort(err, errNotAlive))
	}
	m.doc.InstanceId = id
	return nil
}

// String returns a unique description of this machine.
func (m *Machine) String() string {
	return m.doc.Id
}<|MERGE_RESOLUTION|>--- conflicted
+++ resolved
@@ -285,11 +285,7 @@
 		Id:     m.doc.Id,
 		Remove: true,
 	}}
-<<<<<<< HEAD
-	ops = append(ops, annotationRemoveOps(m.st, m.globalKey()))
-=======
 	ops = append(ops, annotationRemoveOp(m.st, m.globalKey()))
->>>>>>> ba2ac9c8
 	return m.st.runner.Run(ops, "", nil)
 }
 
