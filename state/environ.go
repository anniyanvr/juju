// Copyright 2013 Canonical Ltd.
// Licensed under the AGPLv3, see LICENCE file for details.

package state

import (
	"strings"
	"time"

	"github.com/juju/errors"
	"github.com/juju/names"
	jujutxn "github.com/juju/txn"
	"gopkg.in/mgo.v2"
	"gopkg.in/mgo.v2/bson"
	"gopkg.in/mgo.v2/txn"

	"github.com/juju/juju/environs/config"
	"github.com/juju/juju/version"
)

// environGlobalKey is the key for the environment, its
// settings and constraints.
const environGlobalKey = "e"

// Environment represents the state of an environment.
type Environment struct {
	st  *State
	doc environmentDoc
}

// environmentDoc represents the internal state of the environment in MongoDB.
type environmentDoc struct {
<<<<<<< HEAD
	UUID        string `bson:"_id"`
	Name        string
	Life        Life
	Owner       string    `bson:"owner"`
	ServerUUID  string    `bson:"server-uuid"`
	TimeOfDying time.Time `bson:"time-of-dying"`
	TimeOfDeath time.Time `bson:"time-of-death"`
=======
	UUID       string `bson:"_id"`
	Name       string
	Life       Life
	Owner      string `bson:"owner"`
	ServerUUID string `bson:"server-uuid"`

	// LatestAvailableTools is a string representing the newest version
	// found while checking streams for new versions.
	LatestAvailableTools string `bson:"available-tools,omitempty"`
>>>>>>> 6bda8cce
}

// StateServerEnvironment returns the environment that was bootstrapped.
// This is the only environment that can have state server machines.
// The owner of this environment is also considered "special", in that
// they are the only user that is able to create other users (until we
// have more fine grained permissions), and they cannot be disabled.
func (st *State) StateServerEnvironment() (*Environment, error) {
	ssinfo, err := st.StateServerInfo()
	if err != nil {
		return nil, errors.Annotate(err, "could not get state server info")
	}

	environments, closer := st.getCollection(environmentsC)
	defer closer()

	env := &Environment{st: st}
	uuid := ssinfo.EnvironmentTag.Id()
	if err := env.refresh(environments.FindId(uuid)); err != nil {
		return nil, errors.Trace(err)
	}
	return env, nil
}

// Environment returns the environment entity.
func (st *State) Environment() (*Environment, error) {
	environments, closer := st.getCollection(environmentsC)
	defer closer()

	env := &Environment{st: st}
	uuid := st.environTag.Id()
	if err := env.refresh(environments.FindId(uuid)); err != nil {
		return nil, errors.Trace(err)
	}
	return env, nil
}

// GetEnvironment looks for the environment identified by the uuid passed in.
func (st *State) GetEnvironment(tag names.EnvironTag) (*Environment, error) {
	environments, closer := st.getCollection(environmentsC)
	defer closer()

	env := &Environment{st: st}
	if err := env.refresh(environments.FindId(tag.Id())); err != nil {
		return nil, errors.Trace(err)
	}
	return env, nil
}

// AllEnvironments returns all the environments in the system.
func (st *State) AllEnvironments() ([]*Environment, error) {
	environments, closer := st.getCollection(environmentsC)
	defer closer()

	var envDocs []environmentDoc
	err := environments.Find(nil).All(&envDocs)
	if err != nil {
		return nil, err
	}

	result := make([]*Environment, len(envDocs))
	for i, doc := range envDocs {
		result[i] = &Environment{st: st, doc: doc}
	}

	return result, nil
}

// NewEnvironment creates a new environment with its own UUID and
// prepares it for use. Environment and State instances for the new
// environment are returned.
//
// The state server environment's UUID is attached to the new
// environment's document. Having the server UUIDs stored with each
// environment document means that we have a way to represent external
// environments, perhaps for future use around cross environment
// relations.
func (st *State) NewEnvironment(cfg *config.Config, owner names.UserTag) (_ *Environment, _ *State, err error) {
	if owner.IsLocal() {
		if _, err := st.User(owner); err != nil {
			return nil, nil, errors.Annotate(err, "cannot create environment")
		}
	}

	ssEnv, err := st.StateServerEnvironment()
	if err != nil {
		return nil, nil, errors.Annotate(err, "could not load state server environment")
	}

	uuid, ok := cfg.UUID()
	if !ok {
		return nil, nil, errors.Errorf("environment uuid was not supplied")
	}
	newState, err := st.ForEnviron(names.NewEnvironTag(uuid))
	if err != nil {
		return nil, nil, errors.Annotate(err, "could not create state for new environment")
	}
	defer func() {
		if err != nil {
			newState.Close()
		}
	}()

	ops, err := newState.envSetupOps(cfg, uuid, ssEnv.UUID(), owner)
	if err != nil {
		return nil, nil, errors.Annotate(err, "failed to create new environment")
	}
	err = newState.runTransaction(ops)
	if err == txn.ErrAborted {

		// We have a  unique key restriction on the "owner" and "name" fields,
		// which will cause the insert to fail if there is another record with
		// the same "owner" and "name" in the collection. If the txn is
		// aborted, check if it is due to the unique key restriction.
		environments, closer := st.getCollection(environmentsC)
		defer closer()
		envCount, countErr := environments.Find(bson.D{
			{"owner", owner.Username()},
			{"name", cfg.Name()}},
		).Count()
		if countErr != nil {
			err = errors.Trace(countErr)
		} else if envCount > 0 {
			err = errors.AlreadyExistsf("environment %q for %s", cfg.Name(), owner.Username())
		} else {
			err = errors.New("environment already exists")
		}
	}
	if err != nil {
		return nil, nil, errors.Trace(err)
	}

	newEnv, err := newState.Environment()
	if err != nil {
		return nil, nil, errors.Trace(err)
	}

	return newEnv, newState, nil
}

// Tag returns a name identifying the environment.
// The returned name will be different from other Tag values returned
// by any other entities from the same state.
func (e *Environment) Tag() names.Tag {
	return e.EnvironTag()
}

// EnvironTag is the concrete environ tag for this environment.
func (e *Environment) EnvironTag() names.EnvironTag {
	return names.NewEnvironTag(e.doc.UUID)
}

// ServerTag is the environ tag for the server that the environment is running
// within.
func (e *Environment) ServerTag() names.EnvironTag {
	return names.NewEnvironTag(e.doc.ServerUUID)
}

// UUID returns the universally unique identifier of the environment.
func (e *Environment) UUID() string {
	return e.doc.UUID
}

// ServerUUID returns the universally unique identifier of the server in which
// the environment is running.
func (e *Environment) ServerUUID() string {
	return e.doc.ServerUUID
}

// Name returns the human friendly name of the environment.
func (e *Environment) Name() string {
	return e.doc.Name
}

// Life returns whether the environment is Alive, Dying or Dead.
func (e *Environment) Life() Life {
	return e.doc.Life
}

// TimeOfDying returns when the environment Life was set to Dying.
func (e *Environment) TimeOfDying() time.Time {
	return e.doc.TimeOfDying
}

// TimeOfDeath returns when the environment Life was set to Dead.
func (e *Environment) TimeOfDeath() time.Time {
	return e.doc.TimeOfDeath
}

// Owner returns tag representing the owner of the environment.
// The owner is the user that created the environment.
func (e *Environment) Owner() names.UserTag {
	return names.NewUserTag(e.doc.Owner)
}

// Config returns the config for the environment.
func (e *Environment) Config() (*config.Config, error) {
	if e.st.environTag.Id() == e.UUID() {
		return e.st.EnvironConfig()
	}
	envState := e.st
	if envState.environTag != e.EnvironTag() {
		// The active environment isn't the same as the environment
		// we are querying.
		var err error
		envState, err = e.st.ForEnviron(e.EnvironTag())
		if err != nil {
			return nil, errors.Trace(err)
		}
		defer envState.Close()
	}
	return envState.EnvironConfig()
}

// UpdateLatestToolsVersion looks up for the latest available version of
// juju tools and updates environementDoc with it.
func (e *Environment) UpdateLatestToolsVersion(ver version.Number) error {
	v := ver.String()
	// TODO(perrito666): I need to assert here that there isn't a newer
	// version in place.
	ops := []txn.Op{{
		C:      environmentsC,
		Id:     e.doc.UUID,
		Update: bson.D{{"$set", bson.D{{"available-tools", v}}}},
	}}
	err := e.st.runTransaction(ops)
	if err != nil {
		return errors.Trace(err)
	}
	return e.Refresh()
}

// LatestToolsVersion returns the newest version found in the last
// check in the streams.
// Bear in mind that the check was performed filtering only
// new patches for the current major.minor. (major.minor.patch)
func (e *Environment) LatestToolsVersion() version.Number {
	ver := e.doc.LatestAvailableTools
	if ver == "" {
		return version.Zero
	}
	v, err := version.Parse(ver)
	if err != nil {
		// This is being stored from a valid version but
		// in case this data would beacame corrupt It is not
		// worth to fail because of it.
		return version.Zero
	}
	return v
}

// globalKey returns the global database key for the environment.
func (e *Environment) globalKey() string {
	return environGlobalKey
}

func (e *Environment) Refresh() error {
	environments, closer := e.st.getCollection(environmentsC)
	defer closer()
	return e.refresh(environments.FindId(e.UUID()))
}

func (e *Environment) refresh(query *mgo.Query) error {
	err := query.One(&e.doc)
	if err == mgo.ErrNotFound {
		return errors.NotFoundf("environment")
	}
	return err
}

// Users returns a slice of all users for this environment.
func (e *Environment) Users() ([]*EnvironmentUser, error) {
	if e.st.EnvironUUID() != e.UUID() {
		return nil, errors.New("cannot lookup environment users outside the current environment")
	}
	coll, closer := e.st.getCollection(envUsersC)
	defer closer()

	var userDocs []envUserDoc
	err := coll.Find(nil).All(&userDocs)
	if err != nil {
		return nil, errors.Trace(err)
	}

	var envUsers []*EnvironmentUser
	for _, doc := range userDocs {
		envUsers = append(envUsers, &EnvironmentUser{
			st:  e.st,
			doc: doc,
		})
	}

	return envUsers, nil
}

// Destroy sets the environment's lifecycle to Dying, preventing
// addition of services or machines to state.
func (e *Environment) Destroy() (err error) {
	defer errors.DeferredAnnotatef(&err, "failed to destroy environment")

	buildTxn := func(attempt int) ([]txn.Op, error) {

		// On the first attempt, we assume memory state is recent
		// enough to try using...
		if attempt != 0 {
			// ...but on subsequent attempts, we read fresh environ
			// state from the DB. Note that we do *not* refresh `e`
			// itself, as detailed in doc/hacking-state.txt
			if e, err = e.st.Environment(); err != nil {
				return nil, errors.Trace(err)
			}
		}

		ops, err := e.destroyOps()
		if err == errEnvironNotAlive {
			return nil, jujutxn.ErrNoOperations
		} else if err != nil {
			return nil, errors.Trace(err)
		}

		return ops, nil
	}
	return e.st.run(buildTxn)
}

// errEnvironNotAlive is a signal emitted from destroyOps to indicate
// that environment destruction is already underway.
var errEnvironNotAlive = errors.New("environment is no longer alive")

// destroyOps returns the txn operations necessary to begin environ
// destruction, or an error indicating why it can't.
func (e *Environment) destroyOps() ([]txn.Op, error) {
	if e.Life() != Alive {
		return nil, errEnvironNotAlive
	}

	err := e.ensureDestroyable()
	if err != nil {
		return nil, errors.Trace(err)
	}

	uuid := e.UUID()
	ops := []txn.Op{{
		C:      environmentsC,
		Id:     uuid,
		Assert: isEnvAliveDoc,
		Update: bson.D{{"$set", bson.D{
			{"life", Dying},
			{"time-of-dying", nowToTheSecond()},
		}}},
	}}
	if uuid == e.doc.ServerUUID {
		if count, err := hostedEnvironCount(e.st); err != nil {
			return nil, errors.Trace(err)
		} else if count != 0 {
			return nil, errors.Errorf("hosting %d other environments", count)
		}
		ops = append(ops, assertNoHostedEnvironsOp())
	} else {
		// When we're destroying a hosted environment, no further
		// checks are necessary -- we just need to make sure we
		// update the refcount.
		ops = append(ops, decHostedEnvironCountOp())
	}

	// Because txn operations execute in order, and may encounter
	// arbitrarily long delays, we need to make sure every op
	// causes a state change that's still consistent; so we make
	// sure the cleanup op is the last thing that will execute.
	cleanupOp := e.st.newCleanupOp(cleanupServicesForDyingEnvironment, uuid)
	ops = append(ops, cleanupOp)
	return ops, nil
}

// checkManualMachines checks if any of the machines in the slice were
// manually provisioned, and are non-manager machines. These machines
// must (currently) be manually destroyed via destroy-machine before
// destroy-environment can successfully complete.
func checkManualMachines(machines []*Machine) error {
	var ids []string
	for _, m := range machines {
		if m.IsManager() {
			continue
		}
		manual, err := m.IsManual()
		if err != nil {
			return errors.Trace(err)
		}
		if manual {
			ids = append(ids, m.Id())
		}
	}
	if len(ids) > 0 {
		return errors.Errorf("manually provisioned machines must first be destroyed with `juju destroy-machine %s`", strings.Join(ids, " "))
	}
	return nil
}

// ensureDestroyable an error if any manual machines or persistent volumes are
// found.
func (e *Environment) ensureDestroyable() error {

	// TODO(waigani) bug #1475212: Environment destroy can miss manual
	// machines. We need to be able to assert the absence of these as
	// part of the destroy txn, but in order to do this  manual machines
	// need to add refcounts to their environments.

	// Check for manual machines. We bail out if there are any,
	// to stop the user from prematurely hobbling the environment.
	machines, err := e.st.AllMachines()
	if err != nil {
		return errors.Trace(err)
	}

	if err := checkManualMachines(machines); err != nil {
		return errors.Trace(err)
	}

	return nil
}

// createEnvironmentOp returns the operation needed to create
// an environment document with the given name and UUID.
func createEnvironmentOp(st *State, owner names.UserTag, name, uuid, server string) txn.Op {
	doc := &environmentDoc{
		UUID:       uuid,
		Name:       name,
		Life:       Alive,
		Owner:      owner.Username(),
		ServerUUID: server,
	}
	return txn.Op{
		C:      environmentsC,
		Id:     uuid,
		Assert: txn.DocMissing,
		Insert: doc,
	}
}

const hostedEnvCountKey = "hostedEnvironCount"

type hostedEnvCountDoc struct {

	// RefCount is the number of environments in the Juju system. We do not count
	// the system environment.
	RefCount int `bson:"refcount"`
}

func assertNoHostedEnvironsOp() txn.Op {
	return txn.Op{
		C:      stateServersC,
		Id:     hostedEnvCountKey,
		Assert: bson.D{{"refcount", 0}},
	}
}

func incHostedEnvironCountOp() txn.Op {
	return hostedEnvironCountOp(1)
}

func decHostedEnvironCountOp() txn.Op {
	return hostedEnvironCountOp(-1)
}

func hostedEnvironCountOp(amount int) txn.Op {
	return txn.Op{
		C:  stateServersC,
		Id: hostedEnvCountKey,
		Update: bson.M{
			"$inc": bson.M{"refcount": amount},
		},
	}
}

func hostedEnvironCount(st *State) (int, error) {
	var doc hostedEnvCountDoc
	stateServers, closer := st.getCollection(stateServersC)
	defer closer()

	if err := stateServers.Find(bson.D{{"_id", hostedEnvCountKey}}).One(&doc); err != nil {
		return 0, errors.Trace(err)
	}
	return doc.RefCount, nil
}

// createUniqueOwnerEnvNameOp returns the operation needed to create
// an userenvnameC document with the given owner and environment name.
func createUniqueOwnerEnvNameOp(owner names.UserTag, envName string) txn.Op {
	return txn.Op{
		C:      userenvnameC,
		Id:     userEnvNameIndex(owner.Username(), envName),
		Assert: txn.DocMissing,
		Insert: bson.M{},
	}
}

// assertAliveOp returns a txn.Op that asserts the environment is alive.
func (e *Environment) assertAliveOp() txn.Op {
	return assertEnvAliveOp(e.UUID())
}

// assertEnvAliveOp returns a txn.Op that asserts the given
// environment UUID refers to an Alive environment.
func assertEnvAliveOp(envUUID string) txn.Op {
	return txn.Op{
		C:      environmentsC,
		Id:     envUUID,
		Assert: isEnvAliveDoc,
	}
}

// isEnvAlive is an Environment-specific version of isAliveDoc.
//
// Environment documents from versions of Juju prior to 1.17
// do not have the life field; if it does not exist, it should
// be considered to have the value Alive.
//
// TODO(mjs) - this should be removed with existing uses replaced with
// isAliveDoc. A DB migration should convert nil to Alive.
var isEnvAliveDoc = bson.D{
	{"life", bson.D{{"$in", []interface{}{Alive, nil}}}},
}

func checkEnvLife(st *State) error {
	env, err := st.Environment()
	if (err == nil && env.Life() != Alive) || errors.IsNotFound(err) {
		return errors.New("environment is no longer alive")
	} else if err != nil {
		return errors.Annotate(err, "unable to read environment")
	}
	return nil
}<|MERGE_RESOLUTION|>--- conflicted
+++ resolved
@@ -30,7 +30,6 @@
 
 // environmentDoc represents the internal state of the environment in MongoDB.
 type environmentDoc struct {
-<<<<<<< HEAD
 	UUID        string `bson:"_id"`
 	Name        string
 	Life        Life
@@ -38,17 +37,10 @@
 	ServerUUID  string    `bson:"server-uuid"`
 	TimeOfDying time.Time `bson:"time-of-dying"`
 	TimeOfDeath time.Time `bson:"time-of-death"`
-=======
-	UUID       string `bson:"_id"`
-	Name       string
-	Life       Life
-	Owner      string `bson:"owner"`
-	ServerUUID string `bson:"server-uuid"`
 
 	// LatestAvailableTools is a string representing the newest version
 	// found while checking streams for new versions.
 	LatestAvailableTools string `bson:"available-tools,omitempty"`
->>>>>>> 6bda8cce
 }
 
 // StateServerEnvironment returns the environment that was bootstrapped.
