--- conflicted
+++ resolved
@@ -270,26 +270,16 @@
 		func(_ *C, _ *state.State) {},
 		nil,
 	}, {
-<<<<<<< HEAD
 		"Add a machine",
 		func(c *C, s *state.State) {
-			_, err := s.AddMachine()
-=======
-		test: func(c *C, s *state.State) {
 			_, err := s.AddMachine(state.MachinerWorker)
->>>>>>> 5f0c74a4
 			c.Assert(err, IsNil)
 		},
 		[]int{0},
 	}, {
-<<<<<<< HEAD
 		"Ignore unrelated changes",
 		func(c *C, s *state.State) {
-			_, err := s.AddMachine()
-=======
-		test: func(c *C, s *state.State) {
 			_, err := s.AddMachine(state.MachinerWorker)
->>>>>>> 5f0c74a4
 			c.Assert(err, IsNil)
 			m0, err := s.Machine(0)
 			c.Assert(err, IsNil)
@@ -298,14 +288,9 @@
 		},
 		[]int{1},
 	}, {
-<<<<<<< HEAD
 		"Add two machines at once",
 		func(c *C, s *state.State) {
-			_, err := s.AddMachine()
-=======
-		test: func(c *C, s *state.State) {
 			_, err := s.AddMachine(state.MachinerWorker)
->>>>>>> 5f0c74a4
 			c.Assert(err, IsNil)
 			_, err = s.AddMachine(state.MachinerWorker)
 			c.Assert(err, IsNil)
@@ -356,14 +341,9 @@
 		},
 		[]int{0, 2},
 	}, {
-<<<<<<< HEAD
 		"Added and Dead machines at once",
 		func(c *C, s *state.State) {
-			_, err := s.AddMachine()
-=======
-		test: func(c *C, s *state.State) {
 			_, err := s.AddMachine(state.MachinerWorker)
->>>>>>> 5f0c74a4
 			c.Assert(err, IsNil)
 			m1, err := s.Machine(1)
 			c.Assert(err, IsNil)
@@ -393,37 +373,32 @@
 		},
 		[]int{5, 6, 7, 8, 9, 10, 11, 12, 13, 14},
 	}, {
-<<<<<<< HEAD
 		"Report Dead when first seen",
 		func(c *C, s *state.State) {
-			m, err := s.AddMachine()
+			m, err := s.AddMachine(state.MachinerWorker)
 			c.Assert(err, IsNil)
 			err = m.EnsureDead()
-=======
-		test: func(c *C, s *state.State) {
-			_, err := s.AddMachine(state.MachinerWorker)
->>>>>>> 5f0c74a4
 			c.Assert(err, IsNil)
 		},
 		[]int{25},
 	}, {
 		"Do not report never-seen and removed",
 		func(c *C, s *state.State) {
-			m, err := s.AddMachine()
+			m, err := s.AddMachine(state.MachinerWorker)
 			c.Assert(err, IsNil)
 			err = m.EnsureDead()
 			c.Assert(err, IsNil)
 			err = s.RemoveMachine(m.Id())
 			c.Assert(err, IsNil)
 
-			_, err = s.AddMachine()
+			_, err = s.AddMachine(state.MachinerWorker)
 			c.Assert(err, IsNil)
 		},
 		[]int{27},
 	}, {
 		"Take into account what's already in the queue",
 		func(c *C, s *state.State) {
-			m, err := s.AddMachine()
+			m, err := s.AddMachine(state.MachinerWorker)
 			c.Assert(err, IsNil)
 			s.Sync()
 			err = m.EnsureDead()
