--- conflicted
+++ resolved
@@ -30,28 +30,14 @@
 
 }
 
-<<<<<<< HEAD
-// Unit returns the unit with the given tag.
-func (st *State) Unit(unitTag string) (*Unit, error) {
-	tag, err := names.ParseUnitTag(unitTag)
-	if err != nil {
-		return nil, err
-	}
-	life, err := common.Life(st.facade, tag)
-=======
-func (st *State) call(method string, params, result interface{}) error {
-	return st.caller.Call(deployerFacade, "", method, params, result)
-}
-
 // unitLife returns the lifecycle state of the given unit.
 func (st *State) unitLife(tag names.UnitTag) (params.Life, error) {
-	return common.Life(st.caller, deployerFacade, tag)
+	return common.Life(st.facade, tag)
 }
 
 // Unit returns the unit with the given tag.
 func (st *State) Unit(tag names.UnitTag) (*Unit, error) {
 	life, err := st.unitLife(tag)
->>>>>>> 70eea68b
 	if err != nil {
 		return nil, err
 	}
