--- conflicted
+++ resolved
@@ -13,17 +13,8 @@
 	"sync"
 )
 
-<<<<<<< HEAD
 var logger = loggo.GetLogger("juju.state.api.watcher")
 
-// Caller is an interface that just implements Call
-// Most notably, Caller is implemented by *api.State
-type Caller interface {
-	Call(objType, id, request string, params, response interface{}) error
-}
-
-=======
->>>>>>> 2e6691df
 // commonWatcher implements common watcher logic in one place to
 // reduce code duplication, but it's not in fact a complete watcher;
 // it's intended for embedding.
