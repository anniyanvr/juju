package api

import (
	"code.google.com/p/go.net/websocket"
	"fmt"
	"launchpad.net/juju-core/state"
	"sync"
	statewatcher "launchpad.net/juju-core/state/watcher"
	"strconv"
)

// TODO(rog) remove this when the rest of the system
// has been updated to set passwords appropriately.
var AuthenticationEnabled = false

<<<<<<< HEAD
var (
	errBadId       = errors.New("id not found")
	errBadCreds    = errors.New("invalid entity name or password")
	errNotLoggedIn = errors.New("not logged in")
	errPerm        = errors.New("permission denied")
	errUnknownWatcher = errors.New("unknown watcher id")
)

=======
>>>>>>> 7704384e
// srvRoot represents a single client's connection to the state.
type srvRoot struct {
	admin *srvAdmin
	client *srvClient
	srv   *Server
	conn  *websocket.Conn
	watchers *watchers

	user authUser
}

// srvAdmin is the only object that unlogged-in
// clients can access. It holds any methods
// that are needed to log in.
type srvAdmin struct {
	root *srvRoot
}

// srvMachine serves API methods on a machine.
type srvMachine struct {
	root *srvRoot
	m    *state.Machine
}

// srvUnit serves API methods on a unit.
type srvUnit struct {
	root *srvRoot
	u    *state.Unit
}

// srvUser serves API methods on a state User.
type srvUser struct {
	root *srvRoot
	u    *state.User
}

// srvClient serves client-specific API methods.
type srvClient struct {
	root *srvRoot
}

func newStateServer(srv *Server, conn *websocket.Conn) *srvRoot {
	r := &srvRoot{
		srv:  srv,
		conn: conn,
		watchers: newWatchers(),
	}
	r.admin = &srvAdmin{
		root: r,
	}
	r.client = &srvClient{
		root: r,
	}
	return r
}

func (r *srvRoot) Admin(id string) (*srvAdmin, error) {
	if id != "" {
		// Safeguard id for possible future use.
		return nil, errBadId
	}
	return r.admin, nil
}

// requireAgent checks whether the current client is an agent and hence
// may access the agent APIs.  We filter out non-agents when calling one
// of the accessor functions (Machine, Unit, etc) which avoids us making
// the check in every single request method.
func (r *srvRoot) requireAgent() error {
	e := r.user.entity()
	if e == nil {
		return errNotLoggedIn
	}
	if !isAgent(e) {
		return errPerm
	}
	return nil
}

// requireClient returns an error unless the current
// client is a juju client user.
func (r *srvRoot) requireClient() error {
	e := r.user.entity()
	if e == nil {
		return errNotLoggedIn
	}
	if isAgent(e) {
		return errPerm
	}
	return nil
}

func (r *srvRoot) Machine(id string) (*srvMachine, error) {
	if err := r.requireAgent(); err != nil {
		return nil, err
	}
	m, err := r.srv.state.Machine(id)
	if err != nil {
		return nil, err
	}
	return &srvMachine{
		root: r,
		m:    m,
	}, nil
}

func (r *srvRoot) Unit(name string) (*srvUnit, error) {
	if err := r.requireAgent(); err != nil {
		return nil, err
	}
	u, err := r.srv.state.Unit(name)
	if err != nil {
		return nil, err
	}
	return &srvUnit{
		root: r,
		u:    u,
	}, nil
}

func (r *srvRoot) User(name string) (*srvUser, error) {
	// Any user is allowed to access their own user object.
	// We check at this level rather than at the operation
	// level to stop malicious probing for current user names.
	// When we provide support for user administration,
	// this will need to be changed to allow access to
	// the administrator.
	e := r.user.entity()
	if e == nil {
		return nil, errNotLoggedIn
	}
	if e.EntityName() != name {
		return nil, errPerm
	}
	u, err := r.srv.state.User(name)
	if err != nil {
		return nil, err
	}
	return &srvUser{
		root: r,
		u:    u,
	}, nil
}

func (r *srvRoot) EntityWatcher(id string) (srvEntityWatcher, error) {
	if err := r.requireAgent(); err != nil {
		return srvEntityWatcher{}, err
	}
	w := r.watchers.get(id)
	if w == nil {
		return srvEntityWatcher{}, errUnknownWatcher
	}
	if _, ok := w.w.(*state.EntityWatcher); !ok {
		return srvEntityWatcher{}, errUnknownWatcher
	}
	return srvEntityWatcher{w}, nil
}

type srvEntityWatcher struct {
	*srvWatcher
}

func (w srvEntityWatcher) Next() error {
	if _, ok := <-w.srvWatcher.w.(*state.EntityWatcher).Changes(); ok {
		return nil
	}
	err := w.w.Err()
	if err == nil {
		err = fmt.Errorf("watcher was stopped")
	}
	return err
}

func (r *srvRoot) Client(id string) (*srvClient, error) {
	if err := r.requireClient(); err != nil {
		return nil, err
	}
	if id != "" {
		// Safeguard id for possible future use.
		return nil, errBadId
	}
	return r.client, nil
}

func (c *srvClient) Status() (Status, error) {
	ms, err := c.root.srv.state.AllMachines()
	if err != nil {
		return Status{}, err
	}
	status := Status{
		Machines: make(map[string]MachineInfo),
	}
	for _, m := range ms {
		instId, _ := m.InstanceId()
		status.Machines[m.Id()] = MachineInfo{
			InstanceId: string(instId),
		}
	}
	return status, nil
}

type rpcCreds struct {
	EntityName string
	Password   string
}

// Login logs in with the provided credentials.
// All subsequent requests on the connection will
// act as the authenticated user.
func (a *srvAdmin) Login(c rpcCreds) error {
	return a.root.user.login(a.root.srv.state, c.EntityName, c.Password)
}

type rpcMachine struct {
	InstanceId string
}

// Get retrieves all the details of a machine.
func (m *srvMachine) Get() (info rpcMachine) {
	instId, _ := m.m.InstanceId()
	info.InstanceId = string(instId)
	return
}

type rpcEntityWatcherId struct {
	EntityWatcherId string
}

func (m *srvMachine) Watch() (rpcEntityWatcherId, error) {
	w := m.m.Watch()
	if _, ok := <-w.Changes(); !ok {
		return rpcEntityWatcherId{}, statewatcher.MustErr(w)
	}
	return rpcEntityWatcherId{
		EntityWatcherId: m.root.watchers.register(w).id,
	}, nil
}

type rpcPassword struct {
	Password string
}

func setPassword(e state.AuthEntity, password string) error {
	// Catch expected common case of mispelled
	// or missing Password parameter.
	if password == "" {
		return fmt.Errorf("password is empty")
	}
	return e.SetPassword(password)
}

// SetPassword sets the machine's password.
func (m *srvMachine) SetPassword(p rpcPassword) error {
	// Allow:
	// - the machine itself.
	// - the environment manager.
	e := m.root.user.entity()
	allow := e.EntityName() == m.m.EntityName() ||
		isMachineWithJob(e, state.JobManageEnviron)
	if !allow {
		return errPerm
	}
	return setPassword(m.m, p.Password)
}

// Get retrieves all the details of a unit.
func (u *srvUnit) Get() (rpcUnit, error) {
	var ru rpcUnit
	ru.DeployerName, _ = u.u.DeployerName()
	// TODO add other unit attributes
	return ru, nil
}

// SetPassword sets the unit's password.
func (u *srvUnit) SetPassword(p rpcPassword) error {
	ename := u.root.user.entity().EntityName()
	// Allow:
	// - the unit itself.
	// - the machine responsible for unit, if unit is principal
	// - the unit's principal unit, if unit is subordinate
	allow := ename == u.u.EntityName()
	if !allow {
		deployerName, ok := u.u.DeployerName()
		allow = ok && ename == deployerName
	}
	if !allow {
		return errPerm
	}
	return setPassword(u.u, p.Password)
}

type rpcUnit struct {
	DeployerName string
	// TODO(rog) other unit attributes.
}

// SetPassword sets the user's password.
func (u *srvUser) SetPassword(p rpcPassword) error {
	return setPassword(u.u, p.Password)
}

type rpcUser struct {
	// This is a placeholder for any information
	// that may be associated with a user in the
	// future.
}

// Get retrieves all details of a user.
func (u *srvUser) Get() (rpcUser, error) {
	return rpcUser{}, nil
}

// authUser holds login details. It's ok to call
// its methods concurrently.
type authUser struct {
	mu      sync.Mutex
	_entity state.AuthEntity // logged-in entity (access only when mu is locked)
}

// login authenticates as entity with the given name,.
func (u *authUser) login(st *state.State, entityName, password string) error {
	u.mu.Lock()
	defer u.mu.Unlock()
	entity, err := st.AuthEntity(entityName)
	if err != nil && !state.IsNotFound(err) {
		return err
	}
	// TODO(rog) remove
	if !AuthenticationEnabled {
		u._entity = entity
		return nil
	}
	// We return the same error when an entity
	// does not exist as for a bad password, so that
	// we don't allow unauthenticated users to find information
	// about existing entities.
	if err != nil || !entity.PasswordValid(password) {
		return errBadCreds
	}
	u._entity = entity
	return nil
}

// entity returns the currently logged-in entity, or nil if not
// currently logged on.  The returned entity should not be modified
// because it may be used concurrently.
func (u *authUser) entity() state.AuthEntity {
	u.mu.Lock()
	defer u.mu.Unlock()
	return u._entity
}

// isMachineWithJob returns whether the given entity is a machine that
// is configured to run the given job.
func isMachineWithJob(e state.AuthEntity, j state.MachineJob) bool {
	m, ok := e.(*state.Machine)
	if !ok {
		return false
	}
	for _, mj := range m.Jobs() {
		if mj == j {
			return true
		}
	}
	return false
}

// isAgent returns whether the given entity is an agent.
func isAgent(e state.AuthEntity) bool {
	_, isUser := e.(*state.User)
	return !isUser
}

type watcher interface {
	Stop() error
	Err() error
}
// watchers holds all the watchers for a connection.
type watchers struct {
	mu sync.Mutex
	maxId uint64
	ws map[string] *srvWatcher
}

// srvWatcher holds the details of a watcher.
// It also implements the Stop RPC method
// for all watchers.
type srvWatcher struct {
	ws *watchers
	w watcher
	id string
}

func (w *srvWatcher) Stop() error {
	err := w.w.Stop()
	w.ws.mu.Lock()
	defer w.ws.mu.Unlock()
	delete(w.ws.ws, w.id)
	return err
}

func newWatchers() *watchers {
	return &watchers{
		ws: make(map[string] *srvWatcher),
	}
}

// get returns the srvWatcher registered with the given
// id, or nil if there is no such watcher.
func (ws *watchers) get(id string) *srvWatcher {
	ws.mu.Lock()
	defer ws.mu.Unlock()
	return ws.ws[id]
}

// register records the given watcher and returns
// a srvWatcher instance for it.
func (ws *watchers) register(w watcher) *srvWatcher {
	ws.mu.Lock()
	defer ws.mu.Unlock()
	ws.maxId++
	sw := &srvWatcher{
		ws: ws,
		id: strconv.FormatUint(ws.maxId, 10),
		w: w,
	}
	ws.ws[sw.id]= sw
	return sw
}<|MERGE_RESOLUTION|>--- conflicted
+++ resolved
@@ -13,17 +13,6 @@
 // has been updated to set passwords appropriately.
 var AuthenticationEnabled = false
 
-<<<<<<< HEAD
-var (
-	errBadId       = errors.New("id not found")
-	errBadCreds    = errors.New("invalid entity name or password")
-	errNotLoggedIn = errors.New("not logged in")
-	errPerm        = errors.New("permission denied")
-	errUnknownWatcher = errors.New("unknown watcher id")
-)
-
-=======
->>>>>>> 7704384e
 // srvRoot represents a single client's connection to the state.
 type srvRoot struct {
 	admin *srvAdmin
