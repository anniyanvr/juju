--- conflicted
+++ resolved
@@ -776,12 +776,8 @@
 		Constraints:     cons,
 		Series:          series,
 	}
-<<<<<<< HEAD
-	return c.APICall("EnsureAvailability", args, nil)
-=======
-	err := c.call("EnsureAvailability", args, &result)
+	err := c.APICall("EnsureAvailability", args, &result)
 	return result, err
->>>>>>> c2eb8dd6
 }
 
 // AgentVersion reports the version number of the api server.
