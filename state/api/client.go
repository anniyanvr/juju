// Copyright 2013 Canonical Ltd.
// Licensed under the AGPLv3, see LICENCE file for details.

package api

import (
	"encoding/json"
	"fmt"
	"io/ioutil"
	"net/http"
	"os"
	"strings"
	"time"

	"launchpad.net/juju-core/charm"
	"launchpad.net/juju-core/constraints"
	"launchpad.net/juju-core/instance"
	"launchpad.net/juju-core/state/api/params"
	"launchpad.net/juju-core/tools"
	"launchpad.net/juju-core/utils"
	"launchpad.net/juju-core/version"
)

// Client represents the client-accessible part of the state.
type Client struct {
	st *State
}

// NetworksSpecification holds the enabled and disabled networks for a
// service.
type NetworksSpecification struct {
	Enabled  []string
	Disabled []string
}

func (c *Client) call(method string, params, result interface{}) error {
	return c.st.Call("Client", "", method, params, result)
}

// MachineStatus holds status info about a machine.
type MachineStatus struct {
	Err            error
	AgentState     params.Status
	AgentStateInfo string
	AgentVersion   string
	DNSName        string
	InstanceId     instance.Id
	InstanceState  string
	Life           string
	Series         string
	Id             string
	Containers     map[string]MachineStatus
	Hardware       string
}

// ServiceStatus holds status info about a service.
type ServiceStatus struct {
	Err           error
	Charm         string
	Exposed       bool
	Life          string
	Relations     map[string][]string
	Networks      NetworksSpecification
	CanUpgradeTo  string
	SubordinateTo []string
	Units         map[string]UnitStatus
}

// UnitStatus holds status info about a unit.
type UnitStatus struct {
	Err            error
	AgentState     params.Status
	AgentStateInfo string
	AgentVersion   string
	Life           string
	Machine        string
	OpenedPorts    []string
	PublicAddress  string
	Charm          string
	Subordinates   map[string]UnitStatus
}

// Status holds information about the status of a juju environment.
type Status struct {
	EnvironmentName string
	Machines        map[string]MachineStatus
	Services        map[string]ServiceStatus
}

// Status returns the status of the juju environment.
func (c *Client) Status(patterns []string) (*Status, error) {
	var result Status
	p := params.StatusParams{Patterns: patterns}
	if err := c.call("FullStatus", p, &result); err != nil {
		return nil, err
	}
	return &result, nil
}

// LegacyMachineStatus holds just the instance-id of a machine.
type LegacyMachineStatus struct {
	InstanceId string // Not type instance.Id just to match original api.
}

// LegacyStatus holds minimal information on the status of a juju environment.
type LegacyStatus struct {
	Machines map[string]LegacyMachineStatus
}

// LegacyStatus is a stub version of Status that 1.16 introduced. Should be
// removed along with structs when api versioning makes it safe to do so.
func (c *Client) LegacyStatus() (*LegacyStatus, error) {
	var result LegacyStatus
	if err := c.call("Status", nil, &result); err != nil {
		return nil, err
	}
	return &result, nil
}

// ServiceSet sets configuration options on a service.
func (c *Client) ServiceSet(service string, options map[string]string) error {
	p := params.ServiceSet{
		ServiceName: service,
		Options:     options,
	}
	// TODO(Nate): Put this back to ServiceSet when the GUI stops expecting
	// ServiceSet to unset values set to an empty string.
	return c.call("NewServiceSetForClientAPI", p, nil)
}

// ServiceUnset resets configuration options on a service.
func (c *Client) ServiceUnset(service string, options []string) error {
	p := params.ServiceUnset{
		ServiceName: service,
		Options:     options,
	}
	return c.call("ServiceUnset", p, nil)
}

// Resolved clears errors on a unit.
func (c *Client) Resolved(unit string, retry bool) error {
	p := params.Resolved{
		UnitName: unit,
		Retry:    retry,
	}
	return c.call("Resolved", p, nil)
}

// RetryProvisioning updates the provisioning status of a machine allowing the
// provisioner to retry.
func (c *Client) RetryProvisioning(machines ...string) ([]params.ErrorResult, error) {
	p := params.Entities{}
	p.Entities = make([]params.Entity, len(machines))
	for i, machine := range machines {
		p.Entities[i] = params.Entity{Tag: machine}
	}
	var results params.ErrorResults
	err := c.st.Call("Client", "", "RetryProvisioning", p, &results)
	return results.Results, err
}

// PublicAddress returns the public address of the specified
// machine or unit.
func (c *Client) PublicAddress(target string) (string, error) {
	var results params.PublicAddressResults
	p := params.PublicAddress{Target: target}
	err := c.call("PublicAddress", p, &results)
	return results.PublicAddress, err
}

// PrivateAddress returns the private address of the specified
// machine or unit.
func (c *Client) PrivateAddress(target string) (string, error) {
	var results params.PrivateAddressResults
	p := params.PrivateAddress{Target: target}
	err := c.call("PrivateAddress", p, &results)
	return results.PrivateAddress, err
}

// ServiceSetYAML sets configuration options on a service
// given options in YAML format.
func (c *Client) ServiceSetYAML(service string, yaml string) error {
	p := params.ServiceSetYAML{
		ServiceName: service,
		Config:      yaml,
	}
	return c.call("ServiceSetYAML", p, nil)
}

// ServiceGet returns the configuration for the named service.
func (c *Client) ServiceGet(service string) (*params.ServiceGetResults, error) {
	var results params.ServiceGetResults
	params := params.ServiceGet{ServiceName: service}
	err := c.call("ServiceGet", params, &results)
	return &results, err
}

// AddRelation adds a relation between the specified endpoints and returns the relation info.
func (c *Client) AddRelation(endpoints ...string) (*params.AddRelationResults, error) {
	var addRelRes params.AddRelationResults
	params := params.AddRelation{Endpoints: endpoints}
	err := c.call("AddRelation", params, &addRelRes)
	return &addRelRes, err
}

// DestroyRelation removes the relation between the specified endpoints.
func (c *Client) DestroyRelation(endpoints ...string) error {
	params := params.DestroyRelation{Endpoints: endpoints}
	return c.call("DestroyRelation", params, nil)
}

// ServiceCharmRelations returns the service's charms relation names.
func (c *Client) ServiceCharmRelations(service string) ([]string, error) {
	var results params.ServiceCharmRelationsResults
	params := params.ServiceCharmRelations{ServiceName: service}
	err := c.call("ServiceCharmRelations", params, &results)
	return results.CharmRelations, err
}

// AddMachines adds new machines with the supplied parameters.
func (c *Client) AddMachines(machineParams []params.AddMachineParams) ([]params.AddMachinesResult, error) {
	args := params.AddMachines{
		MachineParams: machineParams,
	}
	results := new(params.AddMachinesResults)
	err := c.call("AddMachines", args, results)
	return results.Machines, err
}

// ProvisioningScript returns a shell script that, when run,
// provisions a machine agent on the machine executing the script.
func (c *Client) ProvisioningScript(args params.ProvisioningScriptParams) (script string, err error) {
	var result params.ProvisioningScriptResult
	if err = c.call("ProvisioningScript", args, &result); err != nil {
		return "", err
	}
	return result.Script, nil
}

// DestroyMachines removes a given set of machines.
func (c *Client) DestroyMachines(machines ...string) error {
	params := params.DestroyMachines{MachineNames: machines}
	return c.call("DestroyMachines", params, nil)
}

// ForceDestroyMachines removes a given set of machines and all associated units.
func (c *Client) ForceDestroyMachines(machines ...string) error {
	params := params.DestroyMachines{Force: true, MachineNames: machines}
	return c.call("DestroyMachines", params, nil)
}

// ServiceExpose changes the juju-managed firewall to expose any ports that
// were also explicitly marked by units as open.
func (c *Client) ServiceExpose(service string) error {
	params := params.ServiceExpose{ServiceName: service}
	return c.call("ServiceExpose", params, nil)
}

// ServiceUnexpose changes the juju-managed firewall to unexpose any ports that
// were also explicitly marked by units as open.
func (c *Client) ServiceUnexpose(service string) error {
	params := params.ServiceUnexpose{ServiceName: service}
	return c.call("ServiceUnexpose", params, nil)
}

// ServiceDeployWithNetworks works exactly like ServiceDeploy, but
// allows specifying networks to either include or exclude on the
// machine where the charm is deployed.
func (c *Client) ServiceDeployWithNetworks(charmURL string, serviceName string, numUnits int, configYAML string, cons constraints.Value, toMachineSpec string, includeNetworks, excludeNetworks []string) error {
	params := params.ServiceDeploy{
		ServiceName:     serviceName,
		CharmUrl:        charmURL,
		NumUnits:        numUnits,
		ConfigYAML:      configYAML,
		Constraints:     cons,
		ToMachineSpec:   toMachineSpec,
		IncludeNetworks: includeNetworks,
		ExcludeNetworks: excludeNetworks,
	}
	return c.st.Call("Client", "", "ServiceDeployWithNetworks", params, nil)
}

// ServiceDeploy obtains the charm, either locally or from the charm store,
// and deploys it.
func (c *Client) ServiceDeploy(charmURL string, serviceName string, numUnits int, configYAML string, cons constraints.Value, toMachineSpec string) error {
	params := params.ServiceDeploy{
		ServiceName:   serviceName,
		CharmUrl:      charmURL,
		NumUnits:      numUnits,
		ConfigYAML:    configYAML,
		Constraints:   cons,
		ToMachineSpec: toMachineSpec,
	}
	return c.call("ServiceDeploy", params, nil)
}

// ServiceUpdate updates the service attributes, including charm URL,
// minimum number of units, settings and constraints.
// TODO(frankban) deprecate redundant API calls that this supercedes.
func (c *Client) ServiceUpdate(args params.ServiceUpdate) error {
	return c.call("ServiceUpdate", args, nil)
}

// ServiceSetCharm sets the charm for a given service.
func (c *Client) ServiceSetCharm(serviceName string, charmUrl string, force bool) error {
	args := params.ServiceSetCharm{
		ServiceName: serviceName,
		CharmUrl:    charmUrl,
		Force:       force,
	}
	return c.call("ServiceSetCharm", args, nil)
}

// ServiceGetCharmURL returns the charm URL the given service is
// running at present.
func (c *Client) ServiceGetCharmURL(serviceName string) (*charm.URL, error) {
	result := new(params.StringResult)
	args := params.ServiceGet{ServiceName: serviceName}
	err := c.call("ServiceGetCharmURL", args, &result)
	if err != nil {
		return nil, err
	}
	return charm.ParseURL(result.Result)
}

// AddServiceUnits adds a given number of units to a service.
func (c *Client) AddServiceUnits(service string, numUnits int, machineSpec string) ([]string, error) {
	args := params.AddServiceUnits{
		ServiceName:   service,
		NumUnits:      numUnits,
		ToMachineSpec: machineSpec,
	}
	results := new(params.AddServiceUnitsResults)
	err := c.call("AddServiceUnits", args, results)
	return results.Units, err
}

// DestroyServiceUnits decreases the number of units dedicated to a service.
func (c *Client) DestroyServiceUnits(unitNames ...string) error {
	params := params.DestroyServiceUnits{unitNames}
	return c.call("DestroyServiceUnits", params, nil)
}

// ServiceDestroy destroys a given service.
func (c *Client) ServiceDestroy(service string) error {
	params := params.ServiceDestroy{
		ServiceName: service,
	}
	return c.call("ServiceDestroy", params, nil)
}

// GetServiceConstraints returns the constraints for the given service.
func (c *Client) GetServiceConstraints(service string) (constraints.Value, error) {
	results := new(params.GetConstraintsResults)
	err := c.call("GetServiceConstraints", params.GetServiceConstraints{service}, results)
	return results.Constraints, err
}

// GetEnvironmentConstraints returns the constraints for the environment.
func (c *Client) GetEnvironmentConstraints() (constraints.Value, error) {
	results := new(params.GetConstraintsResults)
	err := c.call("GetEnvironmentConstraints", nil, results)
	return results.Constraints, err
}

// SetServiceConstraints specifies the constraints for the given service.
func (c *Client) SetServiceConstraints(service string, constraints constraints.Value) error {
	params := params.SetConstraints{
		ServiceName: service,
		Constraints: constraints,
	}
	return c.call("SetServiceConstraints", params, nil)
}

// SetEnvironmentConstraints specifies the constraints for the environment.
func (c *Client) SetEnvironmentConstraints(constraints constraints.Value) error {
	params := params.SetConstraints{
		Constraints: constraints,
	}
	return c.call("SetEnvironmentConstraints", params, nil)
}

// CharmInfo holds information about a charm.
type CharmInfo struct {
	Revision int
	URL      string
	Config   *charm.Config
	Meta     *charm.Meta
}

// CharmInfo returns information about the requested charm.
func (c *Client) CharmInfo(charmURL string) (*CharmInfo, error) {
	args := params.CharmInfo{CharmURL: charmURL}
	info := new(CharmInfo)
	if err := c.call("CharmInfo", args, info); err != nil {
		return nil, err
	}
	return info, nil
}

// EnvironmentInfo holds information about the Juju environment.
type EnvironmentInfo struct {
	DefaultSeries string
	ProviderType  string
	Name          string
	UUID          string
}

// EnvironmentInfo returns details about the Juju environment.
func (c *Client) EnvironmentInfo() (*EnvironmentInfo, error) {
	info := new(EnvironmentInfo)
	err := c.call("EnvironmentInfo", nil, info)
	return info, err
}

// WatchAll holds the id of the newly-created AllWatcher.
type WatchAll struct {
	AllWatcherId string
}

// WatchAll returns an AllWatcher, from which you can request the Next
// collection of Deltas.
func (c *Client) WatchAll() (*AllWatcher, error) {
	info := new(WatchAll)
	if err := c.call("WatchAll", nil, info); err != nil {
		return nil, err
	}
	return newAllWatcher(c, &info.AllWatcherId), nil
}

// GetAnnotations returns annotations that have been set on the given entity.
func (c *Client) GetAnnotations(tag string) (map[string]string, error) {
	args := params.GetAnnotations{tag}
	ann := new(params.GetAnnotationsResults)
	err := c.call("GetAnnotations", args, ann)
	return ann.Annotations, err
}

// SetAnnotations sets the annotation pairs on the given entity.
// Currently annotations are supported on machines, services,
// units and the environment itself.
func (c *Client) SetAnnotations(tag string, pairs map[string]string) error {
	args := params.SetAnnotations{tag, pairs}
	return c.call("SetAnnotations", args, nil)
}

// Close closes the Client's underlying State connection
// Client is unique among the api.State facades in closing its own State
// connection, but it is conventional to use a Client object without any access
// to its underlying state connection.
func (c *Client) Close() error {
	return c.st.Close()
}

// EnvironmentGet returns all environment settings.
func (c *Client) EnvironmentGet() (map[string]interface{}, error) {
	result := params.EnvironmentGetResults{}
	err := c.call("EnvironmentGet", nil, &result)
	return result.Config, err
}

// EnvironmentSet sets the given key-value pairs in the environment.
func (c *Client) EnvironmentSet(config map[string]interface{}) error {
	args := params.EnvironmentSet{Config: config}
	return c.call("EnvironmentSet", args, nil)
}

// EnvironmentUnset sets the given key-value pairs in the environment.
func (c *Client) EnvironmentUnset(keys ...string) error {
	args := params.EnvironmentUnset{Keys: keys}
	return c.call("EnvironmentUnset", args, nil)
}

// SetEnvironAgentVersion sets the environment agent-version setting
// to the given value.
func (c *Client) SetEnvironAgentVersion(version version.Number) error {
	args := params.SetEnvironAgentVersion{Version: version}
	return c.call("SetEnvironAgentVersion", args, nil)
}

// FindTools returns a List containing all tools matching the specified parameters.
func (c *Client) FindTools(majorVersion, minorVersion int,
	series, arch string) (result params.FindToolsResults, err error) {

	args := params.FindToolsParams{
		MajorVersion: majorVersion,
		MinorVersion: minorVersion,
		Arch:         arch,
		Series:       series,
	}
	err = c.call("FindTools", args, &result)
	return result, err
}

// RunOnAllMachines runs the command on all the machines with the specified
// timeout.
func (c *Client) RunOnAllMachines(commands string, timeout time.Duration) ([]params.RunResult, error) {
	var results params.RunResults
	args := params.RunParams{Commands: commands, Timeout: timeout}
	err := c.call("RunOnAllMachines", args, &results)
	return results.Results, err
}

// Run the Commands specified on the machines identified through the ids
// provided in the machines, services and units slices.
func (c *Client) Run(run params.RunParams) ([]params.RunResult, error) {
	var results params.RunResults
	err := c.call("Run", run, &results)
	return results.Results, err
}

// DestroyEnvironment puts the environment into a "dying" state,
// and removes all non-manager machine instances. DestroyEnvironment
// will fail if there are any manually-provisioned non-manager machines
// in state.
func (c *Client) DestroyEnvironment() error {
	return c.call("DestroyEnvironment", nil, nil)
}

// AddLocalCharm prepares the given charm with a local: schema in its
// URL, and uploads it via the API server, returning the assigned
// charm URL. If the API server does not support charm uploads, an
// error satisfying params.IsCodeNotImplemented() is returned.
func (c *Client) AddLocalCharm(curl *charm.URL, ch charm.Charm) (*charm.URL, error) {
	if curl.Schema != "local" {
		return nil, fmt.Errorf("expected charm URL with local: schema, got %q", curl.String())
	}
	// Package the charm for uploading.
	var archive *os.File
	switch ch := ch.(type) {
	case *charm.Dir:
		var err error
		if archive, err = ioutil.TempFile("", "charm"); err != nil {
			return nil, fmt.Errorf("cannot create temp file: %v", err)
		}
		defer os.Remove(archive.Name())
		defer archive.Close()
		if err := ch.BundleTo(archive); err != nil {
			return nil, fmt.Errorf("cannot repackage charm: %v", err)
		}
		if _, err := archive.Seek(0, 0); err != nil {
			return nil, fmt.Errorf("cannot rewind packaged charm: %v", err)
		}
	case *charm.Bundle:
		var err error
		if archive, err = os.Open(ch.Path); err != nil {
			return nil, fmt.Errorf("cannot read charm archive: %v", err)
		}
		defer archive.Close()
	default:
		return nil, fmt.Errorf("unknown charm type %T", ch)
	}

	// Prepare the upload request.
	url := fmt.Sprintf("%s/charms?series=%s", c.st.serverRoot, curl.Series)
	req, err := http.NewRequest("POST", url, archive)
	if err != nil {
		return nil, fmt.Errorf("cannot create upload request: %v", err)
	}
	req.SetBasicAuth(c.st.tag, c.st.password)
	req.Header.Set("Content-Type", "application/zip")

	// Send the request.

	// BUG(dimitern) 2013-12-17 bug #1261780
	// Due to issues with go 1.1.2, fixed later, we cannot use a
	// regular TLS client with the CACert here, because we get "x509:
	// cannot validate certificate for 127.0.0.1 because it doesn't
	// contain any IP SANs". Once we use a later go version, this
	// should be changed to connect to the API server with a regular
	// HTTP+TLS enabled client, using the CACert (possily cached, like
	// the tag and password) passed in api.Open()'s info argument.
	resp, err := utils.GetNonValidatingHTTPClient().Do(req)
	if err != nil {
		return nil, fmt.Errorf("cannot upload charm: %v", err)
	}
	if resp.StatusCode == http.StatusMethodNotAllowed {
		// API server is 1.16 or older, so charm upload
		// is not supported; notify the client.
		return nil, &params.Error{
			Message: "charm upload is not supported by the API server",
			Code:    params.CodeNotImplemented,
		}
	}

	// Now parse the response & return.
	body, err := ioutil.ReadAll(resp.Body)
	if err != nil {
		return nil, fmt.Errorf("cannot read charm upload response: %v", err)
	}
	defer resp.Body.Close()
	var jsonResponse params.CharmsResponse
	if err := json.Unmarshal(body, &jsonResponse); err != nil {
		return nil, fmt.Errorf("cannot unmarshal upload response: %v", err)
	}
	if jsonResponse.Error != "" {
		return nil, fmt.Errorf("error uploading charm: %v", jsonResponse.Error)
	}
	return charm.MustParseURL(jsonResponse.CharmURL), nil
}

// AddCharm adds the given charm URL (which must include revision) to
// the environment, if it does not exist yet. Local charms are not
// supported, only charm store URLs. See also AddLocalCharm() in the
// client-side API.
func (c *Client) AddCharm(curl *charm.URL) error {
	args := params.CharmURL{URL: curl.String()}
	return c.call("AddCharm", args, nil)
}

func (c *Client) UploadTools(
	toolsFilename string, vers version.Binary, fakeSeries ...string,
) (
	tools *tools.Tools, err error,
) {
	toolsTarball, err := os.Open(toolsFilename)
	if err != nil {
		return nil, err
	}
	defer toolsTarball.Close()

	// Prepare the upload request.
	url := fmt.Sprintf("%s/tools?binaryVersion=%s&series=%s", c.st.serverRoot, vers, strings.Join(fakeSeries, ","))
	req, err := http.NewRequest("POST", url, toolsTarball)
	if err != nil {
		return nil, fmt.Errorf("cannot create upload request: %v", err)
	}
	req.SetBasicAuth(c.st.tag, c.st.password)
	req.Header.Set("Content-Type", "application/x-tar-gz")

	// Send the request.

	// BUG(dimitern) 2013-12-17 bug #1261780
	// Due to issues with go 1.1.2, fixed later, we cannot use a
	// regular TLS client with the CACert here, because we get "x509:
	// cannot validate certificate for 127.0.0.1 because it doesn't
	// contain any IP SANs". Once we use a later go version, this
	// should be changed to connect to the API server with a regular
	// HTTP+TLS enabled client, using the CACert (possily cached, like
	// the tag and password) passed in api.Open()'s info argument.
	resp, err := utils.GetNonValidatingHTTPClient().Do(req)
	if err != nil {
		return nil, fmt.Errorf("cannot upload charm: %v", err)
	}
	if resp.StatusCode == http.StatusMethodNotAllowed {
		// API server is older than 1.17.5, so tools upload
		// is not supported; notify the client.
		return nil, &params.Error{
			Message: "tools upload is not supported by the API server",
			Code:    params.CodeNotImplemented,
		}
	}

	// Now parse the response & return.
	body, err := ioutil.ReadAll(resp.Body)
	if err != nil {
		return nil, fmt.Errorf("cannot read tools upload response: %v", err)
	}
	defer resp.Body.Close()
	var jsonResponse params.ToolsResult
	if err := json.Unmarshal(body, &jsonResponse); err != nil {
		return nil, fmt.Errorf("cannot unmarshal upload response: %v", err)
	}
	if err := jsonResponse.Error; err != nil {
		return nil, fmt.Errorf("error uploading tools: %v", err)
	}
	return jsonResponse.Tools, nil
}

<<<<<<< HEAD
// EnsureAvailability ensures the availability of Juju state servers.
func (c *Client) EnsureAvailability(numStateServers int, cons constraints.Value, series string) error {
	args := params.EnsureAvailability{
		NumStateServers: numStateServers,
		Constraints:     cons,
		Series:          series,
	}
	return c.call("EnsureAvailability", args, nil)
=======
// APIHostPorts returns a slice of instance.HostPort for each API server.
func (c *Client) APIHostPorts() ([][]instance.HostPort, error) {
	var result params.APIHostPortsResult
	if err := c.call("APIHostPorts", nil, &result); err != nil {
		return nil, err
	}
	return result.Servers, nil
>>>>>>> 4514d096
}<|MERGE_RESOLUTION|>--- conflicted
+++ resolved
@@ -667,7 +667,15 @@
 	return jsonResponse.Tools, nil
 }
 
-<<<<<<< HEAD
+// APIHostPorts returns a slice of instance.HostPort for each API server.
+func (c *Client) APIHostPorts() ([][]instance.HostPort, error) {
+	var result params.APIHostPortsResult
+	if err := c.call("APIHostPorts", nil, &result); err != nil {
+		return nil, err
+	}
+	return result.Servers, nil
+}
+
 // EnsureAvailability ensures the availability of Juju state servers.
 func (c *Client) EnsureAvailability(numStateServers int, cons constraints.Value, series string) error {
 	args := params.EnsureAvailability{
@@ -676,13 +684,4 @@
 		Series:          series,
 	}
 	return c.call("EnsureAvailability", args, nil)
-=======
-// APIHostPorts returns a slice of instance.HostPort for each API server.
-func (c *Client) APIHostPorts() ([][]instance.HostPort, error) {
-	var result params.APIHostPortsResult
-	if err := c.call("APIHostPorts", nil, &result); err != nil {
-		return nil, err
-	}
-	return result.Servers, nil
->>>>>>> 4514d096
 }