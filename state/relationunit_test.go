// Copyright 2013 Canonical Ltd.
// Licensed under the AGPLv3, see LICENCE file for details.

package state_test

import (
	"sort"
	"time"

	gc "launchpad.net/gocheck"

	"launchpad.net/juju-core/charm"
	"launchpad.net/juju-core/errors"
	"launchpad.net/juju-core/state"
	"launchpad.net/juju-core/state/testing"
	coretesting "launchpad.net/juju-core/testing"
	"launchpad.net/juju-core/testing/checkers"
)

type RelationUnitSuite struct {
	ConnSuite
}

var _ = gc.Suite(&RelationUnitSuite{})

func (s *RelationUnitSuite) TestReadSettingsErrors(c *gc.C) {
	riak, err := s.State.AddService("riak", s.AddTestingCharm(c, "riak"))
	c.Assert(err, gc.IsNil)
	u0, err := riak.AddUnit()
	c.Assert(err, gc.IsNil)
	riakEP, err := riak.Endpoint("ring")
	c.Assert(err, gc.IsNil)
	rel, err := s.State.EndpointsRelation(riakEP)
	c.Assert(err, gc.IsNil)
	ru0, err := rel.Unit(u0)
	c.Assert(err, gc.IsNil)

	_, err = ru0.ReadSettings("nonsense")
	c.Assert(err, gc.ErrorMatches, `cannot read settings for unit "nonsense" in relation "riak:ring": "nonsense" is not a valid unit name`)
	_, err = ru0.ReadSettings("unknown/0")
	c.Assert(err, gc.ErrorMatches, `cannot read settings for unit "unknown/0" in relation "riak:ring": service "unknown" is not a member of "riak:ring"`)
	_, err = ru0.ReadSettings("riak/pressure")
	c.Assert(err, gc.ErrorMatches, `cannot read settings for unit "riak/pressure" in relation "riak:ring": "riak/pressure" is not a valid unit name`)
	_, err = ru0.ReadSettings("riak/1")
	c.Assert(err, gc.ErrorMatches, `cannot read settings for unit "riak/1" in relation "riak:ring": settings not found`)
}

func (s *RelationUnitSuite) TestPeerSettings(c *gc.C) {
	pr := NewPeerRelation(c, &s.ConnSuite)
	rus := RUs{pr.ru0, pr.ru1}

	// Check missing settings cannot be read by any RU.
	for _, ru := range rus {
		_, err := ru.ReadSettings("riak/0")
		c.Assert(err, gc.ErrorMatches, `cannot read settings for unit "riak/0" in relation "riak:ring": settings not found`)
	}

	// Add settings for one RU.
	c.Assert(pr.ru0.InScope(), Equals, false)
	err := pr.ru0.EnterScope(map[string]interface{}{"gene": "kelly"})
	c.Assert(err, gc.IsNil)
	node, err := pr.ru0.Settings()
	c.Assert(err, gc.IsNil)
	node.Set("meme", "socially-awkward-penguin")
	_, err = node.Write()
	c.Assert(err, gc.IsNil)
	normal := map[string]interface{}{
		"gene": "kelly",
		"meme": "socially-awkward-penguin",
	}

	// Check settings can be read by every RU.
	assertSettings := func(u *state.Unit, expect map[string]interface{}) {
		for _, ru := range rus {
			m, err := ru.ReadSettings(u.Name())
			c.Assert(err, gc.IsNil)
			c.Assert(m, gc.DeepEquals, expect)
		}
	}
	assertSettings(pr.u0, normal)
	c.Assert(pr.ru0.InScope(), Equals, true)

	// Check that EnterScope when scope already entered does not touch
	// settings at all.
	changed := map[string]interface{}{"foo": "bar"}
	err = pr.ru0.EnterScope(changed)
	c.Assert(err, gc.IsNil)
	assertSettings(pr.u0, normal)
	c.Assert(pr.ru0.InScope(), Equals, true)

	// Leave scope, check settings are still as accessible as before.
	err = pr.ru0.LeaveScope()
	c.Assert(err, gc.IsNil)
	assertSettings(pr.u0, normal)
	c.Assert(pr.ru0.InScope(), Equals, false)

	// Re-enter scope wih changed settings, and check they completely overwrite
	// the old ones.
	err = pr.ru0.EnterScope(changed)
	c.Assert(err, gc.IsNil)
	assertSettings(pr.u0, changed)
	c.Assert(pr.ru0.InScope(), Equals, true)

	// Leave and re-enter with nil nettings, and check they overwrite to become
	// an empty map.
	err = pr.ru0.LeaveScope()
<<<<<<< HEAD
	c.Assert(err, gc.IsNil)
=======
	c.Assert(err, IsNil)
	c.Assert(pr.ru0.InScope(), Equals, false)
>>>>>>> 38a68e63
	err = pr.ru0.EnterScope(nil)
	c.Assert(err, gc.IsNil)
	assertSettings(pr.u0, map[string]interface{}{})
	c.Assert(pr.ru0.InScope(), Equals, true)

	// Check that entering scope for the first time with nil settings works correctly.
	c.Assert(pr.ru1.InScope(), Equals, false)
	err = pr.ru1.EnterScope(nil)
	c.Assert(err, gc.IsNil)
	assertSettings(pr.u1, map[string]interface{}{})
	c.Assert(pr.ru1.InScope(), Equals, true)
}

func (s *RelationUnitSuite) TestProReqSettings(c *gc.C) {
	prr := NewProReqRelation(c, &s.ConnSuite, charm.ScopeGlobal)
	rus := RUs{prr.pru0, prr.pru1, prr.rru0, prr.rru1}

	// Check missing settings cannot be read by any RU.
	for _, ru := range rus {
		_, err := ru.ReadSettings("mysql/0")
		c.Assert(err, gc.ErrorMatches, `cannot read settings for unit "mysql/0" in relation "wordpress:db mysql:server": settings not found`)
	}

	// Add settings for one RU.
	c.Assert(prr.pru0.InScope(), Equals, false)
	err := prr.pru0.EnterScope(map[string]interface{}{"gene": "simmons"})
	c.Assert(err, gc.IsNil)
	node, err := prr.pru0.Settings()
	c.Assert(err, gc.IsNil)
	node.Set("meme", "foul-bachelor-frog")
	_, err = node.Write()
<<<<<<< HEAD
	c.Assert(err, gc.IsNil)
=======
	c.Assert(err, IsNil)
	c.Assert(prr.pru0.InScope(), Equals, true)
>>>>>>> 38a68e63

	// Check settings can be read by every RU.
	for _, ru := range rus {
		m, err := ru.ReadSettings("mysql/0")
		c.Assert(err, gc.IsNil)
		c.Assert(m["gene"], gc.Equals, "simmons")
		c.Assert(m["meme"], gc.Equals, "foul-bachelor-frog")
	}
}

func (s *RelationUnitSuite) TestContainerSettings(c *gc.C) {
	prr := NewProReqRelation(c, &s.ConnSuite, charm.ScopeContainer)
	rus := RUs{prr.pru0, prr.pru1, prr.rru0, prr.rru1}

	// Check missing settings cannot be read by any RU.
	for _, ru := range rus {
		_, err := ru.ReadSettings("logging/0")
		c.Assert(err, gc.ErrorMatches, `cannot read settings for unit "logging/0" in relation "logging:info mysql:juju-info": settings not found`)
	}

	// Add settings for one RU.
	c.Assert(prr.pru0.InScope(), Equals, false)
	err := prr.pru0.EnterScope(map[string]interface{}{"gene": "hackman"})
	c.Assert(err, gc.IsNil)
	node, err := prr.pru0.Settings()
	c.Assert(err, gc.IsNil)
	node.Set("meme", "foul-bachelor-frog")
	_, err = node.Write()
<<<<<<< HEAD
	c.Assert(err, gc.IsNil)
=======
	c.Assert(err, IsNil)
	c.Assert(prr.pru0.InScope(), Equals, true)
>>>>>>> 38a68e63

	// Check settings can be read by RUs in the same container.
	rus0 := RUs{prr.pru0, prr.rru0}
	for _, ru := range rus0 {
		m, err := ru.ReadSettings("mysql/0")
		c.Assert(err, gc.IsNil)
		c.Assert(m["gene"], gc.Equals, "hackman")
		c.Assert(m["meme"], gc.Equals, "foul-bachelor-frog")
	}

	// Check settings are still inaccessible to RUs outside that container
	rus1 := RUs{prr.pru1, prr.rru1}
	for _, ru := range rus1 {
		_, err := ru.ReadSettings("mysql/0")
		c.Assert(err, gc.ErrorMatches, `cannot read settings for unit "mysql/0" in relation "logging:info mysql:juju-info": settings not found`)
	}
}

func (s *RelationUnitSuite) TestContainerCreateSubordinate(c *gc.C) {
	psvc, err := s.State.AddService("mysql", s.AddTestingCharm(c, "mysql"))
	c.Assert(err, gc.IsNil)
	rsvc, err := s.State.AddService("logging", s.AddTestingCharm(c, "logging"))
	c.Assert(err, gc.IsNil)
	eps, err := s.State.InferEndpoints([]string{"mysql", "logging"})
	c.Assert(err, gc.IsNil)
	rel, err := s.State.AddRelation(eps...)
	c.Assert(err, gc.IsNil)
	punit, err := psvc.AddUnit()
	c.Assert(err, gc.IsNil)
	pru, err := rel.Unit(punit)
	c.Assert(err, gc.IsNil)

	// Check that no units of the subordinate service exist.
	assertSubCount := func(expect int) []*state.Unit {
		runits, err := rsvc.AllUnits()
		c.Assert(err, gc.IsNil)
		c.Assert(runits, gc.HasLen, expect)
		return runits
	}
	assertSubCount(0)

	// Enter principal's scope and check a subordinate was created.
	c.Assert(pru.InScope(), Equals, false)
	err = pru.EnterScope(nil)
	c.Assert(err, gc.IsNil)
	assertSubCount(1)
	c.Assert(pru.InScope(), Equals, true)

	// Enter principal scope again and check no more subordinates created.
	err = pru.EnterScope(nil)
	c.Assert(err, gc.IsNil)
	assertSubCount(1)
	c.Assert(pru.InScope(), Equals, true)

	// Leave principal scope, then re-enter, and check that still no further
	// subordinates are created.
	err = pru.LeaveScope()
<<<<<<< HEAD
	c.Assert(err, gc.IsNil)
=======
	c.Assert(err, IsNil)
	c.Assert(pru.InScope(), Equals, false)
>>>>>>> 38a68e63
	err = pru.EnterScope(nil)
	c.Assert(err, gc.IsNil)
	runits := assertSubCount(1)
	c.Assert(pru.InScope(), Equals, true)

	// Set the subordinate to Dying, and enter scope again; because the scope
	// is already entered, no error is returned.
	runit := runits[0]
	err = runit.Destroy()
	c.Assert(err, gc.IsNil)
	err = pru.EnterScope(nil)
<<<<<<< HEAD
	c.Assert(err, gc.IsNil)

	// Leave scope, then try to enter again with the Dying subordinate.
	err = pru.LeaveScope()
	c.Assert(err, gc.IsNil)
	err = pru.EnterScope(nil)
	c.Assert(err, gc.Equals, state.ErrCannotEnterScopeYet)
=======
	c.Assert(err, IsNil)
	c.Assert(pru.InScope(), Equals, true)

	// Leave scope, then try to enter again with the Dying subordinate.
	err = pru.LeaveScope()
	c.Assert(err, IsNil)
	c.Assert(pru.InScope(), Equals, false)
	err = pru.EnterScope(nil)
	c.Assert(err, Equals, state.ErrCannotEnterScopeYet)
	c.Assert(pru.InScope(), Equals, false)
>>>>>>> 38a68e63

	// Remove the subordinate, and enter scope again; this should work, and
	// create a new subordinate.
	err = runit.EnsureDead()
	c.Assert(err, gc.IsNil)
	err = runit.Remove()
	c.Assert(err, gc.IsNil)
	assertSubCount(0)
	c.Assert(pru.InScope(), Equals, false)
	err = pru.EnterScope(nil)
	c.Assert(err, gc.IsNil)
	assertSubCount(1)
	c.Assert(pru.InScope(), Equals, true)
}

func (s *RelationUnitSuite) TestDestroyRelationWithUnitsInScope(c *gc.C) {
	pr := NewPeerRelation(c, &s.ConnSuite)
	rel := pr.ru0.Relation()

	// Enter two units, and check that Destroying the service sets the
	// relation to Dying (rather than removing it directly).
	c.Assert(pr.ru0.InScope(), Equals, false)
	err := pr.ru0.EnterScope(map[string]interface{}{"some": "settings"})
<<<<<<< HEAD
	c.Assert(err, gc.IsNil)
	err = pr.ru1.EnterScope(nil)
	c.Assert(err, gc.IsNil)
=======
	c.Assert(err, IsNil)
	c.Assert(pr.ru0.InScope(), Equals, true)
	c.Assert(pr.ru1.InScope(), Equals, false)
	err = pr.ru1.EnterScope(nil)
	c.Assert(err, IsNil)
	c.Assert(pr.ru1.InScope(), Equals, true)
>>>>>>> 38a68e63
	err = pr.svc.Destroy()
	c.Assert(err, gc.IsNil)
	err = rel.Refresh()
	c.Assert(err, gc.IsNil)
	c.Assert(rel.Life(), gc.Equals, state.Dying)

	// Check that we can't add a new unit now.
	c.Assert(pr.ru2.InScope(), Equals, false)
	err = pr.ru2.EnterScope(nil)
<<<<<<< HEAD
	c.Assert(err, gc.Equals, state.ErrCannotEnterScope)
=======
	c.Assert(err, Equals, state.ErrCannotEnterScope)
	c.Assert(pr.ru2.InScope(), Equals, false)
>>>>>>> 38a68e63

	// Check that we created no settings for the unit we failed to add.
	_, err = pr.ru0.ReadSettings("riak/2")
	c.Assert(err, gc.ErrorMatches, `cannot read settings for unit "riak/2" in relation "riak:ring": settings not found`)

	// ru0 leaves the scope; check that service Destroy is still a no-op.
	c.Assert(pr.ru0.InScope(), Equals, true)
	err = pr.ru0.LeaveScope()
<<<<<<< HEAD
	c.Assert(err, gc.IsNil)
=======
	c.Assert(err, IsNil)
	c.Assert(pr.ru0.InScope(), Equals, false)
>>>>>>> 38a68e63
	err = pr.svc.Destroy()
	c.Assert(err, gc.IsNil)

	// Check that unit settings for the original unit still exist, and have
	// not yet been marked for deletion.
	err = s.State.Cleanup()
	c.Assert(err, gc.IsNil)
	assertSettings := func() {
		settings, err := pr.ru1.ReadSettings("riak/0")
		c.Assert(err, gc.IsNil)
		c.Assert(settings, gc.DeepEquals, map[string]interface{}{"some": "settings"})
	}
	assertSettings()

	// The final unit leaves the scope, and cleans up after itself.
	c.Assert(pr.ru1.InScope(), Equals, true)
	err = pr.ru1.LeaveScope()
<<<<<<< HEAD
	c.Assert(err, gc.IsNil)
=======
	c.Assert(err, IsNil)
	c.Assert(pr.ru1.InScope(), Equals, false)
>>>>>>> 38a68e63
	err = rel.Refresh()
	c.Assert(err, checkers.Satisfies, errors.IsNotFoundError)

	// The settings were not themselves actually deleted yet...
	assertSettings()

	// ...but they were scheduled for deletion.
	err = s.State.Cleanup()
	c.Assert(err, gc.IsNil)
	_, err = pr.ru1.ReadSettings("riak/0")
	c.Assert(err, gc.ErrorMatches, `cannot read settings for unit "riak/0" in relation "riak:ring": settings not found`)

	// Because this is the only sensible place, check that a further call
	// to Cleanup does not error out.
	err = s.State.Cleanup()
	c.Assert(err, gc.IsNil)
}

func (s *RelationUnitSuite) TestAliveRelationScope(c *gc.C) {
	pr := NewPeerRelation(c, &s.ConnSuite)
	rel := pr.ru0.Relation()

	// Two units enter...
	c.Assert(pr.ru0.InScope(), Equals, false)
	err := pr.ru0.EnterScope(nil)
<<<<<<< HEAD
	c.Assert(err, gc.IsNil)
	err = pr.ru1.EnterScope(nil)
	c.Assert(err, gc.IsNil)
=======
	c.Assert(err, IsNil)
	c.Assert(pr.ru0.InScope(), Equals, true)
	c.Assert(pr.ru1.InScope(), Equals, false)
	err = pr.ru1.EnterScope(nil)
	c.Assert(err, IsNil)
	c.Assert(pr.ru1.InScope(), Equals, true)
>>>>>>> 38a68e63

	// One unit becomes Dying, then re-enters the scope; this is not an error,
	// because the state is already as requested.
	err = pr.u0.Destroy()
	c.Assert(err, gc.IsNil)
	err = pr.ru0.EnterScope(nil)
<<<<<<< HEAD
	c.Assert(err, gc.IsNil)

	// Two units leave...
	err = pr.ru0.LeaveScope()
	c.Assert(err, gc.IsNil)
	err = pr.ru1.LeaveScope()
	c.Assert(err, gc.IsNil)
=======
	c.Assert(err, IsNil)
	c.Assert(pr.ru0.InScope(), Equals, true)

	// Two units leave...
	err = pr.ru0.LeaveScope()
	c.Assert(err, IsNil)
	c.Assert(pr.ru0.InScope(), Equals, false)
	err = pr.ru1.LeaveScope()
	c.Assert(err, IsNil)
	c.Assert(pr.ru1.InScope(), Equals, false)
>>>>>>> 38a68e63

	// The relation scope is empty, but the relation is still alive...
	err = rel.Refresh()
	c.Assert(err, gc.IsNil)
	c.Assert(rel.Life(), gc.Equals, state.Alive)

	// ...and new units can still join it...
	c.Assert(pr.ru2.InScope(), Equals, false)
	err = pr.ru2.EnterScope(nil)
<<<<<<< HEAD
	c.Assert(err, gc.IsNil)

	// ...but Dying units cannot.
	err = pr.u3.Destroy()
	c.Assert(err, gc.IsNil)
	err = pr.ru3.EnterScope(nil)
	c.Assert(err, gc.Equals, state.ErrCannotEnterScope)
=======
	c.Assert(err, IsNil)
	c.Assert(pr.ru2.InScope(), Equals, true)

	// ...but Dying units cannot.
	err = pr.u3.Destroy()
	c.Assert(err, IsNil)
	c.Assert(pr.ru3.InScope(), Equals, false)
	err = pr.ru3.EnterScope(nil)
	c.Assert(err, Equals, state.ErrCannotEnterScope)
	c.Assert(pr.ru3.InScope(), Equals, false)
>>>>>>> 38a68e63
}

func (s *RelationUnitSuite) TestPeerWatchScope(c *gc.C) {
	pr := NewPeerRelation(c, &s.ConnSuite)

	// Test empty initial event.
	w0 := pr.ru0.WatchScope()
	defer testing.AssertStop(c, w0)
	s.assertScopeChange(c, w0, nil, nil)
	s.assertNoScopeChange(c, w0)

	// ru0 enters; check no change, but settings written.
	c.Assert(pr.ru0.InScope(), Equals, false)
	err := pr.ru0.EnterScope(map[string]interface{}{"foo": "bar"})
	c.Assert(err, gc.IsNil)
	s.assertNoScopeChange(c, w0)
	node, err := pr.ru0.Settings()
<<<<<<< HEAD
	c.Assert(err, gc.IsNil)
	c.Assert(node.Map(), gc.DeepEquals, map[string]interface{}{"foo": "bar"})
=======
	c.Assert(err, IsNil)
	c.Assert(node.Map(), DeepEquals, map[string]interface{}{"foo": "bar"})
	c.Assert(pr.ru0.InScope(), Equals, true)
>>>>>>> 38a68e63

	// ru1 enters; check change is observed.
	c.Assert(pr.ru1.InScope(), Equals, false)
	err = pr.ru1.EnterScope(nil)
	c.Assert(err, gc.IsNil)
	s.assertScopeChange(c, w0, []string{"riak/1"}, nil)
	s.assertNoScopeChange(c, w0)
	c.Assert(pr.ru1.InScope(), Equals, true)

	// ru1 enters again, check no problems and no changes.
	err = pr.ru1.EnterScope(nil)
	c.Assert(err, gc.IsNil)
	s.assertNoScopeChange(c, w0)
	c.Assert(pr.ru1.InScope(), Equals, true)

	// Stop watching; ru2 enters.
	testing.AssertStop(c, w0)
	c.Assert(pr.ru2.InScope(), Equals, false)
	err = pr.ru2.EnterScope(nil)
<<<<<<< HEAD
	c.Assert(err, gc.IsNil)
=======
	c.Assert(err, IsNil)
	c.Assert(pr.ru2.InScope(), Equals, true)
>>>>>>> 38a68e63

	// Start watch again, check initial event.
	w0 = pr.ru0.WatchScope()
	defer testing.AssertStop(c, w0)
	s.assertScopeChange(c, w0, []string{"riak/1", "riak/2"}, nil)
	s.assertNoScopeChange(c, w0)

	// ru1 leaves; check event.
	c.Assert(pr.ru1.InScope(), Equals, true)
	err = pr.ru1.LeaveScope()
	c.Assert(err, gc.IsNil)
	s.assertScopeChange(c, w0, nil, []string{"riak/1"})
	s.assertNoScopeChange(c, w0)
	c.Assert(pr.ru1.InScope(), Equals, false)

	// ru1 leaves again; check no problems and no changes.
	err = pr.ru1.LeaveScope()
	c.Assert(err, gc.IsNil)
	s.assertNoScopeChange(c, w0)
	c.Assert(pr.ru1.InScope(), Equals, false)
}

func (s *RelationUnitSuite) TestProReqWatchScope(c *gc.C) {
	prr := NewProReqRelation(c, &s.ConnSuite, charm.ScopeGlobal)

	// Test empty initial events for all RUs.
	ws := prr.watches()
	for _, w := range ws {
		defer testing.AssertStop(c, w)
	}
	for _, w := range ws {
		s.assertScopeChange(c, w, nil, nil)
	}
	s.assertNoScopeChange(c, ws...)

	// pru0 enters; check detected only by req RUs.
	c.Assert(prr.pru0.InScope(), Equals, false)
	err := prr.pru0.EnterScope(nil)
	c.Assert(err, gc.IsNil)
	rws := func() []*state.RelationScopeWatcher {
		return []*state.RelationScopeWatcher{ws[2], ws[3]}
	}
	for _, w := range rws() {
		s.assertScopeChange(c, w, []string{"mysql/0"}, nil)
	}
	s.assertNoScopeChange(c, ws...)
	c.Assert(prr.pru0.InScope(), Equals, true)

	// req0 enters; check detected only by pro RUs.
	c.Assert(prr.rru0.InScope(), Equals, false)
	err = prr.rru0.EnterScope(nil)
	c.Assert(err, gc.IsNil)
	pws := func() []*state.RelationScopeWatcher {
		return []*state.RelationScopeWatcher{ws[0], ws[1]}
	}
	for _, w := range pws() {
		s.assertScopeChange(c, w, []string{"wordpress/0"}, nil)
	}
	s.assertNoScopeChange(c, ws...)
	c.Assert(prr.rru0.InScope(), Equals, true)

	// Stop watches; remaining RUs enter.
	for _, w := range ws {
		testing.AssertStop(c, w)
	}
	c.Assert(prr.pru1.InScope(), Equals, false)
	err = prr.pru1.EnterScope(nil)
<<<<<<< HEAD
	c.Assert(err, gc.IsNil)
	err = prr.rru1.EnterScope(nil)
	c.Assert(err, gc.IsNil)
=======
	c.Assert(err, IsNil)
	c.Assert(prr.pru1.InScope(), Equals, true)
	c.Assert(prr.rru1.InScope(), Equals, false)
	err = prr.rru1.EnterScope(nil)
	c.Assert(err, IsNil)
	c.Assert(prr.rru0.InScope(), Equals, true)
>>>>>>> 38a68e63

	// Start new watches, check initial events.
	ws = prr.watches()
	for _, w := range ws {
		defer testing.AssertStop(c, w)
	}
	for _, w := range pws() {
		s.assertScopeChange(c, w, []string{"wordpress/0", "wordpress/1"}, nil)
	}
	for _, w := range rws() {
		s.assertScopeChange(c, w, []string{"mysql/0", "mysql/1"}, nil)
	}
	s.assertNoScopeChange(c, ws...)

	// pru0 leaves; check detected only by req RUs.
	c.Assert(prr.pru0.InScope(), Equals, true)
	err = prr.pru0.LeaveScope()
	c.Assert(err, gc.IsNil)
	for _, w := range rws() {
		s.assertScopeChange(c, w, nil, []string{"mysql/0"})
	}
	s.assertNoScopeChange(c, ws...)
	c.Assert(prr.pru0.InScope(), Equals, false)

	// rru0 leaves; check detected only by pro RUs.
	c.Assert(prr.rru0.InScope(), Equals, true)
	err = prr.rru0.LeaveScope()
	c.Assert(err, gc.IsNil)
	for _, w := range pws() {
		s.assertScopeChange(c, w, nil, []string{"wordpress/0"})
	}
	s.assertNoScopeChange(c, ws...)
	c.Assert(prr.rru0.InScope(), Equals, false)
}

func (s *RelationUnitSuite) TestContainerWatchScope(c *gc.C) {
	prr := NewProReqRelation(c, &s.ConnSuite, charm.ScopeContainer)

	// Test empty initial events for all RUs.
	ws := prr.watches()
	for _, w := range ws {
		defer testing.AssertStop(c, w)
	}
	for _, w := range ws {
		s.assertScopeChange(c, w, nil, nil)
	}
	s.assertNoScopeChange(c, ws...)

	// pru0 enters; check detected only by same-container req.
	c.Assert(prr.pru0.InScope(), Equals, false)
	err := prr.pru0.EnterScope(nil)
	c.Assert(err, gc.IsNil)
	s.assertScopeChange(c, ws[2], []string{"mysql/0"}, nil)
	s.assertNoScopeChange(c, ws...)
	c.Assert(prr.pru0.InScope(), Equals, true)

	// req1 enters; check detected only by same-container pro.
	c.Assert(prr.rru1.InScope(), Equals, false)
	err = prr.rru1.EnterScope(nil)
	c.Assert(err, gc.IsNil)
	s.assertScopeChange(c, ws[1], []string{"logging/1"}, nil)
	s.assertNoScopeChange(c, ws...)
	c.Assert(prr.rru1.InScope(), Equals, true)

	// Stop watches; remaining RUs enter scope.
	for _, w := range ws {
		testing.AssertStop(c, w)
	}
	c.Assert(prr.pru1.InScope(), Equals, false)
	err = prr.pru1.EnterScope(nil)
<<<<<<< HEAD
	c.Assert(err, gc.IsNil)
=======
	c.Assert(err, IsNil)
	c.Assert(prr.rru0.InScope(), Equals, false)
>>>>>>> 38a68e63
	err = prr.rru0.EnterScope(nil)
	c.Assert(err, gc.IsNil)

	// Start new watches, check initial events.
	ws = prr.watches()
	for _, w := range ws {
		defer testing.AssertStop(c, w)
	}
	s.assertScopeChange(c, ws[0], []string{"logging/0"}, nil)
	s.assertScopeChange(c, ws[1], []string{"logging/1"}, nil)
	s.assertScopeChange(c, ws[2], []string{"mysql/0"}, nil)
	s.assertScopeChange(c, ws[3], []string{"mysql/1"}, nil)
	s.assertNoScopeChange(c, ws...)
	c.Assert(prr.pru1.InScope(), Equals, true)
	c.Assert(prr.rru0.InScope(), Equals, true)

	// pru0 leaves; check detected only by same-container req.
	c.Assert(prr.pru0.InScope(), Equals, true)
	err = prr.pru0.LeaveScope()
	c.Assert(err, gc.IsNil)
	s.assertScopeChange(c, ws[2], nil, []string{"mysql/0"})
	s.assertNoScopeChange(c, ws...)
	c.Assert(prr.pru0.InScope(), Equals, false)

	// rru0 leaves; check detected only by same-container pro.
	c.Assert(prr.rru0.InScope(), Equals, true)
	err = prr.rru0.LeaveScope()
	c.Assert(err, gc.IsNil)
	s.assertScopeChange(c, ws[0], nil, []string{"logging/0"})
	s.assertNoScopeChange(c, ws...)
	c.Assert(prr.rru0.InScope(), Equals, false)
}

func (s *RelationUnitSuite) assertScopeChange(c *gc.C, w *state.RelationScopeWatcher, entered, left []string) {
	s.State.StartSync()
	select {
	case ch, ok := <-w.Changes():
		c.Assert(ok, gc.Equals, true)
		sort.Strings(entered)
		sort.Strings(ch.Entered)
		c.Assert(ch.Entered, gc.DeepEquals, entered)
		sort.Strings(left)
		sort.Strings(ch.Left)
		c.Assert(ch.Left, gc.DeepEquals, left)
	case <-time.After(coretesting.LongWait):
		c.Fatalf("no change")
	}
}

func (s *RelationUnitSuite) assertNoScopeChange(c *gc.C, ws ...*state.RelationScopeWatcher) {
	s.State.StartSync()
	for _, w := range ws {
		select {
		case ch, ok := <-w.Changes():
			c.Fatalf("got unwanted change: %#v, %t", ch, ok)
		case <-time.After(coretesting.ShortWait):
		}
	}
}

type PeerRelation struct {
	rel                *state.Relation
	svc                *state.Service
	u0, u1, u2, u3     *state.Unit
	ru0, ru1, ru2, ru3 *state.RelationUnit
}

func NewPeerRelation(c *gc.C, s *ConnSuite) *PeerRelation {
	svc, err := s.State.AddService("riak", s.AddTestingCharm(c, "riak"))
	c.Assert(err, gc.IsNil)
	ep, err := svc.Endpoint("ring")
	c.Assert(err, gc.IsNil)
	rel, err := s.State.EndpointsRelation(ep)
	c.Assert(err, gc.IsNil)
	pr := &PeerRelation{rel: rel, svc: svc}
	pr.u0, pr.ru0 = addRU(c, svc, rel, nil)
	pr.u1, pr.ru1 = addRU(c, svc, rel, nil)
	pr.u2, pr.ru2 = addRU(c, svc, rel, nil)
	pr.u3, pr.ru3 = addRU(c, svc, rel, nil)
	return pr
}

type ProReqRelation struct {
	rel                    *state.Relation
	psvc, rsvc             *state.Service
	pu0, pu1, ru0, ru1     *state.Unit
	pru0, pru1, rru0, rru1 *state.RelationUnit
}

func NewProReqRelation(c *gc.C, s *ConnSuite, scope charm.RelationScope) *ProReqRelation {
	psvc, err := s.State.AddService("mysql", s.AddTestingCharm(c, "mysql"))
	c.Assert(err, gc.IsNil)
	var rsvc *state.Service
	if scope == charm.ScopeGlobal {
		rsvc, err = s.State.AddService("wordpress", s.AddTestingCharm(c, "wordpress"))
	} else {
		rsvc, err = s.State.AddService("logging", s.AddTestingCharm(c, "logging"))
	}
	c.Assert(err, gc.IsNil)
	eps, err := s.State.InferEndpoints([]string{"mysql", rsvc.Name()})
	c.Assert(err, gc.IsNil)
	rel, err := s.State.AddRelation(eps...)
	c.Assert(err, gc.IsNil)
	prr := &ProReqRelation{rel: rel, psvc: psvc, rsvc: rsvc}
	prr.pu0, prr.pru0 = addRU(c, psvc, rel, nil)
	prr.pu1, prr.pru1 = addRU(c, psvc, rel, nil)
	if scope == charm.ScopeGlobal {
		prr.ru0, prr.rru0 = addRU(c, rsvc, rel, nil)
		prr.ru1, prr.rru1 = addRU(c, rsvc, rel, nil)
	} else {
		prr.ru0, prr.rru0 = addRU(c, rsvc, rel, prr.pu0)
		prr.ru1, prr.rru1 = addRU(c, rsvc, rel, prr.pu1)
	}
	return prr
}

func (prr *ProReqRelation) watches() []*state.RelationScopeWatcher {
	return []*state.RelationScopeWatcher{
		prr.pru0.WatchScope(), prr.pru1.WatchScope(),
		prr.rru0.WatchScope(), prr.rru1.WatchScope(),
	}
}

func addRU(c *gc.C, svc *state.Service, rel *state.Relation, principal *state.Unit) (*state.Unit, *state.RelationUnit) {
	// Given the service svc in the relation rel, add a unit of svc and create
	// a RelationUnit with rel. If principal is supplied, svc is assumed to be
	// subordinate and the unit will be created by temporarily entering the
	// relation's scope as the principal.
	var u *state.Unit
	if principal == nil {
		unit, err := svc.AddUnit()
		c.Assert(err, gc.IsNil)
		u = unit
	} else {
		origUnits, err := svc.AllUnits()
		c.Assert(err, gc.IsNil)
		pru, err := rel.Unit(principal)
		c.Assert(err, gc.IsNil)
		err = pru.EnterScope(nil) // to create the subordinate
		c.Assert(err, gc.IsNil)
		err = pru.LeaveScope() // to reset to initial expected state
		c.Assert(err, gc.IsNil)
		newUnits, err := svc.AllUnits()
		c.Assert(err, gc.IsNil)
		for _, unit := range newUnits {
			found := false
			for _, old := range origUnits {
				if unit.Name() == old.Name() {
					found = true
					break
				}
			}
			if !found {
				u = unit
				break
			}
		}
		c.Assert(u, gc.NotNil)
	}
	preventUnitDestroyRemove(c, u)
	ru, err := rel.Unit(u)
	c.Assert(err, gc.IsNil)
	return u, ru
}

type RUs []*state.RelationUnit<|MERGE_RESOLUTION|>--- conflicted
+++ resolved
@@ -56,7 +56,7 @@
 	}
 
 	// Add settings for one RU.
-	c.Assert(pr.ru0.InScope(), Equals, false)
+	c.Assert(pr.ru0.InScope(), gc.Equals, false)
 	err := pr.ru0.EnterScope(map[string]interface{}{"gene": "kelly"})
 	c.Assert(err, gc.IsNil)
 	node, err := pr.ru0.Settings()
@@ -78,7 +78,7 @@
 		}
 	}
 	assertSettings(pr.u0, normal)
-	c.Assert(pr.ru0.InScope(), Equals, true)
+	c.Assert(pr.ru0.InScope(), gc.Equals, true)
 
 	// Check that EnterScope when scope already entered does not touch
 	// settings at all.
@@ -86,41 +86,37 @@
 	err = pr.ru0.EnterScope(changed)
 	c.Assert(err, gc.IsNil)
 	assertSettings(pr.u0, normal)
-	c.Assert(pr.ru0.InScope(), Equals, true)
+	c.Assert(pr.ru0.InScope(), gc.Equals, true)
 
 	// Leave scope, check settings are still as accessible as before.
 	err = pr.ru0.LeaveScope()
 	c.Assert(err, gc.IsNil)
 	assertSettings(pr.u0, normal)
-	c.Assert(pr.ru0.InScope(), Equals, false)
+	c.Assert(pr.ru0.InScope(), gc.Equals, false)
 
 	// Re-enter scope wih changed settings, and check they completely overwrite
 	// the old ones.
 	err = pr.ru0.EnterScope(changed)
 	c.Assert(err, gc.IsNil)
 	assertSettings(pr.u0, changed)
-	c.Assert(pr.ru0.InScope(), Equals, true)
+	c.Assert(pr.ru0.InScope(), gc.Equals, true)
 
 	// Leave and re-enter with nil nettings, and check they overwrite to become
 	// an empty map.
 	err = pr.ru0.LeaveScope()
-<<<<<<< HEAD
-	c.Assert(err, gc.IsNil)
-=======
-	c.Assert(err, IsNil)
-	c.Assert(pr.ru0.InScope(), Equals, false)
->>>>>>> 38a68e63
+	c.Assert(err, gc.IsNil)
+	c.Assert(pr.ru0.InScope(), gc.Equals, false)
 	err = pr.ru0.EnterScope(nil)
 	c.Assert(err, gc.IsNil)
 	assertSettings(pr.u0, map[string]interface{}{})
-	c.Assert(pr.ru0.InScope(), Equals, true)
+	c.Assert(pr.ru0.InScope(), gc.Equals, true)
 
 	// Check that entering scope for the first time with nil settings works correctly.
-	c.Assert(pr.ru1.InScope(), Equals, false)
+	c.Assert(pr.ru1.InScope(), gc.Equals, false)
 	err = pr.ru1.EnterScope(nil)
 	c.Assert(err, gc.IsNil)
 	assertSettings(pr.u1, map[string]interface{}{})
-	c.Assert(pr.ru1.InScope(), Equals, true)
+	c.Assert(pr.ru1.InScope(), gc.Equals, true)
 }
 
 func (s *RelationUnitSuite) TestProReqSettings(c *gc.C) {
@@ -134,19 +130,15 @@
 	}
 
 	// Add settings for one RU.
-	c.Assert(prr.pru0.InScope(), Equals, false)
+	c.Assert(prr.pru0.InScope(), gc.Equals, false)
 	err := prr.pru0.EnterScope(map[string]interface{}{"gene": "simmons"})
 	c.Assert(err, gc.IsNil)
 	node, err := prr.pru0.Settings()
 	c.Assert(err, gc.IsNil)
 	node.Set("meme", "foul-bachelor-frog")
 	_, err = node.Write()
-<<<<<<< HEAD
-	c.Assert(err, gc.IsNil)
-=======
-	c.Assert(err, IsNil)
-	c.Assert(prr.pru0.InScope(), Equals, true)
->>>>>>> 38a68e63
+	c.Assert(err, gc.IsNil)
+	c.Assert(prr.pru0.InScope(), gc.Equals, true)
 
 	// Check settings can be read by every RU.
 	for _, ru := range rus {
@@ -168,19 +160,15 @@
 	}
 
 	// Add settings for one RU.
-	c.Assert(prr.pru0.InScope(), Equals, false)
+	c.Assert(prr.pru0.InScope(), gc.Equals, false)
 	err := prr.pru0.EnterScope(map[string]interface{}{"gene": "hackman"})
 	c.Assert(err, gc.IsNil)
 	node, err := prr.pru0.Settings()
 	c.Assert(err, gc.IsNil)
 	node.Set("meme", "foul-bachelor-frog")
 	_, err = node.Write()
-<<<<<<< HEAD
-	c.Assert(err, gc.IsNil)
-=======
-	c.Assert(err, IsNil)
-	c.Assert(prr.pru0.InScope(), Equals, true)
->>>>>>> 38a68e63
+	c.Assert(err, gc.IsNil)
+	c.Assert(prr.pru0.InScope(), gc.Equals, true)
 
 	// Check settings can be read by RUs in the same container.
 	rus0 := RUs{prr.pru0, prr.rru0}
@@ -223,31 +211,27 @@
 	assertSubCount(0)
 
 	// Enter principal's scope and check a subordinate was created.
-	c.Assert(pru.InScope(), Equals, false)
+	c.Assert(pru.InScope(), gc.Equals, false)
 	err = pru.EnterScope(nil)
 	c.Assert(err, gc.IsNil)
 	assertSubCount(1)
-	c.Assert(pru.InScope(), Equals, true)
+	c.Assert(pru.InScope(), gc.Equals, true)
 
 	// Enter principal scope again and check no more subordinates created.
 	err = pru.EnterScope(nil)
 	c.Assert(err, gc.IsNil)
 	assertSubCount(1)
-	c.Assert(pru.InScope(), Equals, true)
+	c.Assert(pru.InScope(), gc.Equals, true)
 
 	// Leave principal scope, then re-enter, and check that still no further
 	// subordinates are created.
 	err = pru.LeaveScope()
-<<<<<<< HEAD
-	c.Assert(err, gc.IsNil)
-=======
-	c.Assert(err, IsNil)
-	c.Assert(pru.InScope(), Equals, false)
->>>>>>> 38a68e63
+	c.Assert(err, gc.IsNil)
+	c.Assert(pru.InScope(), gc.Equals, false)
 	err = pru.EnterScope(nil)
 	c.Assert(err, gc.IsNil)
 	runits := assertSubCount(1)
-	c.Assert(pru.InScope(), Equals, true)
+	c.Assert(pru.InScope(), gc.Equals, true)
 
 	// Set the subordinate to Dying, and enter scope again; because the scope
 	// is already entered, no error is returned.
@@ -255,26 +239,16 @@
 	err = runit.Destroy()
 	c.Assert(err, gc.IsNil)
 	err = pru.EnterScope(nil)
-<<<<<<< HEAD
-	c.Assert(err, gc.IsNil)
+	c.Assert(err, gc.IsNil)
+	c.Assert(pru.InScope(), gc.Equals, true)
 
 	// Leave scope, then try to enter again with the Dying subordinate.
 	err = pru.LeaveScope()
 	c.Assert(err, gc.IsNil)
+	c.Assert(pru.InScope(), gc.Equals, false)
 	err = pru.EnterScope(nil)
 	c.Assert(err, gc.Equals, state.ErrCannotEnterScopeYet)
-=======
-	c.Assert(err, IsNil)
-	c.Assert(pru.InScope(), Equals, true)
-
-	// Leave scope, then try to enter again with the Dying subordinate.
-	err = pru.LeaveScope()
-	c.Assert(err, IsNil)
-	c.Assert(pru.InScope(), Equals, false)
-	err = pru.EnterScope(nil)
-	c.Assert(err, Equals, state.ErrCannotEnterScopeYet)
-	c.Assert(pru.InScope(), Equals, false)
->>>>>>> 38a68e63
+	c.Assert(pru.InScope(), gc.Equals, false)
 
 	// Remove the subordinate, and enter scope again; this should work, and
 	// create a new subordinate.
@@ -283,11 +257,11 @@
 	err = runit.Remove()
 	c.Assert(err, gc.IsNil)
 	assertSubCount(0)
-	c.Assert(pru.InScope(), Equals, false)
+	c.Assert(pru.InScope(), gc.Equals, false)
 	err = pru.EnterScope(nil)
 	c.Assert(err, gc.IsNil)
 	assertSubCount(1)
-	c.Assert(pru.InScope(), Equals, true)
+	c.Assert(pru.InScope(), gc.Equals, true)
 }
 
 func (s *RelationUnitSuite) TestDestroyRelationWithUnitsInScope(c *gc.C) {
@@ -296,20 +270,14 @@
 
 	// Enter two units, and check that Destroying the service sets the
 	// relation to Dying (rather than removing it directly).
-	c.Assert(pr.ru0.InScope(), Equals, false)
+	c.Assert(pr.ru0.InScope(), gc.Equals, false)
 	err := pr.ru0.EnterScope(map[string]interface{}{"some": "settings"})
-<<<<<<< HEAD
-	c.Assert(err, gc.IsNil)
+	c.Assert(err, gc.IsNil)
+	c.Assert(pr.ru0.InScope(), gc.Equals, true)
+	c.Assert(pr.ru1.InScope(), gc.Equals, false)
 	err = pr.ru1.EnterScope(nil)
 	c.Assert(err, gc.IsNil)
-=======
-	c.Assert(err, IsNil)
-	c.Assert(pr.ru0.InScope(), Equals, true)
-	c.Assert(pr.ru1.InScope(), Equals, false)
-	err = pr.ru1.EnterScope(nil)
-	c.Assert(err, IsNil)
-	c.Assert(pr.ru1.InScope(), Equals, true)
->>>>>>> 38a68e63
+	c.Assert(pr.ru1.InScope(), gc.Equals, true)
 	err = pr.svc.Destroy()
 	c.Assert(err, gc.IsNil)
 	err = rel.Refresh()
@@ -317,28 +285,20 @@
 	c.Assert(rel.Life(), gc.Equals, state.Dying)
 
 	// Check that we can't add a new unit now.
-	c.Assert(pr.ru2.InScope(), Equals, false)
+	c.Assert(pr.ru2.InScope(), gc.Equals, false)
 	err = pr.ru2.EnterScope(nil)
-<<<<<<< HEAD
 	c.Assert(err, gc.Equals, state.ErrCannotEnterScope)
-=======
-	c.Assert(err, Equals, state.ErrCannotEnterScope)
-	c.Assert(pr.ru2.InScope(), Equals, false)
->>>>>>> 38a68e63
+	c.Assert(pr.ru2.InScope(), gc.Equals, false)
 
 	// Check that we created no settings for the unit we failed to add.
 	_, err = pr.ru0.ReadSettings("riak/2")
 	c.Assert(err, gc.ErrorMatches, `cannot read settings for unit "riak/2" in relation "riak:ring": settings not found`)
 
 	// ru0 leaves the scope; check that service Destroy is still a no-op.
-	c.Assert(pr.ru0.InScope(), Equals, true)
+	c.Assert(pr.ru0.InScope(), gc.Equals, true)
 	err = pr.ru0.LeaveScope()
-<<<<<<< HEAD
-	c.Assert(err, gc.IsNil)
-=======
-	c.Assert(err, IsNil)
-	c.Assert(pr.ru0.InScope(), Equals, false)
->>>>>>> 38a68e63
+	c.Assert(err, gc.IsNil)
+	c.Assert(pr.ru0.InScope(), gc.Equals, false)
 	err = pr.svc.Destroy()
 	c.Assert(err, gc.IsNil)
 
@@ -354,14 +314,10 @@
 	assertSettings()
 
 	// The final unit leaves the scope, and cleans up after itself.
-	c.Assert(pr.ru1.InScope(), Equals, true)
+	c.Assert(pr.ru1.InScope(), gc.Equals, true)
 	err = pr.ru1.LeaveScope()
-<<<<<<< HEAD
-	c.Assert(err, gc.IsNil)
-=======
-	c.Assert(err, IsNil)
-	c.Assert(pr.ru1.InScope(), Equals, false)
->>>>>>> 38a68e63
+	c.Assert(err, gc.IsNil)
+	c.Assert(pr.ru1.InScope(), gc.Equals, false)
 	err = rel.Refresh()
 	c.Assert(err, checkers.Satisfies, errors.IsNotFoundError)
 
@@ -385,46 +341,30 @@
 	rel := pr.ru0.Relation()
 
 	// Two units enter...
-	c.Assert(pr.ru0.InScope(), Equals, false)
+	c.Assert(pr.ru0.InScope(), gc.Equals, false)
 	err := pr.ru0.EnterScope(nil)
-<<<<<<< HEAD
-	c.Assert(err, gc.IsNil)
+	c.Assert(err, gc.IsNil)
+	c.Assert(pr.ru0.InScope(), gc.Equals, true)
+	c.Assert(pr.ru1.InScope(), gc.Equals, false)
 	err = pr.ru1.EnterScope(nil)
 	c.Assert(err, gc.IsNil)
-=======
-	c.Assert(err, IsNil)
-	c.Assert(pr.ru0.InScope(), Equals, true)
-	c.Assert(pr.ru1.InScope(), Equals, false)
-	err = pr.ru1.EnterScope(nil)
-	c.Assert(err, IsNil)
-	c.Assert(pr.ru1.InScope(), Equals, true)
->>>>>>> 38a68e63
+	c.Assert(pr.ru1.InScope(), gc.Equals, true)
 
 	// One unit becomes Dying, then re-enters the scope; this is not an error,
 	// because the state is already as requested.
 	err = pr.u0.Destroy()
 	c.Assert(err, gc.IsNil)
 	err = pr.ru0.EnterScope(nil)
-<<<<<<< HEAD
-	c.Assert(err, gc.IsNil)
+	c.Assert(err, gc.IsNil)
+	c.Assert(pr.ru0.InScope(), gc.Equals, true)
 
 	// Two units leave...
 	err = pr.ru0.LeaveScope()
 	c.Assert(err, gc.IsNil)
+	c.Assert(pr.ru0.InScope(), gc.Equals, false)
 	err = pr.ru1.LeaveScope()
 	c.Assert(err, gc.IsNil)
-=======
-	c.Assert(err, IsNil)
-	c.Assert(pr.ru0.InScope(), Equals, true)
-
-	// Two units leave...
-	err = pr.ru0.LeaveScope()
-	c.Assert(err, IsNil)
-	c.Assert(pr.ru0.InScope(), Equals, false)
-	err = pr.ru1.LeaveScope()
-	c.Assert(err, IsNil)
-	c.Assert(pr.ru1.InScope(), Equals, false)
->>>>>>> 38a68e63
+	c.Assert(pr.ru1.InScope(), gc.Equals, false)
 
 	// The relation scope is empty, but the relation is still alive...
 	err = rel.Refresh()
@@ -432,28 +372,18 @@
 	c.Assert(rel.Life(), gc.Equals, state.Alive)
 
 	// ...and new units can still join it...
-	c.Assert(pr.ru2.InScope(), Equals, false)
+	c.Assert(pr.ru2.InScope(), gc.Equals, false)
 	err = pr.ru2.EnterScope(nil)
-<<<<<<< HEAD
-	c.Assert(err, gc.IsNil)
+	c.Assert(err, gc.IsNil)
+	c.Assert(pr.ru2.InScope(), gc.Equals, true)
 
 	// ...but Dying units cannot.
 	err = pr.u3.Destroy()
 	c.Assert(err, gc.IsNil)
+	c.Assert(pr.ru3.InScope(), gc.Equals, false)
 	err = pr.ru3.EnterScope(nil)
 	c.Assert(err, gc.Equals, state.ErrCannotEnterScope)
-=======
-	c.Assert(err, IsNil)
-	c.Assert(pr.ru2.InScope(), Equals, true)
-
-	// ...but Dying units cannot.
-	err = pr.u3.Destroy()
-	c.Assert(err, IsNil)
-	c.Assert(pr.ru3.InScope(), Equals, false)
-	err = pr.ru3.EnterScope(nil)
-	c.Assert(err, Equals, state.ErrCannotEnterScope)
-	c.Assert(pr.ru3.InScope(), Equals, false)
->>>>>>> 38a68e63
+	c.Assert(pr.ru3.InScope(), gc.Equals, false)
 }
 
 func (s *RelationUnitSuite) TestPeerWatchScope(c *gc.C) {
@@ -466,44 +396,35 @@
 	s.assertNoScopeChange(c, w0)
 
 	// ru0 enters; check no change, but settings written.
-	c.Assert(pr.ru0.InScope(), Equals, false)
+	c.Assert(pr.ru0.InScope(), gc.Equals, false)
 	err := pr.ru0.EnterScope(map[string]interface{}{"foo": "bar"})
 	c.Assert(err, gc.IsNil)
 	s.assertNoScopeChange(c, w0)
 	node, err := pr.ru0.Settings()
-<<<<<<< HEAD
 	c.Assert(err, gc.IsNil)
 	c.Assert(node.Map(), gc.DeepEquals, map[string]interface{}{"foo": "bar"})
-=======
-	c.Assert(err, IsNil)
-	c.Assert(node.Map(), DeepEquals, map[string]interface{}{"foo": "bar"})
-	c.Assert(pr.ru0.InScope(), Equals, true)
->>>>>>> 38a68e63
+	c.Assert(pr.ru0.InScope(), gc.Equals, true)
 
 	// ru1 enters; check change is observed.
-	c.Assert(pr.ru1.InScope(), Equals, false)
+	c.Assert(pr.ru1.InScope(), gc.Equals, false)
 	err = pr.ru1.EnterScope(nil)
 	c.Assert(err, gc.IsNil)
 	s.assertScopeChange(c, w0, []string{"riak/1"}, nil)
 	s.assertNoScopeChange(c, w0)
-	c.Assert(pr.ru1.InScope(), Equals, true)
+	c.Assert(pr.ru1.InScope(), gc.Equals, true)
 
 	// ru1 enters again, check no problems and no changes.
 	err = pr.ru1.EnterScope(nil)
 	c.Assert(err, gc.IsNil)
 	s.assertNoScopeChange(c, w0)
-	c.Assert(pr.ru1.InScope(), Equals, true)
+	c.Assert(pr.ru1.InScope(), gc.Equals, true)
 
 	// Stop watching; ru2 enters.
 	testing.AssertStop(c, w0)
-	c.Assert(pr.ru2.InScope(), Equals, false)
+	c.Assert(pr.ru2.InScope(), gc.Equals, false)
 	err = pr.ru2.EnterScope(nil)
-<<<<<<< HEAD
-	c.Assert(err, gc.IsNil)
-=======
-	c.Assert(err, IsNil)
-	c.Assert(pr.ru2.InScope(), Equals, true)
->>>>>>> 38a68e63
+	c.Assert(err, gc.IsNil)
+	c.Assert(pr.ru2.InScope(), gc.Equals, true)
 
 	// Start watch again, check initial event.
 	w0 = pr.ru0.WatchScope()
@@ -512,18 +433,18 @@
 	s.assertNoScopeChange(c, w0)
 
 	// ru1 leaves; check event.
-	c.Assert(pr.ru1.InScope(), Equals, true)
+	c.Assert(pr.ru1.InScope(), gc.Equals, true)
 	err = pr.ru1.LeaveScope()
 	c.Assert(err, gc.IsNil)
 	s.assertScopeChange(c, w0, nil, []string{"riak/1"})
 	s.assertNoScopeChange(c, w0)
-	c.Assert(pr.ru1.InScope(), Equals, false)
+	c.Assert(pr.ru1.InScope(), gc.Equals, false)
 
 	// ru1 leaves again; check no problems and no changes.
 	err = pr.ru1.LeaveScope()
 	c.Assert(err, gc.IsNil)
 	s.assertNoScopeChange(c, w0)
-	c.Assert(pr.ru1.InScope(), Equals, false)
+	c.Assert(pr.ru1.InScope(), gc.Equals, false)
 }
 
 func (s *RelationUnitSuite) TestProReqWatchScope(c *gc.C) {
@@ -540,7 +461,7 @@
 	s.assertNoScopeChange(c, ws...)
 
 	// pru0 enters; check detected only by req RUs.
-	c.Assert(prr.pru0.InScope(), Equals, false)
+	c.Assert(prr.pru0.InScope(), gc.Equals, false)
 	err := prr.pru0.EnterScope(nil)
 	c.Assert(err, gc.IsNil)
 	rws := func() []*state.RelationScopeWatcher {
@@ -550,10 +471,10 @@
 		s.assertScopeChange(c, w, []string{"mysql/0"}, nil)
 	}
 	s.assertNoScopeChange(c, ws...)
-	c.Assert(prr.pru0.InScope(), Equals, true)
+	c.Assert(prr.pru0.InScope(), gc.Equals, true)
 
 	// req0 enters; check detected only by pro RUs.
-	c.Assert(prr.rru0.InScope(), Equals, false)
+	c.Assert(prr.rru0.InScope(), gc.Equals, false)
 	err = prr.rru0.EnterScope(nil)
 	c.Assert(err, gc.IsNil)
 	pws := func() []*state.RelationScopeWatcher {
@@ -563,26 +484,20 @@
 		s.assertScopeChange(c, w, []string{"wordpress/0"}, nil)
 	}
 	s.assertNoScopeChange(c, ws...)
-	c.Assert(prr.rru0.InScope(), Equals, true)
+	c.Assert(prr.rru0.InScope(), gc.Equals, true)
 
 	// Stop watches; remaining RUs enter.
 	for _, w := range ws {
 		testing.AssertStop(c, w)
 	}
-	c.Assert(prr.pru1.InScope(), Equals, false)
+	c.Assert(prr.pru1.InScope(), gc.Equals, false)
 	err = prr.pru1.EnterScope(nil)
-<<<<<<< HEAD
-	c.Assert(err, gc.IsNil)
+	c.Assert(err, gc.IsNil)
+	c.Assert(prr.pru1.InScope(), gc.Equals, true)
+	c.Assert(prr.rru1.InScope(), gc.Equals, false)
 	err = prr.rru1.EnterScope(nil)
 	c.Assert(err, gc.IsNil)
-=======
-	c.Assert(err, IsNil)
-	c.Assert(prr.pru1.InScope(), Equals, true)
-	c.Assert(prr.rru1.InScope(), Equals, false)
-	err = prr.rru1.EnterScope(nil)
-	c.Assert(err, IsNil)
-	c.Assert(prr.rru0.InScope(), Equals, true)
->>>>>>> 38a68e63
+	c.Assert(prr.rru0.InScope(), gc.Equals, true)
 
 	// Start new watches, check initial events.
 	ws = prr.watches()
@@ -598,24 +513,24 @@
 	s.assertNoScopeChange(c, ws...)
 
 	// pru0 leaves; check detected only by req RUs.
-	c.Assert(prr.pru0.InScope(), Equals, true)
+	c.Assert(prr.pru0.InScope(), gc.Equals, true)
 	err = prr.pru0.LeaveScope()
 	c.Assert(err, gc.IsNil)
 	for _, w := range rws() {
 		s.assertScopeChange(c, w, nil, []string{"mysql/0"})
 	}
 	s.assertNoScopeChange(c, ws...)
-	c.Assert(prr.pru0.InScope(), Equals, false)
+	c.Assert(prr.pru0.InScope(), gc.Equals, false)
 
 	// rru0 leaves; check detected only by pro RUs.
-	c.Assert(prr.rru0.InScope(), Equals, true)
+	c.Assert(prr.rru0.InScope(), gc.Equals, true)
 	err = prr.rru0.LeaveScope()
 	c.Assert(err, gc.IsNil)
 	for _, w := range pws() {
 		s.assertScopeChange(c, w, nil, []string{"wordpress/0"})
 	}
 	s.assertNoScopeChange(c, ws...)
-	c.Assert(prr.rru0.InScope(), Equals, false)
+	c.Assert(prr.rru0.InScope(), gc.Equals, false)
 }
 
 func (s *RelationUnitSuite) TestContainerWatchScope(c *gc.C) {
@@ -632,33 +547,29 @@
 	s.assertNoScopeChange(c, ws...)
 
 	// pru0 enters; check detected only by same-container req.
-	c.Assert(prr.pru0.InScope(), Equals, false)
+	c.Assert(prr.pru0.InScope(), gc.Equals, false)
 	err := prr.pru0.EnterScope(nil)
 	c.Assert(err, gc.IsNil)
 	s.assertScopeChange(c, ws[2], []string{"mysql/0"}, nil)
 	s.assertNoScopeChange(c, ws...)
-	c.Assert(prr.pru0.InScope(), Equals, true)
+	c.Assert(prr.pru0.InScope(), gc.Equals, true)
 
 	// req1 enters; check detected only by same-container pro.
-	c.Assert(prr.rru1.InScope(), Equals, false)
+	c.Assert(prr.rru1.InScope(), gc.Equals, false)
 	err = prr.rru1.EnterScope(nil)
 	c.Assert(err, gc.IsNil)
 	s.assertScopeChange(c, ws[1], []string{"logging/1"}, nil)
 	s.assertNoScopeChange(c, ws...)
-	c.Assert(prr.rru1.InScope(), Equals, true)
+	c.Assert(prr.rru1.InScope(), gc.Equals, true)
 
 	// Stop watches; remaining RUs enter scope.
 	for _, w := range ws {
 		testing.AssertStop(c, w)
 	}
-	c.Assert(prr.pru1.InScope(), Equals, false)
+	c.Assert(prr.pru1.InScope(), gc.Equals, false)
 	err = prr.pru1.EnterScope(nil)
-<<<<<<< HEAD
-	c.Assert(err, gc.IsNil)
-=======
-	c.Assert(err, IsNil)
-	c.Assert(prr.rru0.InScope(), Equals, false)
->>>>>>> 38a68e63
+	c.Assert(err, gc.IsNil)
+	c.Assert(prr.rru0.InScope(), gc.Equals, false)
 	err = prr.rru0.EnterScope(nil)
 	c.Assert(err, gc.IsNil)
 
@@ -672,24 +583,24 @@
 	s.assertScopeChange(c, ws[2], []string{"mysql/0"}, nil)
 	s.assertScopeChange(c, ws[3], []string{"mysql/1"}, nil)
 	s.assertNoScopeChange(c, ws...)
-	c.Assert(prr.pru1.InScope(), Equals, true)
-	c.Assert(prr.rru0.InScope(), Equals, true)
+	c.Assert(prr.pru1.InScope(), gc.Equals, true)
+	c.Assert(prr.rru0.InScope(), gc.Equals, true)
 
 	// pru0 leaves; check detected only by same-container req.
-	c.Assert(prr.pru0.InScope(), Equals, true)
+	c.Assert(prr.pru0.InScope(), gc.Equals, true)
 	err = prr.pru0.LeaveScope()
 	c.Assert(err, gc.IsNil)
 	s.assertScopeChange(c, ws[2], nil, []string{"mysql/0"})
 	s.assertNoScopeChange(c, ws...)
-	c.Assert(prr.pru0.InScope(), Equals, false)
+	c.Assert(prr.pru0.InScope(), gc.Equals, false)
 
 	// rru0 leaves; check detected only by same-container pro.
-	c.Assert(prr.rru0.InScope(), Equals, true)
+	c.Assert(prr.rru0.InScope(), gc.Equals, true)
 	err = prr.rru0.LeaveScope()
 	c.Assert(err, gc.IsNil)
 	s.assertScopeChange(c, ws[0], nil, []string{"logging/0"})
 	s.assertNoScopeChange(c, ws...)
-	c.Assert(prr.rru0.InScope(), Equals, false)
+	c.Assert(prr.rru0.InScope(), gc.Equals, false)
 }
 
 func (s *RelationUnitSuite) assertScopeChange(c *gc.C, w *state.RelationScopeWatcher, entered, left []string) {
