--- conflicted
+++ resolved
@@ -113,8 +113,7 @@
 	containers := exported.Containers()
 	c.Assert(containers, gc.HasLen, 1)
 	container := containers[0]
-<<<<<<< HEAD
-	c.Assert(container.Id(), gc.Equals, nested.MachineTag())
+	c.Assert(container.Tag(), gc.Equals, nested.MachineTag())
 }
 
 func (s *MigrationExportSuite) TestServices(c *gc.C) {
@@ -142,7 +141,4 @@
 
 	services := model.Services()
 	c.Assert(services, gc.HasLen, 3)
-=======
-	c.Assert(container.Tag(), gc.Equals, nested.MachineTag())
->>>>>>> 51f5a73a
 }