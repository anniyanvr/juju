// Copyright 2014 Canonical Ltd.
// Licensed under the AGPLv3, see LICENCE file for details.

package state

import (
	"fmt"
	"time"

	"github.com/juju/errors"
	"github.com/juju/names"
	gitjujutesting "github.com/juju/testing"
	jc "github.com/juju/testing/checkers"
	gc "gopkg.in/check.v1"
	"gopkg.in/juju/charm.v4"
	charmtesting "gopkg.in/juju/charm.v4/testing"
	"gopkg.in/mgo.v2"
	"gopkg.in/mgo.v2/bson"
	"gopkg.in/mgo.v2/txn"

	"github.com/juju/juju/instance"
	"github.com/juju/juju/network"
	"github.com/juju/juju/testing"
)

type upgradesSuite struct {
	testing.BaseSuite
	gitjujutesting.MgoSuite
	state *State
	owner names.UserTag
}

func (s *upgradesSuite) SetUpSuite(c *gc.C) {
	s.BaseSuite.SetUpSuite(c)
	s.MgoSuite.SetUpSuite(c)
}

func (s *upgradesSuite) TearDownSuite(c *gc.C) {
	s.MgoSuite.TearDownSuite(c)
	s.BaseSuite.TearDownSuite(c)
}

func (s *upgradesSuite) SetUpTest(c *gc.C) {
	s.BaseSuite.SetUpTest(c)
	s.MgoSuite.SetUpTest(c)
	var err error
	s.owner = names.NewLocalUserTag("upgrade-admin")
	s.state, err = Initialize(s.owner, TestingMongoInfo(), testing.EnvironConfig(c), TestingDialOpts(), Policy(nil))
	c.Assert(err, gc.IsNil)
}

func (s *upgradesSuite) TearDownTest(c *gc.C) {
	if s.state != nil {
		s.state.Close()
	}
	s.MgoSuite.TearDownTest(c)
	s.BaseSuite.TearDownTest(c)
}

var _ = gc.Suite(&upgradesSuite{})

func (s *upgradesSuite) TestLastLoginMigrate(c *gc.C) {
	now := time.Now().UTC().Round(time.Second)
	userId := "foobar"
	oldDoc := bson.M{
		"_id_":           userId,
		"_id":            userId,
		"displayname":    "foo bar",
		"deactivated":    false,
		"passwordhash":   "hash",
		"passwordsalt":   "salt",
		"createdby":      "creator",
		"datecreated":    now,
		"lastconnection": now,
	}

	ops := []txn.Op{
		txn.Op{
			C:      "users",
			Id:     userId,
			Assert: txn.DocMissing,
			Insert: oldDoc,
		},
	}
	err := s.state.runTransaction(ops)
	c.Assert(err, gc.IsNil)

	err = MigrateUserLastConnectionToLastLogin(s.state)
	c.Assert(err, gc.IsNil)
	user, err := s.state.User(names.NewLocalUserTag(userId))
	c.Assert(err, gc.IsNil)
	c.Assert(*user.LastLogin(), gc.Equals, now)

	// check to see if _id_ field is removed
	userMap := map[string]interface{}{}
	users, closer := s.state.getCollection("users")
	defer closer()
	err = users.Find(bson.D{{"_id", userId}}).One(&userMap)
	c.Assert(err, gc.IsNil)
	_, keyExists := userMap["_id_"]
	c.Assert(keyExists, jc.IsFalse)
}

func (s *upgradesSuite) TestAddStateUsersToEnviron(c *gc.C) {
	stateBob, err := s.state.AddUser("bob", "notused", "notused", "bob")
	c.Assert(err, gc.IsNil)
	bobTag := stateBob.UserTag()

	_, err = s.state.EnvironmentUser(bobTag)
	c.Assert(err, gc.ErrorMatches, `environment user "bob@local" not found`)

	err = AddStateUsersAsEnvironUsers(s.state)
	c.Assert(err, gc.IsNil)

	admin, err := s.state.EnvironmentUser(s.owner)
	c.Assert(err, gc.IsNil)
	c.Assert(admin.UserTag().Username(), gc.DeepEquals, s.owner.Username())
	bob, err := s.state.EnvironmentUser(bobTag)
	c.Assert(err, gc.IsNil)
	c.Assert(bob.UserTag().Username(), gc.DeepEquals, bobTag.Username())
}

func (s *upgradesSuite) TestAddStateUsersToEnvironIdempotent(c *gc.C) {
	stateBob, err := s.state.AddUser("bob", "notused", "notused", "bob")
	c.Assert(err, gc.IsNil)
	bobTag := stateBob.UserTag()

	err = AddStateUsersAsEnvironUsers(s.state)
	c.Assert(err, gc.IsNil)

	err = AddStateUsersAsEnvironUsers(s.state)
	c.Assert(err, gc.IsNil)

	admin, err := s.state.EnvironmentUser(s.owner)
	c.Assert(admin.UserTag().Username(), gc.DeepEquals, s.owner.Username())
	bob, err := s.state.EnvironmentUser(bobTag)
	c.Assert(err, gc.IsNil)
	c.Assert(bob.UserTag().Username(), gc.DeepEquals, bobTag.Username())
}

func (s *upgradesSuite) TestAddEnvironmentUUIDToStateServerDoc(c *gc.C) {
	info, err := s.state.StateServerInfo()
	c.Assert(err, gc.IsNil)
	tag := info.EnvironmentTag

	// force remove the uuid.
	ops := []txn.Op{{
		C:      stateServersC,
		Id:     environGlobalKey,
		Assert: txn.DocExists,
		Update: bson.D{{"$unset", bson.D{
			{"env-uuid", nil},
		}}},
	}}
	err = s.state.runTransaction(ops)
	c.Assert(err, gc.IsNil)
	// Make sure it has gone.
	stateServers, closer := s.state.getCollection(stateServersC)
	defer closer()
	var doc stateServersDoc
	err = stateServers.Find(bson.D{{"_id", environGlobalKey}}).One(&doc)
	c.Assert(err, gc.IsNil)
	c.Assert(doc.EnvUUID, gc.Equals, "")

	// Run the upgrade step
	err = AddEnvironmentUUIDToStateServerDoc(s.state)
	c.Assert(err, gc.IsNil)
	// Make sure it is there now
	info, err = s.state.StateServerInfo()
	c.Assert(err, gc.IsNil)
	c.Assert(info.EnvironmentTag, gc.Equals, tag)
}

func (s *upgradesSuite) TestAddEnvironmentUUIDToStateServerDocIdempotent(c *gc.C) {
	info, err := s.state.StateServerInfo()
	c.Assert(err, gc.IsNil)
	tag := info.EnvironmentTag

	err = AddEnvironmentUUIDToStateServerDoc(s.state)
	c.Assert(err, gc.IsNil)

	info, err = s.state.StateServerInfo()
	c.Assert(err, gc.IsNil)
	c.Assert(info.EnvironmentTag, gc.Equals, tag)
}

func (s *upgradesSuite) TestAddCharmStoragePaths(c *gc.C) {
	ch := charmtesting.Charms.CharmDir("dummy")
	curl := charm.MustParseURL(
		fmt.Sprintf("local:quantal/%s-%d", ch.Meta().Name, ch.Revision()),
	)

	bundleSHA256 := "dummy-1-sha256"
	dummyCharm, err := s.state.AddCharm(ch, curl, "", bundleSHA256)
	c.Assert(err, gc.IsNil)
	SetCharmBundleURL(c, s.state, curl, "http://anywhere.com")
	dummyCharm, err = s.state.Charm(curl)
	c.Assert(err, gc.IsNil)
	c.Assert(dummyCharm.BundleURL(), gc.NotNil)
	c.Assert(dummyCharm.BundleURL().String(), gc.Equals, "http://anywhere.com")
	c.Assert(dummyCharm.StoragePath(), gc.Equals, "")

	storagePaths := map[*charm.URL]string{curl: "/some/where"}
	err = AddCharmStoragePaths(s.state, storagePaths)
	c.Assert(err, gc.IsNil)

	dummyCharm, err = s.state.Charm(curl)
	c.Assert(err, gc.IsNil)
	c.Assert(dummyCharm.BundleURL(), gc.IsNil)
	c.Assert(dummyCharm.StoragePath(), gc.Equals, "/some/where")
}

func (s *upgradesSuite) TestAddEnvUUIDToServices(c *gc.C) {
	coll, closer, newIDs := s.checkAddEnvUUIDToCollection(c, AddEnvUUIDToServices, servicesC,
		bson.M{
			"_id":    "mysql",
			"series": "quantal",
			"life":   Dead,
		},
		bson.M{
			"_id":    "mediawiki",
			"series": "precise",
			"life":   Alive,
		},
	)
	defer closer()

	var newDoc serviceDoc
	s.FindId(c, coll, newIDs[0], &newDoc)
	c.Assert(newDoc.Name, gc.Equals, "mysql")
	c.Assert(newDoc.Series, gc.Equals, "quantal")
	c.Assert(newDoc.Life, gc.Equals, Dead)

	s.FindId(c, coll, newIDs[1], &newDoc)
	c.Assert(newDoc.Name, gc.Equals, "mediawiki")
	c.Assert(newDoc.Series, gc.Equals, "precise")
	c.Assert(newDoc.Life, gc.Equals, Alive)
}

func (s *upgradesSuite) TestAddEnvUUIDToServicesIdempotent(c *gc.C) {
	s.checkAddEnvUUIDToCollectionIdempotent(c, AddEnvUUIDToServices, servicesC)
}

func (s *upgradesSuite) TestAddEnvUUIDToUnits(c *gc.C) {
	coll, closer, newIDs := s.checkAddEnvUUIDToCollection(c, AddEnvUUIDToUnits, unitsC,
		bson.M{
			"_id":    "mysql/0",
			"series": "trusty",
			"life":   Alive,
		},
		bson.M{
			"_id":    "nounforge/0",
			"series": "utopic",
			"life":   Dead,
		},
	)
	defer closer()

	var newDoc unitDoc
	s.FindId(c, coll, newIDs[0], &newDoc)
	c.Assert(newDoc.Name, gc.Equals, "mysql/0")
	c.Assert(newDoc.Series, gc.Equals, "trusty")
	c.Assert(newDoc.Life, gc.Equals, Alive)

	s.FindId(c, coll, newIDs[1], &newDoc)
	c.Assert(newDoc.Name, gc.Equals, "nounforge/0")
	c.Assert(newDoc.Series, gc.Equals, "utopic")
	c.Assert(newDoc.Life, gc.Equals, Dead)
}

func (s *upgradesSuite) TestAddEnvUUIDToUnitsIdempotent(c *gc.C) {
	s.checkAddEnvUUIDToCollectionIdempotent(c, AddEnvUUIDToUnits, unitsC)
}

func (s *upgradesSuite) TestAddEnvUUIDToMachines(c *gc.C) {
	coll, closer, newIDs := s.checkAddEnvUUIDToCollection(c, AddEnvUUIDToMachines, machinesC,
		bson.M{
			"_id":    "0",
			"series": "trusty",
			"life":   Alive,
		},
		bson.M{
			"_id":    "1",
			"series": "utopic",
			"life":   Dead,
		},
	)
	defer closer()

	var newDoc machineDoc
	s.FindId(c, coll, newIDs[0], &newDoc)
	c.Assert(newDoc.Id, gc.Equals, "0")
	c.Assert(newDoc.Series, gc.Equals, "trusty")
	c.Assert(newDoc.Life, gc.Equals, Alive)

	s.FindId(c, coll, newIDs[1], &newDoc)
	c.Assert(newDoc.Id, gc.Equals, "1")
	c.Assert(newDoc.Series, gc.Equals, "utopic")
	c.Assert(newDoc.Life, gc.Equals, Dead)
}

func (s *upgradesSuite) TestAddEnvUUIDToMachinesIdempotent(c *gc.C) {
	s.checkAddEnvUUIDToCollectionIdempotent(c, AddEnvUUIDToMachines, machinesC)
}

func (s *upgradesSuite) TestAddEnvUUIDToCleanups(c *gc.C) {
	coll, closer, newIDs := s.checkAddEnvUUIDToCollection(c, AddEnvUUIDToCleanups, cleanupsC,
		bson.M{
			"_id":    bson.NewObjectId(),
			"kind":   "units",
			"prefix": "mysql",
		},
		bson.M{
			"_id":    bson.NewObjectId(),
			"kind":   "service",
			"prefix": "mediawiki",
		},
	)
	defer closer()

	var newDoc cleanupDoc
	s.FindId(c, coll, newIDs[0], &newDoc)
	c.Assert(string(newDoc.Kind), gc.Equals, "units")

	s.FindId(c, coll, newIDs[1], &newDoc)
	c.Assert(string(newDoc.Kind), gc.Equals, "service")
}

func (s *upgradesSuite) TestAddEnvUUIDToCleanupsIdempotent(c *gc.C) {
	s.checkAddEnvUUIDToCollectionIdempotent(c, AddEnvUUIDToCleanups, cleanupsC)
}

func (s *upgradesSuite) TestAddEnvUUIDToReboots(c *gc.C) {
	coll, closer, newIDs := s.checkAddEnvUUIDToCollection(c, AddEnvUUIDToReboots, rebootC,
		bson.M{
			"_id": "0",
		},
		bson.M{
			"_id": "1",
		},
	)
	defer closer()

	var newDoc rebootDoc
	s.FindId(c, coll, newIDs[0], &newDoc)
	c.Assert(newDoc.Id, gc.Equals, "0")

	s.FindId(c, coll, newIDs[1], &newDoc)
	c.Assert(newDoc.Id, gc.Equals, "1")
}

func (s *upgradesSuite) TestAddEnvUUIDToRebootsIdempotent(c *gc.C) {
	s.checkAddEnvUUIDToCollectionIdempotent(c, AddEnvUUIDToReboots, rebootC)
}

<<<<<<< HEAD
func (s *upgradesSuite) TestAddEnvUUIDToCharms(c *gc.C) {
	coll, closer, newIDs := s.checkAddEnvUUIDToCollection(c, AddEnvUUIDToCharms, charmsC,
		bson.M{
			"_id":          "local:series/dummy-1",
			"bundlesha256": "series-dummy-1-sha256",
		},
		bson.M{
			"_id":          "local:anotherseries/dummy-2",
			"bundlesha256": "anotherseries-dummy-2-sha256",
=======
func (s *upgradesSuite) TestAddEnvUUIDToSequences(c *gc.C) {
	coll, closer, newIDs := s.checkAddEnvUUIDToCollection(c, AddEnvUUIDToSequences, sequenceC,
		bson.M{
			"_id":     "0",
			"counter": 10,
		},
		bson.M{
			"_id":     "1",
			"counter": 15,
>>>>>>> ecf61bfe
		},
	)
	defer closer()

<<<<<<< HEAD
	var newDoc charmDoc
	s.FindId(c, coll, newIDs[0], &newDoc)
	c.Assert(newDoc.URL.String(), gc.Equals, "local:series/dummy-1")
	c.Assert(newDoc.BundleSha256, gc.Equals, "series-dummy-1-sha256")

	s.FindId(c, coll, newIDs[1], &newDoc)
	c.Assert(newDoc.URL.String(), gc.Equals, "local:anotherseries/dummy-2")
	c.Assert(newDoc.BundleSha256, gc.Equals, "anotherseries-dummy-2-sha256")
}

func (s *upgradesSuite) TestAddEnvUUIDToCharmsIdempotent(c *gc.C) {
	s.checkAddEnvUUIDToCollectionIdempotent(c, AddEnvUUIDToCharms, charmsC)
=======
	var newDoc sequenceDoc
	s.FindId(c, coll, newIDs[0], &newDoc)
	c.Assert(newDoc.Name, gc.Equals, "0")
	c.Assert(newDoc.Counter, gc.Equals, 10)

	s.FindId(c, coll, newIDs[1], &newDoc)
	c.Assert(newDoc.Name, gc.Equals, "1")
	c.Assert(newDoc.Counter, gc.Equals, 15)
}

func (s *upgradesSuite) TestAddEnvUUIDToSequenceIdempotent(c *gc.C) {
	s.checkAddEnvUUIDToCollectionIdempotent(c, AddEnvUUIDToSequences, sequenceC)
>>>>>>> ecf61bfe
}

func (s *upgradesSuite) TestAddEnvUUIDToInstanceData(c *gc.C) {
	coll, closer, newIDs := s.checkAddEnvUUIDToCollection(c, AddEnvUUIDToInstanceData, instanceDataC,
		bson.M{
			"_id":    "0",
			"status": "alive",
		},
		bson.M{
			"_id":    "1",
			"status": "dead",
		},
	)
	defer closer()

	var newDoc instanceData
	s.FindId(c, coll, newIDs[0], &newDoc)
	c.Assert(newDoc.MachineId, gc.Equals, "0")
	c.Assert(newDoc.Status, gc.Equals, "alive")

	s.FindId(c, coll, newIDs[1], &newDoc)
	c.Assert(newDoc.MachineId, gc.Equals, "1")
	c.Assert(newDoc.Status, gc.Equals, "dead")
}

func (s *upgradesSuite) TestAddEnvUUIDToInstanceDatasIdempotent(c *gc.C) {
	s.checkAddEnvUUIDToCollectionIdempotent(c, AddEnvUUIDToInstanceData, instanceDataC)
}

func (s *upgradesSuite) TestAddEnvUUIDToContainerRef(c *gc.C) {
	coll, closer, newIDs := s.checkAddEnvUUIDToCollection(c, AddEnvUUIDToContainerRefs, containerRefsC,
		bson.M{
			"_id":      "0",
			"children": []string{"1", "2"},
		},
		bson.M{
			"_id":      "1",
			"children": []string{"3", "4"},
		},
	)
	defer closer()

	var newDoc machineContainers
	s.FindId(c, coll, newIDs[0], &newDoc)
	c.Assert(newDoc.Id, gc.Equals, "0")
	c.Assert(newDoc.Children, gc.DeepEquals, []string{"1", "2"})

	s.FindId(c, coll, newIDs[1], &newDoc)
	c.Assert(newDoc.Id, gc.Equals, "1")
	c.Assert(newDoc.Children, gc.DeepEquals, []string{"3", "4"})
}

func (s *upgradesSuite) TestAddEnvUUIDToContainerRefsIdempotent(c *gc.C) {
	s.checkAddEnvUUIDToCollectionIdempotent(c, AddEnvUUIDToContainerRefs, containerRefsC)
}

func (s *upgradesSuite) TestAddEnvUUIDToRelations(c *gc.C) {
	coll, closer, newIDs := s.checkAddEnvUUIDToCollection(c, AddEnvUUIDToRelations, relationsC,
		bson.M{
			"_id": "foo:db bar:db",
			"id":  1,
		},
		bson.M{
			"_id": "foo:http bar:http",
			"id":  3,
		},
	)
	defer closer()

	var newDoc relationDoc
	s.FindId(c, coll, newIDs[0], &newDoc)
	c.Assert(newDoc.Key, gc.Equals, "foo:db bar:db")
	c.Assert(newDoc.Id, gc.Equals, 1)

	s.FindId(c, coll, newIDs[1], &newDoc)
	c.Assert(newDoc.Key, gc.Equals, "foo:http bar:http")
	c.Assert(newDoc.Id, gc.Equals, 3)
}

func (s *upgradesSuite) TestAddEnvUUIDToRelationsIdempotent(c *gc.C) {
	s.checkAddEnvUUIDToCollectionIdempotent(c, AddEnvUUIDToRelations, relationsC)
}

func (s *upgradesSuite) TestAddEnvUUIDToRelationScopes(c *gc.C) {
	coll, closer, newIDs := s.checkAddEnvUUIDToCollection(c, AddEnvUUIDToRelationScopes, relationScopesC,
		bson.M{
			"_id":       "r#0#peer#foo/0",
			"departing": false,
		},
		bson.M{
			"_id":       "r#1#provider#bar/0",
			"departing": true,
		},
	)
	defer closer()

	var newDoc relationScopeDoc
	s.FindId(c, coll, newIDs[0], &newDoc)
	c.Assert(newDoc.Key, gc.Equals, "r#0#peer#foo/0")
	c.Assert(newDoc.Departing, gc.Equals, false)

	s.FindId(c, coll, newIDs[1], &newDoc)
	c.Assert(newDoc.Key, gc.Equals, "r#1#provider#bar/0")
	c.Assert(newDoc.Departing, gc.Equals, true)
}

func (s *upgradesSuite) TestAddEnvUUIDToRelationScopesIdempotent(c *gc.C) {
	s.checkAddEnvUUIDToCollectionIdempotent(c, AddEnvUUIDToRelationScopes, relationScopesC)
}

func (s *upgradesSuite) checkAddEnvUUIDToCollection(
	c *gc.C,
	upgradeStep func(*State) error,
	collName string,
	oldDocs ...bson.M,
) (*mgo.Collection, func(), []string) {
	c.Assert(len(oldDocs) >= 2, jc.IsTrue)
	for _, oldDoc := range oldDocs {
		s.addLegacyDoc(c, collName, oldDoc)
	}

	err := upgradeStep(s.state)
	c.Assert(err, gc.IsNil)

	// For each old document check that _id has been migrated and that
	// env-uuid has been added correctly.
	coll, closer := s.state.getCollection(collName)
	var d map[string]string
	var ids []string
	envTag := s.state.EnvironTag().Id()
	for _, oldDoc := range oldDocs {
		oldID := fmt.Sprint(oldDoc["_id"])
		newID := s.state.docID(oldID)

		err = coll.FindId(oldID).One(&d)
		c.Assert(err, gc.Equals, mgo.ErrNotFound)

		err = coll.FindId(newID).One(&d)
		c.Assert(err, gc.IsNil)
		c.Assert(d["env-uuid"], gc.Equals, envTag)

		ids = append(ids, newID)
	}
	count, err := coll.Find(nil).Count()
	c.Assert(err, gc.IsNil)
	c.Assert(count, gc.Equals, len(oldDocs))

	return coll, closer, ids
}

func (s *upgradesSuite) checkAddEnvUUIDToCollectionIdempotent(
	c *gc.C,
	upgradeStep func(*State) error,
	collName string,
) {
	var oldID interface{}
	if collName == cleanupsC {
		oldID = bson.NewObjectId()
	} else {
		oldID = "foo"
	}

	s.addLegacyDoc(c, collName, bson.M{"_id": oldID})

	err := upgradeStep(s.state)
	c.Assert(err, gc.IsNil)

	err = upgradeStep(s.state)
	c.Assert(err, gc.IsNil)

	coll, closer := s.state.getCollection(collName)
	defer closer()
	var docs []map[string]string
	err = coll.Find(nil).All(&docs)
	c.Assert(err, gc.IsNil)
	c.Assert(docs, gc.HasLen, 1)
	c.Assert(docs[0]["_id"], gc.Equals, s.state.docID(fmt.Sprint(oldID)))
}

func (s *upgradesSuite) addLegacyDoc(c *gc.C, collName string, legacyDoc bson.M) {
	ops := []txn.Op{{
		C:      collName,
		Id:     legacyDoc["_id"],
		Assert: txn.DocMissing,
		Insert: legacyDoc,
	}}
	err := s.state.runTransaction(ops)
	c.Assert(err, gc.IsNil)
}

func (s *upgradesSuite) FindId(c *gc.C, coll *mgo.Collection, id interface{}, doc interface{}) {
	err := coll.FindId(id).One(doc)
	c.Assert(err, gc.IsNil)
}

func (s *upgradesSuite) TestAddCharmStoragePathsAllOrNothing(c *gc.C) {
	ch := charmtesting.Charms.CharmDir("dummy")
	curl := charm.MustParseURL(
		fmt.Sprintf("local:quantal/%s-%d", ch.Meta().Name, ch.Revision()),
	)

	bundleSHA256 := "dummy-1-sha256"
	dummyCharm, err := s.state.AddCharm(ch, curl, "", bundleSHA256)
	c.Assert(err, gc.IsNil)

	curl2 := charm.MustParseURL(
		fmt.Sprintf("local:quantal/%s-%d", ch.Meta().Name, ch.Revision()+1),
	)
	storagePaths := map[*charm.URL]string{
		curl:  "/some/where",
		curl2: "/some/where/else",
	}
	err = AddCharmStoragePaths(s.state, storagePaths)
	c.Assert(err, gc.ErrorMatches, "charms not found")

	// The charm entry for "curl" should not have been touched.
	dummyCharm, err = s.state.Charm(curl)
	c.Assert(err, gc.IsNil)
	c.Assert(dummyCharm.StoragePath(), gc.Equals, "")
}

func (s *upgradesSuite) TestSetOwnerAndServerUUIDForEnvironment(c *gc.C) {
	env, err := s.state.Environment()
	c.Assert(err, gc.IsNil)

	// force remove the server-uuid and owner
	ops := []txn.Op{{
		C:      environmentsC,
		Id:     env.UUID(),
		Assert: txn.DocExists,
		Update: bson.D{{"$unset", bson.D{
			{"server-uuid", nil}, {"owner", nil},
		}}},
	}}
	err = s.state.runTransaction(ops)
	c.Assert(err, gc.IsNil)
	// Make sure it has gone.
	environments, closer := s.state.getCollection(environmentsC)
	defer closer()

	var envDoc environmentDoc
	err = environments.FindId(env.UUID()).One(&envDoc)
	c.Assert(err, gc.IsNil)
	c.Assert(envDoc.ServerUUID, gc.Equals, "")
	c.Assert(envDoc.Owner, gc.Equals, "")

	// Run the upgrade step
	err = SetOwnerAndServerUUIDForEnvironment(s.state)
	c.Assert(err, gc.IsNil)
	// Make sure it is there now
	env, err = s.state.Environment()
	c.Assert(err, gc.IsNil)
	c.Assert(env.ServerTag().Id(), gc.Equals, env.UUID())
	c.Assert(env.Owner().Id(), gc.Equals, "admin@local")
}

func (s *upgradesSuite) TestSetOwnerAndServerUUIDForEnvironmentIdempotent(c *gc.C) {
	// Run the upgrade step
	err := SetOwnerAndServerUUIDForEnvironment(s.state)
	c.Assert(err, gc.IsNil)
	// Run the upgrade step gagain
	err = SetOwnerAndServerUUIDForEnvironment(s.state)
	c.Assert(err, gc.IsNil)
	// Check as expected
	env, err := s.state.Environment()
	c.Assert(err, gc.IsNil)
	c.Assert(env.ServerTag().Id(), gc.Equals, env.UUID())
	c.Assert(env.Owner().Id(), gc.Equals, "admin@local")
}

func openLegacyPort(c *gc.C, unit *Unit, number int, proto string) {
	port := network.Port{Protocol: proto, Number: number}
	ops := []txn.Op{{
		C:      unitsC,
		Id:     unit.doc.DocID,
		Assert: notDeadDoc,
		Update: bson.D{{"$addToSet", bson.D{{"ports", port}}}},
	}}
	err := unit.st.runTransaction(ops)
	c.Assert(err, gc.IsNil)
}

func openLegacyRange(c *gc.C, unit *Unit, from, to int, proto string) {
	c.Assert(from <= to, jc.IsTrue, gc.Commentf("expected %d <= %d", from, to))
	for port := from; port <= to; port++ {
		openLegacyPort(c, unit, port, proto)
	}
}

func (s *upgradesSuite) setUpPortsMigration(c *gc.C) ([]*Machine, map[int][]*Unit) {
	// Setup the test scenario by creating 3 services with 1, 2, and 3
	// units respectively, and 3 machines. Then assign the units like
	// this:
	//
	// (services[0]) units[0][0] -> machines[0]
	// (services[1]) units[1][0] -> machines[1]
	// (services[1]) units[1][1] -> machines[0] (co-located with units[0][0])
	// (services[2]) units[2][0] -> machines[2]
	// (services[2]) units[2][1] -> machines[1] (co-located with units[1][0])
	// (services[2]) units[2][2] -> unassigned
	//
	// Finally, open some ports on the units using the legacy method
	// (only on the unitDoc.Ports) and a new-style port range on
	// machines[2] to test all the relevant cases during the
	// migration.

	// Add the machines.
	machines, err := s.state.AddMachines([]MachineTemplate{
		{Series: "quantal", Jobs: []MachineJob{JobHostUnits}},
		{Series: "quantal", Jobs: []MachineJob{JobHostUnits}},
		{Series: "quantal", Jobs: []MachineJob{JobHostUnits}},
	}...)
	c.Assert(err, gc.IsNil)

	// Add the charm, services and units, assign to machines.
	services := make([]*Service, 3)
	units := make(map[int][]*Unit)
	networks := []string{network.DefaultPublic}
	charm := AddTestingCharm(c, s.state, "wordpress")
	stateOwner, err := s.state.AddUser("bob", "notused", "notused", "bob")
	c.Assert(err, gc.IsNil)
	ownerTag := stateOwner.UserTag()
	_, err = s.state.AddEnvironmentUser(ownerTag, ownerTag)
	c.Assert(err, gc.IsNil)

	for i := range services {
		name := fmt.Sprintf("wp%d", i)
		services[i] = AddTestingServiceWithNetworks(
			c, s.state, name, charm, ownerTag, networks,
		)
		numUnits := i + 1
		units[i] = make([]*Unit, numUnits)
		for j := 0; j < numUnits; j++ {
			unit, err := services[i].AddUnit()
			c.Assert(err, gc.IsNil)
			switch {
			case j == 0:
				// The first unit of each service goes to a machine
				// with the same index as the service.
				err = unit.AssignToMachine(machines[i])
				c.Assert(err, gc.IsNil)
			case j == 1 && i >= 1:
				// Co-locate the second unit of each service. Leave
				// units[2][2] unassigned.
				err = unit.AssignToMachine(machines[i-1])
				c.Assert(err, gc.IsNil)
			}
			units[i][j] = unit
		}
	}

	// Open ports on units using the legacy method, covering all
	// cases below:
	// - invalid port (0 <= port || port > 65535) (not validated before)
	// - invalid proto (i.e. 42/invalid) (not validated before)
	// - mixed case proto (i.e. 443/tCp), still valid (but saved as-is in state)
	// - valid port and proto (i.e. 80/tcp)
	// - overlapping (legacy) ranges; 4 sub-cases here:
	//   - complete overlap (i.e. 10-20/tcp and 10-20/tcp)
	//   - left-bound overlap (i.e. 10-20/tcp and 10-30/tcp)
	//   - right-bound overlap (i.e. 30-40/tcp and 20-40/tcp)
	//   - complete inclusion (i.e. 10-50/tcp and 20-30/tcp or vice versa)
	// - mixed case proto range (i.e. 10-20/tCp), valid when not overlapping
	// - invalid proto range (i.e. 10-20/invalid)
	// - valid, non-overlapping ranges (i.e. 10-20/tcp and 30-40/tcp)
	// - overlapping ranges, different proto (i.e. 10-20/tcp and 10-20/udp), valid
	//
	// NOTE: When talking about a (legacy) range here, we mean opening
	// each individual port separately on the unit, using the same
	// protocol (using the openLegacyRange helper below). Also, by
	// "overlapping ranges" we mean overlapping both on the same unit
	// and on different units assigned to the same machine.
	//
	// Distribute the cases described above like this:
	//
	// machines[2] (new-style port ranges):
	// - 100-110/tcp (simulate a pre-existing range for units[2][1],
	//   without opening the ports on the unit itself)
	portRange, err := NewPortRange(units[2][1].Name(), 100, 110, "tcp")
	c.Assert(err, gc.IsNil)
	portsMachine2, err := GetOrCreatePorts(
		s.state, machines[2].Id(), network.DefaultPublic,
	)
	c.Assert(err, gc.IsNil)
	err = portsMachine2.OpenPorts(portRange)
	c.Assert(err, gc.IsNil)
	//
	// units[0][0] (on machines[0]):
	// - no ports opened
	//
	// units[1][0] (on machines[1]):
	// - 10-20/invalid (invalid; won't be migrated and a warning will
	//   be logged instead)
	openLegacyRange(c, units[1][0], 10, 20, "invalid")
	// - -10-5/tcp (invalid; will be migrated partially, as 1-5/tcp
	//   (wp1/0), logging a warning)
	openLegacyRange(c, units[1][0], -10, 5, "tcp")
	// - 443/tCp, 63/UDP (all valid, will be migrated and the protocol
	//   will be lower-cased, i.e. 443-443/tcp (wp1/0) and 63-63/udp
	//   (wp1/0).)
	openLegacyPort(c, units[1][0], 443, "tCp")
	openLegacyPort(c, units[1][0], 63, "UDP")
	// - 100-110/tcp (valid, but overlapping with units[2][1]; will
	//   be migrated as 100-110/tcp because it appears first)
	openLegacyRange(c, units[1][0], 100, 110, "tcp")
	// - 80-85/tcp (valid; migrated as 80-85/tcp (wp1/0).)
	openLegacyRange(c, units[1][0], 80, 85, "tcp")
	// - 22/tcp (valid, but overlapping with units[2][1]; will be
	//   migrated as 22-22/tcp (wp1/0), because it appears first)
	openLegacyPort(c, units[1][0], 22, "tcp")
	// - 4000-4010/tcp (valid, not overlapping with units[2][1],
	//   because the protocol is different; migrated as 4000-4010/tcp
	//   (wp1/0).)
	openLegacyRange(c, units[1][0], 4000, 4010, "tcp")
	// - add the same range twice, to ensure the duplicates will be
	//   ignored, so this will not migrated, but a warning logged
	//   instead).
	openLegacyRange(c, units[1][0], 4000, 4010, "tcp")
	//
	// units[1][1] (on machine[0]):
	// - 10/tcp, 11/tcp, 12/tcp, 13/tcp, 14/udp (valid; will be
	//   migrated as 10-13/tcp (wp1/1) and 14-14/udp (wp1/1)).
	openLegacyPort(c, units[1][1], 10, "tcp")
	openLegacyPort(c, units[1][1], 11, "tcp")
	openLegacyPort(c, units[1][1], 12, "tcp")
	openLegacyPort(c, units[1][1], 13, "tcp")
	openLegacyPort(c, units[1][1], 14, "udp")
	// - 42/ (empty protocol; invalid, won't be migrated, but a
	//   warning will be logged instead)
	openLegacyPort(c, units[1][1], 42, "")
	//
	// units[2][0] (on machines[2]):
	// - 90-120/tcp (valid, but overlapping with the new-style port
	//   range 100-110/tcp opened on machines[2] earlier; will be
	//   skipped with a warning, as 100-110/tcp existed already and
	//   90-120/tcp conflicts with it).
	openLegacyRange(c, units[2][0], 90, 120, "tcp")
	// - 10-20/tcp (valid; migrated as expected)
	openLegacyRange(c, units[2][0], 10, 20, "tcp")
	// - 65530-65540/udp (invalid; will be partially migrated as
	//   65530-65535/udp, logging warnings for the rest).
	openLegacyRange(c, units[2][0], 65530, 65540, "udp")
	//
	// units[2][1] (on machines[1]):
	// - 90-105/tcp (valid, but overlapping with units[1][0]; won't
	//   be migrated, logging a warning for the conflict).
	openLegacyRange(c, units[2][1], 90, 105, "tcp")
	// - 100-110/udp (valid, overlapping with units[1][0] but the
	//   protocol is different, so will be migrated as expected)
	openLegacyRange(c, units[2][1], 100, 110, "udp")
	// - 22/tcp (valid, but overlapping with units[1][0]; won't be
	//   migrated, as it appears later, but logged as a warning)
	openLegacyPort(c, units[2][1], 22, "tcp")
	// - 8080/udp (valid and migrated as 8080-8080/udp (wp2/1).)
	openLegacyPort(c, units[2][1], 8080, "udp")
	// - 1234/tcp (valid, but due to the initial collapsing of ports
	//   into ranges, it will be migrated as 1234-1235/tcp (wp2/1)
	//   along with the next one.
	openLegacyPort(c, units[2][1], 1234, "tcp")
	// - adding the same port twice to ensure duplicated legacy ports
	//   for the same unit are ignored (this will be collapsed with
	//   the previous).
	openLegacyRange(c, units[2][1], 1234, 1235, "tcp")
	// - 4000-4010/udp (valid, not overlapping with units[1][0],
	//   because the protocol is different; migrated as 4000-4010/udp
	//   (wp2/1).)
	openLegacyRange(c, units[2][1], 4000, 4010, "udp")
	//
	// units[2][2] (unassigned):
	// - 80/tcp (valid, but won't be migrated as the unit's unassigned)
	openLegacyPort(c, units[2][2], 80, "tcp")

	return machines, units
}

func (s *upgradesSuite) newRange(from, to int, proto string) network.PortRange {
	return network.PortRange{from, to, proto}
}

func (s *upgradesSuite) assertInitialMachinePorts(c *gc.C, machines []*Machine, units map[int][]*Unit) {
	for i := range machines {
		portsKey := PortsGlobalKey(machines[i].Id(), network.DefaultPublic)
		ports, err := s.state.Ports(portsKey)
		if i != 2 {
			c.Assert(err, jc.Satisfies, errors.IsNotFound)
			c.Assert(ports, gc.IsNil)
		} else {
			c.Assert(err, gc.IsNil)
			allRanges := ports.AllPortRanges()
			c.Assert(allRanges, jc.DeepEquals, map[network.PortRange]string{
				s.newRange(100, 110, "tcp"): units[2][1].Name(),
			})
		}
	}
}

func (s *upgradesSuite) assertUnitPortsPostMigration(c *gc.C, units map[int][]*Unit) {
	for _, serviceUnits := range units {
		for _, unit := range serviceUnits {
			err := unit.Refresh()
			c.Assert(err, gc.IsNil)
			if unit.Name() == units[2][2].Name() {
				// Only units[2][2] will have ports on its doc, as
				// it's not assigned to a machine.
				c.Assert(unit.doc.Ports, jc.DeepEquals, []network.Port{
					{Protocol: "tcp", Number: 80},
				})
			} else {
				c.Assert(unit.doc.Ports, gc.HasLen, 0, gc.Commentf("unit %q has unexpected ports %v", unit, unit.doc.Ports))
			}
		}
	}
}

func (s *upgradesSuite) assertFinalMachinePorts(c *gc.C, machines []*Machine, units map[int][]*Unit) {
	for i := range machines {
		c.Assert(machines[i].Refresh(), gc.IsNil)
		allMachinePorts, err := machines[i].AllPorts()
		c.Assert(err, gc.IsNil)
		for _, ports := range allMachinePorts {
			allPortRanges := ports.AllPortRanges()
			switch i {
			case 0:
				c.Assert(allPortRanges, jc.DeepEquals, map[network.PortRange]string{
					// 10/tcp..13/tcp were merged and migrated as
					// 10-13/tcp (wp1/1).
					s.newRange(10, 13, "tcp"): units[1][1].Name(),
					// 14/udp was migrated ok as 14-14/udp (wp1/1).
					s.newRange(14, 14, "udp"): units[1][1].Name(),
				})
			case 1:
				c.Assert(allPortRanges, jc.DeepEquals, map[network.PortRange]string{
					// 63/UDP was migrated ok as 63-63/udp (wp1/0).
					s.newRange(63, 63, "udp"): units[1][0].Name(),
					// 443/tCp was migrated ok as 443-443/tcp (wp1/0).
					s.newRange(443, 443, "tcp"): units[1][0].Name(),
					// -1/tcp..5/tcp was merged, sanitized, and
					// migrated ok as 1-5/tcp (wp1/0).
					s.newRange(1, 5, "tcp"): units[1][0].Name(),
					// 22/tcp was migrated ok as 22-22/tcp (wp1/0).
					s.newRange(22, 22, "tcp"): units[1][0].Name(),
					// 80/tcp..85/tcp were merged and migrated ok as
					// 80-85/tcp (wp1/0).
					s.newRange(80, 85, "tcp"): units[1][0].Name(),
					// 100/tcp..110/tcp were merged and migrated ok as
					// 100-110/tcp (wp1/0).
					s.newRange(100, 110, "tcp"): units[1][0].Name(),
					// 4000/tcp..4010/tcp were merged and migrated ok
					// as 4000-4010/tcp (wp1/0).
					s.newRange(4000, 4010, "tcp"): units[1][0].Name(),
					// 1234/tcp,1234/tcp..1235/tcp were merged,
					// duplicates ignored, and migrated ok as
					// 1234-1235/tcp (wp2/1).
					s.newRange(1234, 1235, "tcp"): units[2][1].Name(),
					// 100/udp..110/udp were merged and migrated ok as
					// 100-110/udp (wp2/1).
					s.newRange(100, 110, "udp"): units[2][1].Name(),
					// 4000/udp..4010/udp were merged and migrated ok
					// as 4000-4010/udp (wp2/1).
					s.newRange(4000, 4010, "udp"): units[2][1].Name(),
					// 8080/udp was migrated ok as 8080-8080/udp (wp2/1).
					s.newRange(8080, 8080, "udp"): units[2][1].Name(),
				})
			case 2:
				c.Assert(allPortRanges, jc.DeepEquals, map[network.PortRange]string{
					// 100-110/tcp (wp2/1) existed before migration.
					s.newRange(100, 110, "tcp"): units[2][1].Name(),
					// 10/tcp..20/tcp were merged and migrated ok as
					// 10-20/tcp (wp2/0).
					s.newRange(10, 20, "tcp"): units[2][0].Name(),
					// 65530/udp..65540/udp were merged, sanitized,
					// and migrated ok as 65530-65535/udp (wp2/0).
					s.newRange(65530, 65535, "udp"): units[2][0].Name(),
				})
			}
		}
	}
}

func (s *upgradesSuite) TestMigrateUnitPortsToOpenedPorts(c *gc.C) {
	machines, units := s.setUpPortsMigration(c)

	// Ensure there are no new-style port ranges before the migration,
	// except for macines[2].
	s.assertInitialMachinePorts(c, machines, units)

	err := MigrateUnitPortsToOpenedPorts(s.state)
	c.Assert(err, gc.IsNil)

	// Ensure there are no ports on the migrated units' documents,
	// except for units[2][2].
	s.assertUnitPortsPostMigration(c, units)

	// Ensure new-style port ranges are migrated as expected.
	s.assertFinalMachinePorts(c, machines, units)
}

func (s *upgradesSuite) TestMigrateUnitPortsToOpenedPortsIdempotent(c *gc.C) {
	machines, units := s.setUpPortsMigration(c)

	// Ensure there are no new-style port ranges before the migration,
	// except for macines[2].
	s.assertInitialMachinePorts(c, machines, units)

	err := MigrateUnitPortsToOpenedPorts(s.state)
	c.Assert(err, gc.IsNil)

	// Ensure there are no ports on the migrated units' documents,
	// except for units[2][2].
	s.assertUnitPortsPostMigration(c, units)

	// Ensure new-style port ranges are migrated as expected.
	s.assertFinalMachinePorts(c, machines, units)

	// Migrate and check again, should work fine.
	err = MigrateUnitPortsToOpenedPorts(s.state)
	c.Assert(err, gc.IsNil)
	s.assertUnitPortsPostMigration(c, units)
	s.assertFinalMachinePorts(c, machines, units)
}

func (s *upgradesSuite) setUpMeterStatusCreation(c *gc.C) []*Unit {
	// Set up the test scenario with several units that have no meter status docs
	// associated with them.
	units := make([]*Unit, 9)
	charm := AddTestingCharm(c, s.state, "wordpress")
	stateOwner, err := s.state.AddUser("bob", "notused", "notused", "bob")
	c.Assert(err, gc.IsNil)
	ownerTag := stateOwner.UserTag()
	_, err = s.state.AddEnvironmentUser(ownerTag, ownerTag)
	c.Assert(err, gc.IsNil)

	for i := 0; i < 3; i++ {
		svc := AddTestingService(c, s.state, fmt.Sprintf("service%d", i), charm, ownerTag)

		for j := 0; j < 3; j++ {
			name, err := svc.newUnitName()
			c.Assert(err, gc.IsNil)
			docID := s.state.docID(name)
			udoc := &unitDoc{
				DocID:     docID,
				Name:      name,
				EnvUUID:   svc.doc.EnvUUID,
				Service:   svc.doc.Name,
				Series:    svc.doc.Series,
				Life:      Alive,
				Principal: "",
			}
			ops := []txn.Op{
				{
					C:      unitsC,
					Id:     docID,
					Assert: txn.DocMissing,
					Insert: udoc,
				},
				{
					C:      servicesC,
					Id:     svc.doc.DocID,
					Assert: isAliveDoc,
					Update: bson.D{{"$inc", bson.D{{"unitcount", 1}}}},
				}}
			err = s.state.runTransaction(ops)
			c.Assert(err, gc.IsNil)
			units[i*3+j], err = s.state.Unit(name)
			c.Assert(err, gc.IsNil)
		}
	}
	return units
}

func (s *upgradesSuite) TestCreateMeterStatuses(c *gc.C) {
	units := s.setUpMeterStatusCreation(c)

	// assert the units do not have meter status documents
	for _, unit := range units {
		_, _, err := unit.GetMeterStatus()
		c.Assert(err, gc.ErrorMatches, "cannot retrieve meter status for unit .*: not found")
	}

	// run meter status upgrade
	err := CreateUnitMeterStatus(s.state)
	c.Assert(err, gc.IsNil)

	// assert the units do not have meter status documents
	for _, unit := range units {
		code, info, err := unit.GetMeterStatus()
		c.Assert(err, gc.IsNil)
		c.Assert(code, gc.Equals, "NOT SET")
		c.Assert(info, gc.Equals, "")
	}

	// run migration again to make sure it's idempotent
	err = CreateUnitMeterStatus(s.state)
	c.Assert(err, gc.IsNil)
	for _, unit := range units {
		code, info, err := unit.GetMeterStatus()
		c.Assert(err, gc.IsNil)
		c.Assert(code, gc.Equals, "NOT SET")
		c.Assert(info, gc.Equals, "")
	}
}

func (s *upgradesSuite) TestMigrateMachineInstanceIdToInstanceData(c *gc.C) {
	machineID := "0"
	var instID instance.Id = "1"
	s.instanceIdSetUp(c, machineID, instID)

	err := MigrateMachineInstanceIdToInstanceData(s.state)
	c.Assert(err, gc.IsNil)

	s.instanceIdAssertMigration(c, machineID, instID)
}

func (s *upgradesSuite) TestMigrateMachineInstanceIdToInstanceDataIdempotent(c *gc.C) {
	machineID := "0"
	var instID instance.Id = "1"
	s.instanceIdSetUp(c, machineID, instID)

	err := MigrateMachineInstanceIdToInstanceData(s.state)
	c.Assert(err, gc.IsNil)

	err = MigrateMachineInstanceIdToInstanceData(s.state)
	c.Assert(err, gc.IsNil)

	s.instanceIdAssertMigration(c, machineID, instID)
}

func (s *upgradesSuite) TestMigrateMachineInstanceIdNoIdLogsWarning(c *gc.C) {
	machineID := "0"
	var instID instance.Id = ""
	s.instanceIdSetUp(c, machineID, instID)

	MigrateMachineInstanceIdToInstanceData(s.state)
	c.Assert(c.GetTestLog(), jc.Contains, `WARNING juju.state.upgrade machine "0" doc has no instanceid`)
}

func (s *upgradesSuite) instanceIdSetUp(c *gc.C, machineID string, instID instance.Id) {
	mDoc := bson.M{
		"_id":        machineID,
		"instanceid": instID,
	}
	ops := []txn.Op{
		txn.Op{
			C:      machinesC,
			Id:     machineID,
			Assert: txn.DocMissing,
			Insert: mDoc,
		},
	}
	err := s.state.runTransaction(ops)
	c.Assert(err, gc.IsNil)
}

func (s *upgradesSuite) instanceIdAssertMigration(c *gc.C, machineID string, instID instance.Id) {
	// check to see if instanceid is in instance
	var instanceMap bson.M
	insts, closer := s.state.getCollection(instanceDataC)
	defer closer()
	err := insts.FindId(machineID).One(&instanceMap)
	c.Assert(err, gc.IsNil)
	c.Assert(instanceMap["instanceid"], gc.Equals, string(instID))

	// check to see if instanceid field is removed
	var machineMap bson.M
	machines, closer := s.state.getCollection(machinesC)
	defer closer()
	err = machines.FindId(machineID).One(&machineMap)
	c.Assert(err, gc.IsNil)
	_, keyExists := machineMap["instanceid"]
	c.Assert(keyExists, jc.IsFalse)
}

// setUpJobManageNetworking prepares the test environment for the JobManageNetworking tests.
func (s *upgradesSuite) setUpJobManageNetworking(c *gc.C, provider string, manual bool) {
	// Set provider type.
	settings, err := readSettings(s.state, environGlobalKey)
	c.Assert(err, gc.IsNil)
	settings.Set("type", provider)
	_, err = settings.Write()
	c.Assert(err, gc.IsNil)
	// Add machines.
	machines, err := s.state.AddMachines([]MachineTemplate{
		{Series: "quantal", Jobs: []MachineJob{JobHostUnits}},
		{Series: "quantal", Jobs: []MachineJob{JobHostUnits}},
		{Series: "quantal", Jobs: []MachineJob{JobHostUnits}},
	}...)
	c.Assert(err, gc.IsNil)
	ops := []txn.Op{}
	if manual {
		mdoc := machines[2].doc
		ops = append(ops, txn.Op{
			C:      machinesC,
			Id:     mdoc.DocID,
			Update: bson.D{{"$set", bson.D{{"nonce", "manual:" + mdoc.Nonce}}}},
		})
	}
	// Run transaction.
	err = s.state.runTransaction(ops)
	c.Assert(err, gc.IsNil)
}

// checkJobManageNetworking tests if the machine withe the given id has the
// JobManageNetworking if hasJob shows that it should.
func (s *upgradesSuite) checkJobManageNetworking(c *gc.C, id string, hasJob bool) {
	machine, err := s.state.Machine(id)
	c.Assert(err, gc.IsNil)
	jobs := machine.Jobs()
	foundJob := false
	for _, job := range jobs {
		if job == JobManageNetworking {
			foundJob = true
			break
		}
	}
	c.Assert(foundJob, gc.Equals, hasJob)
}

// tearDownJobManageNetworking cleans the test environment for the following tests.
func (s *upgradesSuite) tearDownJobManageNetworking(c *gc.C) {
	// Remove machines.
	machines, err := s.state.AllMachines()
	c.Assert(err, gc.IsNil)
	for _, machine := range machines {
		err = machine.ForceDestroy()
		c.Assert(err, gc.IsNil)
		err = machine.EnsureDead()
		c.Assert(err, gc.IsNil)
		err = machine.Remove()
		c.Assert(err, gc.IsNil)
	}
	// Reset machine sequence.
	query := s.state.db.C(sequenceC).FindId(s.state.docID("machine"))
	set := mgo.Change{
		Update: bson.M{"$set": bson.M{"counter": 0}},
		Upsert: true,
	}
	result := &sequenceDoc{}
	_, err = query.Apply(set, result)
	c.Assert(err, gc.IsNil)
}

func (s *upgradesSuite) TestJobManageNetworking(c *gc.C) {
	tests := []struct {
		description string
		provider    string
		manual      bool
		hasJob      []bool
	}{{
		description: "azure provider, no manual provisioned machines",
		provider:    "azure",
		manual:      false,
		hasJob:      []bool{true, true, true},
	}, {
		description: "azure provider, one manual provisioned machine",
		provider:    "azure",
		manual:      true,
		hasJob:      []bool{true, true, false},
	}, {
		description: "ec2 provider, no manual provisioned machines",
		provider:    "ec2",
		manual:      false,
		hasJob:      []bool{true, true, true},
	}, {
		description: "ec2 provider, one manual provisioned machine",
		provider:    "ec2",
		manual:      true,
		hasJob:      []bool{true, true, false},
	}, {
		description: "joyent provider, no manual provisioned machines",
		provider:    "joyent",
		manual:      false,
		hasJob:      []bool{true, true, true},
	}, {
		description: "joyent provider, one manual provisioned machine",
		provider:    "joyent",
		manual:      true,
		hasJob:      []bool{true, true, false},
	}, {
		description: "local provider, no manual provisioned machines",
		provider:    "local",
		manual:      false,
		hasJob:      []bool{false, true, true},
	}, {
		description: "maas provider, no manual provisioned machines",
		provider:    "maas",
		manual:      false,
		hasJob:      []bool{false, false, false},
	}, {
		description: "maas provider, one manual provisioned machine",
		provider:    "maas",
		manual:      true,
		hasJob:      []bool{false, false, false},
	}, {
		description: "manual provider, only manual provisioned machines",
		provider:    "manual",
		manual:      false,
		hasJob:      []bool{false, false, false},
	}, {
		description: "openstack provider, no manual provisioned machines",
		provider:    "openstack",
		manual:      false,
		hasJob:      []bool{true, true, true},
	}, {
		description: "openstack provider, one manual provisioned machine",
		provider:    "openstack",
		manual:      true,
		hasJob:      []bool{true, true, false},
	}}
	for i, test := range tests {
		c.Logf("test %d: %s", i, test.description)
		s.setUpJobManageNetworking(c, test.provider, test.manual)

		err := MigrateJobManageNetworking(s.state)
		c.Assert(err, gc.IsNil)

		s.checkJobManageNetworking(c, "0", test.hasJob[0])
		s.checkJobManageNetworking(c, "1", test.hasJob[1])
		s.checkJobManageNetworking(c, "2", test.hasJob[2])

		s.tearDownJobManageNetworking(c)
	}
}<|MERGE_RESOLUTION|>--- conflicted
+++ resolved
@@ -353,7 +353,6 @@
 	s.checkAddEnvUUIDToCollectionIdempotent(c, AddEnvUUIDToReboots, rebootC)
 }
 
-<<<<<<< HEAD
 func (s *upgradesSuite) TestAddEnvUUIDToCharms(c *gc.C) {
 	coll, closer, newIDs := s.checkAddEnvUUIDToCollection(c, AddEnvUUIDToCharms, charmsC,
 		bson.M{
@@ -363,22 +362,10 @@
 		bson.M{
 			"_id":          "local:anotherseries/dummy-2",
 			"bundlesha256": "anotherseries-dummy-2-sha256",
-=======
-func (s *upgradesSuite) TestAddEnvUUIDToSequences(c *gc.C) {
-	coll, closer, newIDs := s.checkAddEnvUUIDToCollection(c, AddEnvUUIDToSequences, sequenceC,
-		bson.M{
-			"_id":     "0",
-			"counter": 10,
-		},
-		bson.M{
-			"_id":     "1",
-			"counter": 15,
->>>>>>> ecf61bfe
-		},
-	)
-	defer closer()
-
-<<<<<<< HEAD
+		},
+	)
+	defer closer()
+
 	var newDoc charmDoc
 	s.FindId(c, coll, newIDs[0], &newDoc)
 	c.Assert(newDoc.URL.String(), gc.Equals, "local:series/dummy-1")
@@ -391,7 +378,21 @@
 
 func (s *upgradesSuite) TestAddEnvUUIDToCharmsIdempotent(c *gc.C) {
 	s.checkAddEnvUUIDToCollectionIdempotent(c, AddEnvUUIDToCharms, charmsC)
-=======
+}
+
+func (s *upgradesSuite) TestAddEnvUUIDToSequences(c *gc.C) {
+	coll, closer, newIDs := s.checkAddEnvUUIDToCollection(c, AddEnvUUIDToSequences, sequenceC,
+		bson.M{
+			"_id":     "0",
+			"counter": 10,
+		},
+		bson.M{
+			"_id":     "1",
+			"counter": 15,
+		},
+	)
+	defer closer()
+
 	var newDoc sequenceDoc
 	s.FindId(c, coll, newIDs[0], &newDoc)
 	c.Assert(newDoc.Name, gc.Equals, "0")
@@ -404,7 +405,6 @@
 
 func (s *upgradesSuite) TestAddEnvUUIDToSequenceIdempotent(c *gc.C) {
 	s.checkAddEnvUUIDToCollectionIdempotent(c, AddEnvUUIDToSequences, sequenceC)
->>>>>>> ecf61bfe
 }
 
 func (s *upgradesSuite) TestAddEnvUUIDToInstanceData(c *gc.C) {
