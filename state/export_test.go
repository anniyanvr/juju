// Copyright 2012, 2013 Canonical Ltd.
// Licensed under the AGPLv3, see LICENCE file for details.

package state

import (
	"fmt"
	"io/ioutil"
	"path/filepath"

	"github.com/juju/juju/testcharms"
	"github.com/juju/names"
	jc "github.com/juju/testing/checkers"
	jujutxn "github.com/juju/txn"
	txntesting "github.com/juju/txn/testing"
	gc "gopkg.in/check.v1"
	"gopkg.in/juju/charm.v4"
	"gopkg.in/mgo.v2"
	"gopkg.in/mgo.v2/bson"
	"gopkg.in/mgo.v2/txn"
)

const (
	InstanceDataC      = instanceDataC
	MachinesC          = machinesC
	NetworkInterfacesC = networkInterfacesC
	ServicesC          = servicesC
	SettingsC          = settingsC
	UnitsC             = unitsC
	UsersC             = usersC
	BlockDevicesC      = blockDevicesC
)

var (
	ToolstorageNewStorage  = &toolstorageNewStorage
	ImageStorageNewStorage = &imageStorageNewStorage
	MachineIdLessThan      = machineIdLessThan
	NewAddress             = newAddress
	StateServerAvailable   = &stateServerAvailable
	GetOrCreatePorts       = getOrCreatePorts
	GetPorts               = getPorts
	PortsGlobalKey         = portsGlobalKey
	CurrentUpgradeId       = currentUpgradeId
	NowToTheSecond         = nowToTheSecond
	MultiEnvCollections    = multiEnvCollections
	PickAddress            = &pickAddress
	AddVolumeOp            = (*State).addVolumeOp
)

type (
	CharmDoc        charmDoc
	MachineDoc      machineDoc
	RelationDoc     relationDoc
	ServiceDoc      serviceDoc
	UnitDoc         unitDoc
	BlockDevicesDoc blockDevicesDoc
)

func SetTestHooks(c *gc.C, st *State, hooks ...jujutxn.TestHook) txntesting.TransactionChecker {
	return txntesting.SetTestHooks(c, newMultiEnvRunnerForHooks(st), hooks...)
}

func SetBeforeHooks(c *gc.C, st *State, fs ...func()) txntesting.TransactionChecker {
	return txntesting.SetBeforeHooks(c, newMultiEnvRunnerForHooks(st), fs...)
}

func SetAfterHooks(c *gc.C, st *State, fs ...func()) txntesting.TransactionChecker {
	return txntesting.SetAfterHooks(c, newMultiEnvRunnerForHooks(st), fs...)
}

func SetRetryHooks(c *gc.C, st *State, block, check func()) txntesting.TransactionChecker {
	return txntesting.SetRetryHooks(c, newMultiEnvRunnerForHooks(st), block, check)
}

func newMultiEnvRunnerForHooks(st *State) jujutxn.Runner {
	runner := newMultiEnvRunner(st.EnvironUUID(), st.db, txnAssertEnvIsAlive)
	st.transactionRunner = runner
	return getRawRunner(runner)
}

// SetPolicy updates the State's policy field to the
// given Policy, and returns the old value.
func SetPolicy(st *State, p Policy) Policy {
	old := st.policy
	st.policy = p
	return old
}

func (doc *MachineDoc) String() string {
	m := &Machine{doc: machineDoc(*doc)}
	return m.String()
}

func ServiceSettingsRefCount(st *State, serviceName string, curl *charm.URL) (int, error) {
	settingsRefsCollection, closer := st.getCollection(settingsrefsC)
	defer closer()

	key := serviceSettingsKey(serviceName, curl)
	var doc settingsRefsDoc
	if err := settingsRefsCollection.FindId(key).One(&doc); err == nil {
		return doc.RefCount, nil
	}
	return 0, mgo.ErrNotFound
}

func AddTestingCharm(c *gc.C, st *State, name string) *Charm {
	return addCharm(c, st, "quantal", testcharms.Repo.CharmDir(name))
}

func AddTestingService(c *gc.C, st *State, name string, ch *Charm, owner names.UserTag) *Service {
	return addTestingService(c, st, name, ch, owner, nil, nil)
}

func AddTestingServiceWithNetworks(c *gc.C, st *State, name string, ch *Charm, owner names.UserTag, networks []string) *Service {
	return addTestingService(c, st, name, ch, owner, networks, nil)
}

func AddTestingServiceWithStorage(c *gc.C, st *State, name string, ch *Charm, owner names.UserTag, storage map[string]StorageConstraints) *Service {
	return addTestingService(c, st, name, ch, owner, nil, storage)
}

func addTestingService(c *gc.C, st *State, name string, ch *Charm, owner names.UserTag, networks []string, storage map[string]StorageConstraints) *Service {
	c.Assert(ch, gc.NotNil)
	service, err := st.AddService(name, owner.String(), ch, networks, storage)
	c.Assert(err, jc.ErrorIsNil)
	return service
}

func AddCustomCharm(c *gc.C, st *State, name, filename, content, series string, revision int) *Charm {
	path := testcharms.Repo.ClonedDirPath(c.MkDir(), name)
	if filename != "" {
		config := filepath.Join(path, filename)
		err := ioutil.WriteFile(config, []byte(content), 0644)
		c.Assert(err, jc.ErrorIsNil)
	}
	ch, err := charm.ReadCharmDir(path)
	c.Assert(err, jc.ErrorIsNil)
	if revision != -1 {
		ch.SetRevision(revision)
	}
	return addCharm(c, st, series, ch)
}

func addCharm(c *gc.C, st *State, series string, ch charm.Charm) *Charm {
	ident := fmt.Sprintf("%s-%s-%d", series, ch.Meta().Name, ch.Revision())
	curl := charm.MustParseURL("local:" + series + "/" + ident)
	sch, err := st.AddCharm(ch, curl, "dummy-path", ident+"-sha256")
	c.Assert(err, jc.ErrorIsNil)
	return sch
}

// SetCharmBundleURL sets the deprecated bundleurl field in the
// charm document for the charm with the specified URL.
func SetCharmBundleURL(c *gc.C, st *State, curl *charm.URL, bundleURL string) {
	ops := []txn.Op{{
		C:      charmsC,
		Id:     st.docID(curl.String()),
		Assert: txn.DocExists,
		Update: bson.D{{"$set", bson.D{{"bundleurl", bundleURL}}}},
	}}
	err := st.runTransaction(ops)
	c.Assert(err, jc.ErrorIsNil)
}

// SCHEMACHANGE
// This method is used to reset the ownertag attribute
func SetServiceOwnerTag(s *Service, ownerTag string) {
	s.doc.OwnerTag = ownerTag
}

// SCHEMACHANGE
// Get the owner directly
func GetServiceOwnerTag(s *Service) string {
	return s.doc.OwnerTag
}

func SetPasswordHash(e Authenticator, passwordHash string) error {
	type hasSetPasswordHash interface {
		setPasswordHash(string) error
	}
	return e.(hasSetPasswordHash).setPasswordHash(passwordHash)
}

// Return the underlying PasswordHash stored in the database. Used by the test
// suite to check that the PasswordHash gets properly updated to new values
// when compatibility mode is detected.
func GetPasswordHash(e Authenticator) string {
	type hasGetPasswordHash interface {
		getPasswordHash() string
	}
	return e.(hasGetPasswordHash).getPasswordHash()
}

func init() {
	logSize = logSizeTests
}

// TxnRevno returns the txn-revno field of the document
// associated with the given Id in the given collection.
func TxnRevno(st *State, coll string, id interface{}) (int64, error) {
	var doc struct {
		TxnRevno int64 `bson:"txn-revno"`
	}
	err := st.db.C(coll).FindId(id).One(&doc)
	if err != nil {
		return 0, err
	}
	return doc.TxnRevno, nil
}

// MinUnitsRevno returns the Revno of the minUnits document
// associated with the given service name.
func MinUnitsRevno(st *State, serviceName string) (int, error) {
	minUnitsCollection, closer := st.getCollection(minUnitsC)
	defer closer()
	var doc minUnitsDoc
	if err := minUnitsCollection.FindId(serviceName).One(&doc); err != nil {
		return 0, err
	}
	return doc.Revno, nil
}

func ConvertTagToCollectionNameAndId(st *State, tag names.Tag) (string, interface{}, error) {
	return st.tagToCollectionAndId(tag)
}

func RunTransaction(st *State, ops []txn.Op) error {
	return st.runTransaction(ops)
}

// Return the PasswordSalt that goes along with the PasswordHash
func GetUserPasswordSaltAndHash(u *User) (string, string) {
	return u.doc.PasswordSalt, u.doc.PasswordHash
}

func CheckUserExists(st *State, name string) (bool, error) {
	return st.checkUserExists(name)
}

func WatcherMergeIds(st *State, changeset *[]string, updates map[interface{}]bool) error {
	return mergeIds(st, changeset, updates)
}

func WatcherEnsureSuffixFn(marker string) func(string) string {
	return ensureSuffixFn(marker)
}

func WatcherMakeIdFilter(st *State, marker string, receivers ...ActionReceiver) func(interface{}) bool {
	return makeIdFilter(st, marker, receivers...)
}

func NewActionStatusWatcher(st *State, receivers []ActionReceiver, statuses ...ActionStatus) StringsWatcher {
	return newActionStatusWatcher(st, receivers, statuses...)
}

func GetAllUpgradeInfos(st *State) ([]*UpgradeInfo, error) {
	upgradeInfos, closer := st.getCollection(upgradeInfoC)
	defer closer()

	var out []*UpgradeInfo
	var doc upgradeInfoDoc
	iter := upgradeInfos.Find(nil).Iter()
	defer iter.Close()
	for iter.Next(&doc) {
		out = append(out, &UpgradeInfo{st: st, doc: doc})
	}
	if err := iter.Err(); err != nil {
		return nil, err
	}
	return out, nil
}

func DocID(st *State, id string) string {
	return st.docID(id)
}

func LocalID(st *State, id string) string {
	return st.localID(id)
}

func StrictLocalID(st *State, id string) (string, error) {
	return st.strictLocalID(id)
}

func GetUnitEnvUUID(unit *Unit) string {
	return unit.doc.EnvUUID
}

func GetCollection(st *State, name string) (stateCollection, func()) {
	return st.getCollection(name)
}

func GetRawCollection(st *State, name string) (*mgo.Collection, func()) {
	return st.getRawCollection(name)
}

func NewMultiEnvRunnerForTesting(envUUID string, baseRunner jujutxn.Runner) jujutxn.Runner {
	return &multiEnvRunner{
		rawRunner:      baseRunner,
		envUUID:        envUUID,
		assertEnvAlive: true,
	}
}

func Sequence(st *State, name string) (int, error) {
	return st.sequence(name)
}

<<<<<<< HEAD
// This is a naive environment destruction function, used to test environment
// watching after the client calls DestroyEnvironment and the environ doc is removed.
=======
// TODO(mjs) - This is a temporary and naive environment destruction
// function, used to test environment watching and annotations.
// Once the environment destroying work is completed it can go away.
>>>>>>> 4bfd0056
func RemoveEnvironment(st *State, uuid string) error {
	ops := []txn.Op{{
		C:      environmentsC,
		Id:     uuid,
		Assert: txn.DocExists,
		Remove: true,
	}}
	return st.runTransaction(ops)
}

type MockGlobalEntity struct {
}

func (m MockGlobalEntity) globalKey() string {
	return "globalKey"
}
func (m MockGlobalEntity) Tag() names.Tag {
	return names.NewMachineTag("42")
}

var (
	_                    GlobalEntity = (*MockGlobalEntity)(nil)
	TagToCollectionAndId              = (*State).tagToCollectionAndId
)<|MERGE_RESOLUTION|>--- conflicted
+++ resolved
@@ -306,14 +306,9 @@
 	return st.sequence(name)
 }
 
-<<<<<<< HEAD
 // This is a naive environment destruction function, used to test environment
 // watching after the client calls DestroyEnvironment and the environ doc is removed.
-=======
-// TODO(mjs) - This is a temporary and naive environment destruction
-// function, used to test environment watching and annotations.
-// Once the environment destroying work is completed it can go away.
->>>>>>> 4bfd0056
+// It is also used to test annotations.
 func RemoveEnvironment(st *State, uuid string) error {
 	ops := []txn.Op{{
 		C:      environmentsC,
