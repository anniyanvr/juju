// Copyright 2013 Canonical Ltd.
// Licensed under the AGPLv3, see LICENCE file for details.

package state

import (
	"fmt"
	"sort"
	"time"

	"github.com/juju/charm/v9"
	"github.com/juju/errors"
	"github.com/juju/loggo"
	"github.com/juju/names/v4"
	jc "github.com/juju/testing/checkers"
	"github.com/juju/utils/v2"
	"github.com/juju/version/v2"
	gc "gopkg.in/check.v1"

	"github.com/juju/juju/core/constraints"
	"github.com/juju/juju/core/crossmodel"
	"github.com/juju/juju/core/instance"
	"github.com/juju/juju/core/life"
	"github.com/juju/juju/core/model"
	coremodel "github.com/juju/juju/core/model"
	"github.com/juju/juju/core/multiwatcher"
	"github.com/juju/juju/core/network"
	corenetwork "github.com/juju/juju/core/network"
	"github.com/juju/juju/core/permission"
	"github.com/juju/juju/core/status"
	"github.com/juju/juju/state/watcher"
	"github.com/juju/juju/testing"
)

const allEndpoints = ""

var (
	_ backingEntityDoc = (*backingMachine)(nil)
	_ backingEntityDoc = (*backingUnit)(nil)
	_ backingEntityDoc = (*backingApplication)(nil)
	_ backingEntityDoc = (*backingCharm)(nil)
	_ backingEntityDoc = (*backingRemoteApplication)(nil)
	_ backingEntityDoc = (*backingApplicationOffer)(nil)
	_ backingEntityDoc = (*backingRelation)(nil)
	_ backingEntityDoc = (*backingAnnotation)(nil)
	_ backingEntityDoc = (*backingStatus)(nil)
	_ backingEntityDoc = (*backingConstraints)(nil)
	_ backingEntityDoc = (*backingSettings)(nil)
	_ backingEntityDoc = (*backingOpenedPorts)(nil)
	_ backingEntityDoc = (*backingAction)(nil)
	_ backingEntityDoc = (*backingBlock)(nil)
	_ backingEntityDoc = (*backingGeneration)(nil)
	_ backingEntityDoc = (*backingPodSpec)(nil)
)

var dottedConfig = `
options:
  key.dotted: {default: My Key, description: Desc, type: string}
`

type allWatcherBaseSuite struct {
	internalStateSuite
	currentTime time.Time
}

func (s *allWatcherBaseSuite) SetUpTest(c *gc.C) {
	s.internalStateSuite.SetUpTest(c)
	s.currentTime = s.state.clock().Now()
	loggo.GetLogger("juju.state.allwatcher").SetLogLevel(loggo.TRACE)
}

// setUpScenario adds some entities to the state so that
// we can check that they all get pulled in by
// all(Model)WatcherStateBacking.GetAll.
func (s *allWatcherBaseSuite) setUpScenario(c *gc.C, st *State, units int) (entities entityInfoSlice) {
	modelUUID := st.ModelUUID()
	model, err := st.Model()
	c.Assert(err, jc.ErrorIsNil)
	add := func(e multiwatcher.EntityInfo) {
		entities = append(entities, e)
	}

	modelCfg, err := model.Config()
	c.Assert(err, jc.ErrorIsNil)
	modelStatus, err := model.Status()
	c.Assert(err, jc.ErrorIsNil)
	credential, _ := model.CloudCredentialTag()
	add(&multiwatcher.ModelInfo{
		ModelUUID:       model.UUID(),
		Type:            coremodel.ModelType(model.Type()),
		Name:            model.Name(),
		Life:            life.Alive,
		Owner:           model.Owner().Id(),
		ControllerUUID:  model.ControllerUUID(),
		IsController:    model.IsControllerModel(),
		Cloud:           model.CloudName(),
		CloudRegion:     model.CloudRegion(),
		CloudCredential: credential.Id(),
		Config:          modelCfg.AllAttrs(),
		Status: multiwatcher.StatusInfo{
			Current: modelStatus.Status,
			Message: modelStatus.Message,
			Data:    modelStatus.Data,
			Since:   modelStatus.Since,
		},
		SLA: multiwatcher.ModelSLAInfo{
			Level: "unsupported",
		},
		UserPermissions: map[string]permission.Access{
			"test-admin": permission.AdminAccess,
		},
	})

	now := s.currentTime
	m, err := st.AddMachine("quantal", JobHostUnits)
	c.Assert(err, jc.ErrorIsNil)
	c.Assert(m.Tag(), gc.Equals, names.NewMachineTag("0"))
	// Ensure there's one and only one controller.
	controllerIds, err := st.ControllerIds()
	c.Assert(err, jc.ErrorIsNil)
	needController := len(controllerIds) == 0
	if needController {
		_, err = st.EnableHA(1, constraints.Value{}, "quantal", []string{m.Id()})
		c.Assert(err, jc.ErrorIsNil)
		node, err := st.ControllerNode(m.Id())
		c.Assert(err, jc.ErrorIsNil)
		err = node.SetHasVote(true)
		c.Assert(err, jc.ErrorIsNil)
	}
	// TODO(dfc) instance.Id should take a TAG!
	err = m.SetProvisioned(instance.Id("i-"+m.Tag().String()), "", "fake_nonce", nil)
	c.Assert(err, jc.ErrorIsNil)
	hc, err := m.HardwareCharacteristics()
	c.Assert(err, jc.ErrorIsNil)
	cp, err := m.CharmProfiles()
	c.Assert(err, jc.ErrorIsNil)

	// Add a space and an address on the space.
	space, err := st.AddSpace("test-space", "provider-space", nil, true)
	c.Assert(err, jc.ErrorIsNil)
	providerAddr := network.NewSpaceAddress("example.com")
	providerAddr.SpaceID = space.Id()
	err = m.SetProviderAddresses(providerAddr)
	c.Assert(err, jc.ErrorIsNil)

	var addresses []network.ProviderAddress
	for _, addr := range m.Addresses() {
		addresses = append(addresses, network.ProviderAddress{
			MachineAddress:  addr.MachineAddress,
			SpaceName:       network.SpaceName(space.Name()),
			ProviderSpaceID: space.ProviderId(),
		})
	}

	jobs := []coremodel.MachineJob{JobHostUnits.ToParams()}
	if needController {
		jobs = append(jobs, JobManageModel.ToParams())
	}
	add(&multiwatcher.MachineInfo{
		ModelUUID:  modelUUID,
		ID:         "0",
		InstanceID: "i-machine-0",
		AgentStatus: multiwatcher.StatusInfo{
			Current: status.Pending,
			Data:    map[string]interface{}{},
			Since:   &now,
		},
		InstanceStatus: multiwatcher.StatusInfo{
			Current: status.Pending,
			Data:    map[string]interface{}{},
			Since:   &now,
		},
		Life:                    life.Alive,
		Series:                  "quantal",
		Jobs:                    jobs,
		Addresses:               addresses,
		HardwareCharacteristics: hc,
		CharmProfiles:           cp,
		HasVote:                 needController,
		WantsVote:               needController,
		PreferredPublicAddress:  providerAddr,
		PreferredPrivateAddress: providerAddr,
	})

	wordpress := AddTestingApplication(c, st, "wordpress", AddTestingCharm(c, st, "wordpress"))
	err = wordpress.MergeExposeSettings(nil)
	c.Assert(err, jc.ErrorIsNil)
	err = wordpress.SetMinUnits(units)
	c.Assert(err, jc.ErrorIsNil)
	err = wordpress.SetConstraints(constraints.MustParse("arch=amd64 mem=100M"))
	c.Assert(err, jc.ErrorIsNil)
	setApplicationConfigAttr(c, wordpress, "blog-title", "boring")
	pairs := map[string]string{"x": "12", "y": "99"}
	add(&multiwatcher.ApplicationInfo{
		ModelUUID:   modelUUID,
		Name:        "wordpress",
		Exposed:     true,
		CharmURL:    applicationCharmURL(wordpress).String(),
		Life:        life.Alive,
		MinUnits:    units,
		Constraints: constraints.MustParse("arch=amd64 mem=100M"),
		Annotations: pairs,
		Config:      charm.Settings{"blog-title": "boring"},
		Subordinate: false,
		Status: multiwatcher.StatusInfo{
			Current: "unset",
			Message: "",
			Data:    map[string]interface{}{},
			Since:   &now,
		},
	})
	err = model.SetAnnotations(wordpress, pairs)
	c.Assert(err, jc.ErrorIsNil)
	add(&multiwatcher.AnnotationInfo{
		ModelUUID:   modelUUID,
		Tag:         "application-wordpress",
		Annotations: pairs,
	})

	add(&multiwatcher.CharmInfo{
		ModelUUID:     modelUUID,
		CharmURL:      applicationCharmURL(wordpress).String(),
		Life:          life.Alive,
		DefaultConfig: map[string]interface{}{"blog-title": "My Title"},
	})

	logging := AddTestingApplication(c, st, "logging", AddTestingCharm(c, st, "logging"))
	add(&multiwatcher.ApplicationInfo{
		ModelUUID:   modelUUID,
		Name:        "logging",
		CharmURL:    applicationCharmURL(logging).String(),
		Life:        life.Alive,
		Config:      charm.Settings{},
		Subordinate: true,
		Status: multiwatcher.StatusInfo{
			Current: "unset",
			Message: "",
			Data:    map[string]interface{}{},
			Since:   &now,
		},
	})

	add(&multiwatcher.CharmInfo{
		ModelUUID: modelUUID,
		CharmURL:  applicationCharmURL(logging).String(),
		Life:      life.Alive,
	})

	eps, err := st.InferEndpoints("logging", "wordpress")
	c.Assert(err, jc.ErrorIsNil)
	rel, err := st.AddRelation(eps...)
	c.Assert(err, jc.ErrorIsNil)
	add(&multiwatcher.RelationInfo{
		ModelUUID: modelUUID,
		Key:       "logging:logging-directory wordpress:logging-dir",
		ID:        rel.Id(),
		Endpoints: []multiwatcher.Endpoint{
			{ApplicationName: "logging", Relation: multiwatcher.CharmRelation{Name: "logging-directory", Role: "requirer", Interface: "logging", Optional: false, Limit: 0, Scope: "container"}},
			{ApplicationName: "wordpress", Relation: multiwatcher.CharmRelation{Name: "logging-dir", Role: "provider", Interface: "logging", Optional: false, Limit: 0, Scope: "container"}}},
	})

	for i := 0; i < units; i++ {
		wu, err := wordpress.AddUnit(AddUnitParams{})
		c.Assert(err, jc.ErrorIsNil)
		c.Assert(wu.Tag().String(), gc.Equals, fmt.Sprintf("unit-wordpress-%d", i))

		m, err := st.AddMachine("quantal", JobHostUnits)
		c.Assert(err, jc.ErrorIsNil)
		c.Assert(m.Tag().String(), gc.Equals, fmt.Sprintf("machine-%d", i+1))

		pairs := map[string]string{"name": fmt.Sprintf("bar %d", i)}
		add(&multiwatcher.UnitInfo{
			ModelUUID:   modelUUID,
			Name:        fmt.Sprintf("wordpress/%d", i),
			Application: wordpress.Name(),
			Series:      m.Series(),
			Life:        life.Alive,
			MachineID:   m.Id(),
			Annotations: pairs,
			Subordinate: false,
			WorkloadStatus: multiwatcher.StatusInfo{
				Current: "waiting",
				Message: "waiting for machine",
				Data:    map[string]interface{}{},
				Since:   &now,
			},
			AgentStatus: multiwatcher.StatusInfo{
				Current: "allocating",
				Message: "",
				Data:    map[string]interface{}{},
				Since:   &now,
			},
		})
		err = model.SetAnnotations(wu, pairs)
		c.Assert(err, jc.ErrorIsNil)
		add(&multiwatcher.AnnotationInfo{
			ModelUUID:   modelUUID,
			Tag:         fmt.Sprintf("unit-wordpress-%d", i),
			Annotations: pairs,
		})
		err = m.SetProvisioned(instance.Id("i-"+m.Tag().String()), "", "fake_nonce", nil)
		c.Assert(err, jc.ErrorIsNil)
		sInfo := status.StatusInfo{
			Status:  status.Error,
			Message: m.Tag().String(),
			Since:   &now,
		}
		err = m.SetStatus(sInfo)
		c.Assert(err, jc.ErrorIsNil)
		hc, err := m.HardwareCharacteristics()
		c.Assert(err, jc.ErrorIsNil)
		cp, err := m.CharmProfiles()
		c.Assert(err, jc.ErrorIsNil)
		add(&multiwatcher.MachineInfo{
			ModelUUID:  modelUUID,
			ID:         fmt.Sprint(i + 1),
			InstanceID: "i-" + m.Tag().String(),
			AgentStatus: multiwatcher.StatusInfo{
				Current: status.Error,
				Message: m.Tag().String(),
				Data:    map[string]interface{}{},
				Since:   &now,
			},
			InstanceStatus: multiwatcher.StatusInfo{
				Current: status.Pending,
				Data:    map[string]interface{}{},
				Since:   &now,
			},
			Life:                    life.Alive,
			Series:                  "quantal",
			Jobs:                    []coremodel.MachineJob{JobHostUnits.ToParams()},
			Addresses:               []network.ProviderAddress{},
			HardwareCharacteristics: hc,
			CharmProfiles:           cp,
			HasVote:                 false,
			WantsVote:               false,
		})
		err = wu.AssignToMachine(m)
		c.Assert(err, jc.ErrorIsNil)

		wru, err := rel.Unit(wu)
		c.Assert(err, jc.ErrorIsNil)

		// Create the subordinate unit as a side-effect of entering
		// scope in the principal's relation-unit.
		err = wru.EnterScope(nil)
		c.Assert(err, jc.ErrorIsNil)

		lu, err := st.Unit(fmt.Sprintf("logging/%d", i))
		c.Assert(err, jc.ErrorIsNil)
		c.Assert(lu.IsPrincipal(), jc.IsFalse)
		unitName := fmt.Sprintf("wordpress/%d", i)
		add(&multiwatcher.UnitInfo{
			ModelUUID:   modelUUID,
			Name:        fmt.Sprintf("logging/%d", i),
			Application: "logging",
			Series:      "quantal",
			Life:        life.Alive,
			MachineID:   m.Id(),
			Principal:   unitName,
			Subordinate: true,
			WorkloadStatus: multiwatcher.StatusInfo{
				Current: "waiting",
				Message: "waiting for machine",
				Data:    map[string]interface{}{},
				Since:   &now,
			},
			AgentStatus: multiwatcher.StatusInfo{
				Current: "allocating",
				Message: "",
				Data:    map[string]interface{}{},
				Since:   &now,
			},
		})
	}

	_, remoteApplicationInfo := addTestingRemoteApplication(
		c, st, "remote-mysql1", "me/model.mysql", "remote-mysql1-uuid", mysqlRelations, false,
	)
	add(&remoteApplicationInfo)

	mysql := AddTestingApplication(c, st, "mysql", AddTestingCharm(c, st, "mysql"))
	curl := applicationCharmURL(mysql)
	add(&multiwatcher.ApplicationInfo{
		ModelUUID:   modelUUID,
		Name:        "mysql",
		CharmURL:    curl.String(),
		Life:        life.Alive,
		Config:      charm.Settings{},
		Constraints: constraints.MustParse("arch=amd64"),
		Status: multiwatcher.StatusInfo{
			Current: "unset",
			Message: "",
			Data:    map[string]interface{}{},
			Since:   &now,
		},
	})

	add(&multiwatcher.CharmInfo{
		ModelUUID: modelUUID,
		CharmURL:  applicationCharmURL(mysql).String(),
		Life:      life.Alive,
	})

	// Set up a remote application related to the offer.
	// It won't be included in the backing model.
	addTestingRemoteApplication(
		c, st, "remote-wordpress", "", "remote-wordpress-uuid", []charm.Relation{{
			Name:      "db",
			Role:      "requirer",
			Scope:     charm.ScopeGlobal,
			Interface: "mysql",
		}}, true,
	)
	addTestingRemoteApplication(
		c, st, "remote-wordpress2", "", "remote-wordpress2-uuid", []charm.Relation{{
			Name:      "db",
			Role:      "requirer",
			Scope:     charm.ScopeGlobal,
			Interface: "mysql",
		}}, true,
	)
	eps, err = st.InferEndpoints("mysql", "remote-wordpress2")
	c.Assert(err, jc.ErrorIsNil)
	rel, err = st.AddRelation(eps...)
	c.Assert(err, jc.ErrorIsNil)
	add(&multiwatcher.RelationInfo{
		ModelUUID: modelUUID,
		Key:       rel.Tag().Id(),
		ID:        rel.Id(),
		Endpoints: []multiwatcher.Endpoint{
			{ApplicationName: "mysql", Relation: multiwatcher.CharmRelation{Name: "server", Role: "provider", Interface: "mysql", Optional: false, Limit: 0, Scope: "global"}},
			{ApplicationName: "remote-wordpress2", Relation: multiwatcher.CharmRelation{Name: "db", Role: "requirer", Interface: "mysql", Optional: false, Limit: 0, Scope: "global"}}},
	})

	_, applicationOfferInfo, rel2 := addTestingApplicationOffer(
		c, st, s.owner, "hosted-mysql", "mysql", curl.Name, []string{"server"},
	)
	add(&multiwatcher.RelationInfo{
		ModelUUID: modelUUID,
		Key:       rel2.Tag().Id(),
		ID:        rel2.Id(),
		Endpoints: []multiwatcher.Endpoint{
			{ApplicationName: "mysql", Relation: multiwatcher.CharmRelation{Name: "server", Role: "provider", Interface: "mysql", Optional: false, Limit: 0, Scope: "global"}},
			{ApplicationName: "remote-wordpress", Relation: multiwatcher.CharmRelation{Name: "db", Role: "requirer", Interface: "mysql", Optional: false, Limit: 0, Scope: "global"}}},
	})
	add(&applicationOfferInfo)

	return
}

var mysqlRelations = []charm.Relation{{
	Name:      "db",
	Role:      "provider",
	Scope:     charm.ScopeGlobal,
	Interface: "mysql",
}, {
	Name:      "nrpe-external-master",
	Role:      "provider",
	Scope:     charm.ScopeGlobal,
	Interface: "nrpe-external-master",
}}

func addTestingRemoteApplication(
	c *gc.C, st *State, name, url, offerUUID string, relations []charm.Relation, isProxy bool,
) (*RemoteApplication, multiwatcher.RemoteApplicationUpdate) {

	rs, err := st.AddRemoteApplication(AddRemoteApplicationParams{
		Name:            name,
		URL:             url,
		OfferUUID:       offerUUID,
		SourceModel:     testing.ModelTag,
		Endpoints:       relations,
		IsConsumerProxy: isProxy,
	})
	c.Assert(err, jc.ErrorIsNil)
	var appStatus multiwatcher.StatusInfo
	if !isProxy {
		status, err := rs.Status()
		c.Assert(err, jc.ErrorIsNil)
		appStatus = multiwatcher.StatusInfo{
			Current: status.Status,
			Message: status.Message,
			Data:    status.Data,
			Since:   status.Since,
		}
	}
	return rs, multiwatcher.RemoteApplicationUpdate{
		ModelUUID: st.ModelUUID(),
		Name:      name,
		OfferUUID: offerUUID,
		OfferURL:  url,
		Life:      life.Value(rs.Life().String()),
		Status:    appStatus,
	}
}

func addTestingApplicationOffer(
	c *gc.C, st *State, owner names.UserTag, offerName, applicationName, charmName string, endpoints []string,
) (*crossmodel.ApplicationOffer, multiwatcher.ApplicationOfferInfo, *Relation) {

	eps := make(map[string]string)
	for _, ep := range endpoints {
		eps[ep] = ep
	}
	offers := NewApplicationOffers(st)
	offer, err := offers.AddOffer(crossmodel.AddApplicationOfferArgs{
		OfferName:       offerName,
		Owner:           owner.Name(),
		ApplicationName: applicationName,
		Endpoints:       eps,
	})
	c.Assert(err, jc.ErrorIsNil)
	relEps, err := st.InferEndpoints("mysql", "remote-wordpress")
	c.Assert(err, jc.ErrorIsNil)
	rel, err := st.AddRelation(relEps...)
	c.Assert(err, jc.ErrorIsNil)
	_, err = st.AddOfferConnection(AddOfferConnectionParams{
		SourceModelUUID: utils.MustNewUUID().String(),
		RelationId:      rel.Id(),
		Username:        "fred",
		OfferUUID:       offer.OfferUUID,
		RelationKey:     rel.Tag().Id(),
	})
	c.Assert(err, jc.ErrorIsNil)
	return offer, multiwatcher.ApplicationOfferInfo{
		ModelUUID:            st.ModelUUID(),
		OfferName:            offerName,
		OfferUUID:            offer.OfferUUID,
		ApplicationName:      applicationName,
		CharmName:            charmName,
		TotalConnectedCount:  1,
		ActiveConnectedCount: 0,
	}, rel
}

var _ = gc.Suite(&allWatcherStateSuite{})

type allWatcherStateSuite struct {
	allWatcherBaseSuite
}

func (s *allWatcherStateSuite) reset(c *gc.C) {
	s.TearDownTest(c)
	s.SetUpTest(c)
}

func (s *allWatcherStateSuite) TestGetAll(c *gc.C) {
	expectEntities := s.setUpScenario(c, s.state, 2)
	s.checkGetAll(c, expectEntities)
}

func (s *allWatcherStateSuite) TestGetAllMultiModel(c *gc.C) {
	// Set up 2 models and ensure that GetAll returns the
	// entities for both models with no errors.
	expectEntities := s.setUpScenario(c, s.state, 2)

	// Use more units in the second model.
	moreEntities := s.setUpScenario(c, s.newState(c), 4)

	expectEntities = append(expectEntities, moreEntities...)

	s.checkGetAll(c, expectEntities)
}

func (s *allWatcherStateSuite) checkGetAll(c *gc.C, expectEntities entityInfoSlice) {
	b := NewAllWatcherBacking(s.pool)
	all := multiwatcher.NewStore(loggo.GetLogger("test"))
	err := b.GetAll(all)
	c.Assert(err, jc.ErrorIsNil)
	var gotEntities entityInfoSlice = all.All()
	sort.Sort(gotEntities)
	sort.Sort(expectEntities)
	assertEntitiesEqual(c, gotEntities, expectEntities)
}

func applicationCharmURL(app *Application) *charm.URL {
	url, _ := app.CharmURL()
	return url
}

func setApplicationConfigAttr(c *gc.C, app *Application, attr string, val interface{}) {
	err := app.UpdateCharmConfig(model.GenerationMaster, charm.Settings{attr: val})
	c.Assert(err, jc.ErrorIsNil)
}

func setModelConfigAttr(c *gc.C, st *State, attr string, val interface{}) {
	m, err := st.Model()
	c.Assert(err, jc.ErrorIsNil)

	err = m.UpdateModelConfig(map[string]interface{}{attr: val}, nil)
	c.Assert(err, jc.ErrorIsNil)
}

// changeTestCase encapsulates entities to add, a change, and
// the expected contents for a test.
type changeTestCase struct {
	// about describes the test case.
	about string

	// initialContents contains the infos of the
	// watcher before signaling the change.
	initialContents []multiwatcher.EntityInfo

	// change signals the change of the watcher.
	change watcher.Change

	// expectContents contains the expected infos of
	// the watcher after signaling the change.
	expectContents []multiwatcher.EntityInfo
}

// changeTestFunc is a function for the preparation of a test and
// the creation of the according case.
type changeTestFunc func(c *gc.C, st *State) changeTestCase

// performChangeTestCases runs a passed number of test cases for changes.
func (s *allWatcherStateSuite) performChangeTestCases(c *gc.C, changeTestFuncs []changeTestFunc) {
	for i, changeTestFunc := range changeTestFuncs {
		test := changeTestFunc(c, s.state)

		c.Logf("test %d. %s", i, test.about)
		b := NewAllWatcherBacking(s.pool)
		all := multiwatcher.NewStore(loggo.GetLogger("test"))
		for _, info := range test.initialContents {
			all.Update(info)
		}
		err := b.Changed(all, test.change)
		c.Assert(err, jc.ErrorIsNil)
		entities := all.All()
		assertEntitiesEqual(c, entities, test.expectContents)
		s.reset(c)
	}
}

func (s *allWatcherStateSuite) TestChangePermissions(c *gc.C) {
	testChangePermissions(c, s.performChangeTestCases)
}

func (s *allWatcherStateSuite) TestChangeAnnotations(c *gc.C) {
	testChangeAnnotations(c, s.performChangeTestCases)
}

func (s *allWatcherStateSuite) TestChangeMachines(c *gc.C) {
	testChangeMachines(c, s.performChangeTestCases)
}

func (s *allWatcherStateSuite) TestChangeRelations(c *gc.C) {
	testChangeRelations(c, s.owner, s.performChangeTestCases)
}

func (s *allWatcherStateSuite) TestChangeApplications(c *gc.C) {
	testChangeApplications(c, s.owner, s.performChangeTestCases)
}

func strPtr(s string) *string {
	return &s
}

func (s *allWatcherStateSuite) TestChangeCAASApplications(c *gc.C) {
	loggo.GetLogger("juju.txn").SetLogLevel(loggo.TRACE)
	changeTestFuncs := []changeTestFunc{
		// Applications.
		func(c *gc.C, st *State) changeTestCase {
			return changeTestCase{
				about: "not finding a podspec for a change is fine",
				change: watcher.Change{
					C:  "podSpecs",
					Id: st.docID(applicationGlobalKey("mysql")),
				}}
		},
		func(c *gc.C, st *State) changeTestCase {
			caasSt := s.newCAASState(c)
			m, err := caasSt.Model()
			c.Assert(err, jc.ErrorIsNil)
			cm, err := m.CAASModel()
			c.Assert(err, jc.ErrorIsNil)
			ch := AddTestingCharmForSeries(c, caasSt, "kubernetes", "mysql")
			mysql := AddTestingApplication(c, caasSt, "mysql", ch)
			err = cm.SetPodSpec(nil, mysql.ApplicationTag(), strPtr("some podspec"))
			c.Assert(err, jc.ErrorIsNil)
			now := st.clock().Now()
			return changeTestCase{
				about: "initial CAAS application has podspec",
				change: watcher.Change{
					C:  "applications",
					Id: caasSt.docID("mysql"),
				},
				expectContents: []multiwatcher.EntityInfo{
					&multiwatcher.ApplicationInfo{
						ModelUUID: caasSt.ModelUUID(),
						Name:      "mysql",
						CharmURL:  "local:kubernetes/kubernetes-mysql-0",
						Life:      "alive",
						Config:    map[string]interface{}{},
						Status: multiwatcher.StatusInfo{
							Current: "unset",
							Data:    map[string]interface{}{},
							Since:   &now,
						},
						OperatorStatus: multiwatcher.StatusInfo{
							Current: "waiting",
							Message: "waiting for container",
							Data:    map[string]interface{}{},
							Since:   &now,
						},
						PodSpec: &multiwatcher.PodSpec{
							Spec: "some podspec",
						},
					},
				},
			}
		},
		func(c *gc.C, st *State) changeTestCase {
			caasSt := s.newCAASState(c)
			m, err := caasSt.Model()
			c.Assert(err, jc.ErrorIsNil)
			cm, err := m.CAASModel()
			c.Assert(err, jc.ErrorIsNil)
			ch := AddTestingCharmForSeries(c, caasSt, "kubernetes", "mysql")
			mysql := AddTestingApplication(c, caasSt, "mysql", ch)
			err = cm.SetPodSpec(nil, mysql.ApplicationTag(), strPtr("some podspec"))
			c.Assert(err, jc.ErrorIsNil)
			return changeTestCase{
				about: "application podspec is updated",
				initialContents: []multiwatcher.EntityInfo{
					&multiwatcher.ApplicationInfo{
						ModelUUID: caasSt.ModelUUID(),
						Name:      "mysql",
					},
				},
				change: watcher.Change{
					C:  "podSpecs",
					Id: caasSt.docID(applicationGlobalKey("mysql")),
				},
				expectContents: []multiwatcher.EntityInfo{
					&multiwatcher.ApplicationInfo{
						ModelUUID: caasSt.ModelUUID(),
						Name:      "mysql",
						PodSpec: &multiwatcher.PodSpec{
							Spec: "some podspec",
						},
					},
				},
			}
		},
		func(c *gc.C, st *State) changeTestCase {
			caasSt := s.newCAASState(c)
			ch := AddTestingCharmForSeries(c, caasSt, "kubernetes", "mysql")
			mysql := AddTestingApplication(c, caasSt, "mysql", ch)
			now := st.clock().Now()
			sInfo := status.StatusInfo{
				Status:  status.Error,
				Message: "failure",
				Since:   &now,
			}
			err := mysql.SetOperatorStatus(sInfo)
			c.Assert(err, jc.ErrorIsNil)
			return changeTestCase{
				about: "operator status update, updates application",
				initialContents: []multiwatcher.EntityInfo{
					&multiwatcher.ApplicationInfo{
						ModelUUID: caasSt.ModelUUID(),
						Name:      "mysql",
					},
				},
				change: watcher.Change{
					C:  "statuses",
					Id: caasSt.docID(applicationGlobalOperatorKey("mysql")),
				},
				expectContents: []multiwatcher.EntityInfo{
					&multiwatcher.ApplicationInfo{
						ModelUUID: caasSt.ModelUUID(),
						Name:      "mysql",
						OperatorStatus: multiwatcher.StatusInfo{
							Current: "error",
							Message: "failure",
							Data:    map[string]interface{}{},
							Since:   &now,
						},
					},
				},
			}
		},
	}
	s.performChangeTestCases(c, changeTestFuncs)
}

func (s *allWatcherStateSuite) TestChangeCAASUnits(c *gc.C) {
	changeTestFuncs := []changeTestFunc{
		func(c *gc.C, st *State) changeTestCase {
			caasSt := s.newCAASState(c)
			ch := AddTestingCharmForSeries(c, caasSt, "kubernetes", "mysql")
			mysql := AddTestingApplication(c, caasSt, "mysql", ch)
			unit, err := mysql.AddUnit(AddUnitParams{})
			c.Assert(err, jc.ErrorIsNil)

			updateUnits := UpdateUnitsOperation{
				Updates: []*UpdateUnitOperation{
					unit.UpdateOperation(UnitUpdateProperties{
						CloudContainerStatus: &status.StatusInfo{Status: status.Maintenance, Message: "setting up"},
					}),
				},
			}
			err = mysql.UpdateUnits(&updateUnits)
			c.Assert(err, jc.ErrorIsNil)

			now := st.clock().Now()
			return changeTestCase{
				about: "initial CAAS unit has container status",
				change: watcher.Change{
					C:  "units",
					Id: caasSt.docID("mysql/0"),
				},
				expectContents: []multiwatcher.EntityInfo{
					&multiwatcher.UnitInfo{
						ModelUUID:   caasSt.ModelUUID(),
						Name:        "mysql/0",
						Application: "mysql",
						Series:      "kubernetes",
						Life:        "alive",
						WorkloadStatus: multiwatcher.StatusInfo{
							Current: "waiting",
							Message: "installing agent",
							Data:    map[string]interface{}{},
							Since:   &now,
						},
						AgentStatus: multiwatcher.StatusInfo{
							Current: "allocating",
							Data:    map[string]interface{}{},
							Since:   &now,
						},
						ContainerStatus: multiwatcher.StatusInfo{
							Current: "maintenance",
							Message: "setting up",
							Data:    map[string]interface{}{},
							Since:   &now,
						},
					},
				},
			}
		},
		func(c *gc.C, st *State) changeTestCase {
			caasSt := s.newCAASState(c)
			ch := AddTestingCharmForSeries(c, caasSt, "kubernetes", "mysql")
			mysql := AddTestingApplication(c, caasSt, "mysql", ch)
			unit, err := mysql.AddUnit(AddUnitParams{})
			c.Assert(err, jc.ErrorIsNil)

			updateUnits := UpdateUnitsOperation{
				Updates: []*UpdateUnitOperation{
					unit.UpdateOperation(UnitUpdateProperties{
						CloudContainerStatus: &status.StatusInfo{Status: status.Maintenance, Message: "setting up"},
					}),
				},
			}
			err = mysql.UpdateUnits(&updateUnits)
			c.Assert(err, jc.ErrorIsNil)

			now := st.clock().Now()
			return changeTestCase{
				about: "container status updates existing unit",
				initialContents: []multiwatcher.EntityInfo{
					&multiwatcher.UnitInfo{
						ModelUUID:   caasSt.ModelUUID(),
						Name:        "mysql/0",
						Application: "mysql",
						Series:      "kubernetes",
					},
				},
				change: watcher.Change{
					C:  "statuses",
					Id: caasSt.docID(unit.globalCloudContainerKey()),
				},
				expectContents: []multiwatcher.EntityInfo{
					&multiwatcher.UnitInfo{
						ModelUUID:   caasSt.ModelUUID(),
						Name:        "mysql/0",
						Application: "mysql",
						Series:      "kubernetes",
						ContainerStatus: multiwatcher.StatusInfo{
							Current: "maintenance",
							Message: "setting up",
							Data:    map[string]interface{}{},
							Since:   &now,
						},
					},
				},
			}
		},
	}
	s.performChangeTestCases(c, changeTestFuncs)
}

func (s *allWatcherStateSuite) TestChangeCharms(c *gc.C) {
	testChangeCharms(c, s.owner, s.performChangeTestCases)
}

func (s *allWatcherStateSuite) TestChangeApplicationsConstraints(c *gc.C) {
	testChangeApplicationsConstraints(c, s.owner, s.performChangeTestCases)
}

func (s *allWatcherStateSuite) TestChangeUnits(c *gc.C) {
	testChangeUnits(c, s.owner, s.performChangeTestCases)
}

func (s *allWatcherStateSuite) TestChangeUnitsNonNilPorts(c *gc.C) {
	testChangeUnitsNonNilPorts(c, s.owner, s.performChangeTestCases)
}

func (s *allWatcherStateSuite) TestChangeRemoteApplications(c *gc.C) {
	testChangeRemoteApplications(c, s.performChangeTestCases)
}

func (s *allWatcherStateSuite) TestChangeApplicationOffers(c *gc.C) {
	testChangeApplicationOffers(c, s.performChangeTestCases)
}

func (s *allWatcherStateSuite) TestChangeGenerations(c *gc.C) {
	testChangeGenerations(c, s.performChangeTestCases)
}

func (s *allWatcherStateSuite) TestChangeActions(c *gc.C) {
	changeTestFuncs := []changeTestFunc{
		func(c *gc.C, st *State) changeTestCase {
			wordpress := AddTestingApplication(c, st, "wordpress", AddTestingCharm(c, st, "wordpress"))
			u, err := wordpress.AddUnit(AddUnitParams{})
			c.Assert(err, jc.ErrorIsNil)
			m, err := st.Model()
			c.Assert(err, jc.ErrorIsNil)
			operationID, err := m.EnqueueOperation("a test")
			c.Assert(err, jc.ErrorIsNil)
<<<<<<< HEAD
			action, err := m.EnqueueAction(operationID, u.Tag(), "vacuumdb", map[string]interface{}{}, true, "group")
=======
			action, err := m.EnqueueAction(operationID, u.Tag(), "vacuumdb", map[string]interface{}{}, nil)
>>>>>>> d597250f
			c.Assert(err, jc.ErrorIsNil)
			enqueued := makeActionInfo(action, st)
			action, err = action.Begin()
			c.Assert(err, jc.ErrorIsNil)
			started := makeActionInfo(action, st)
			return changeTestCase{
				about:           "action change picks up last change",
				initialContents: []multiwatcher.EntityInfo{&enqueued, &started},
				change:          watcher.Change{C: actionsC, Id: st.docID(action.Id())},
				expectContents:  []multiwatcher.EntityInfo{&started},
			}
		},
	}
	s.performChangeTestCases(c, changeTestFuncs)
}

func (s *allWatcherStateSuite) TestChangeBlocks(c *gc.C) {
	changeTestFuncs := []changeTestFunc{
		func(c *gc.C, st *State) changeTestCase {
			return changeTestCase{
				about: "no blocks in state, no blocks in store -> do nothing",
				change: watcher.Change{
					C:  blocksC,
					Id: st.docID("1"),
				}}
		},
		func(c *gc.C, st *State) changeTestCase {
			blockId := st.docID("0")
			blockType := DestroyBlock.ToParams()
			blockMsg := "woot"
			m, err := st.Model()
			c.Assert(err, jc.ErrorIsNil)
			return changeTestCase{
				about: "no change if block is not in backing",
				initialContents: []multiwatcher.EntityInfo{&multiwatcher.BlockInfo{
					ModelUUID: st.ModelUUID(),
					ID:        blockId,
					Type:      blockType,
					Message:   blockMsg,
					Tag:       m.ModelTag().String(),
				}},
				change: watcher.Change{
					C:  blocksC,
					Id: blockId,
				},
				expectContents: []multiwatcher.EntityInfo{&multiwatcher.BlockInfo{
					ModelUUID: st.ModelUUID(),
					ID:        blockId,
					Type:      blockType,
					Message:   blockMsg,
					Tag:       m.ModelTag().String(),
				}},
			}
		},
		func(c *gc.C, st *State) changeTestCase {
			err := st.SwitchBlockOn(DestroyBlock, "multiwatcher testing")
			c.Assert(err, jc.ErrorIsNil)
			b, found, err := st.GetBlockForType(DestroyBlock)
			c.Assert(err, jc.ErrorIsNil)
			c.Assert(found, jc.IsTrue)
			blockId := b.Id()
			m, err := st.Model()
			c.Assert(err, jc.ErrorIsNil)
			return changeTestCase{
				about: "block is added if it's in backing but not in Store",
				change: watcher.Change{
					C:  blocksC,
					Id: blockId,
				},
				expectContents: []multiwatcher.EntityInfo{
					&multiwatcher.BlockInfo{
						ModelUUID: st.ModelUUID(),
						ID:        st.localID(blockId),
						Type:      b.Type().ToParams(),
						Message:   b.Message(),
						Tag:       m.ModelTag().String(),
					}}}
		},
		func(c *gc.C, st *State) changeTestCase {
			err := st.SwitchBlockOn(DestroyBlock, "multiwatcher testing")
			c.Assert(err, jc.ErrorIsNil)
			b, found, err := st.GetBlockForType(DestroyBlock)
			c.Assert(err, jc.ErrorIsNil)
			c.Assert(found, jc.IsTrue)
			err = st.SwitchBlockOff(DestroyBlock)
			c.Assert(err, jc.ErrorIsNil)

			return changeTestCase{
				about: "block is removed if it's in backing and in multiwatcher.Store",
				change: watcher.Change{
					C:  blocksC,
					Id: b.Id(),
				},
			}
		},
	}
	s.performChangeTestCases(c, changeTestFuncs)
}

func (s *allWatcherStateSuite) TestClosingPorts(c *gc.C) {
	// Init the test model.
	wordpress := AddTestingApplication(c, s.state, "wordpress", AddTestingCharm(c, s.state, "wordpress"))
	u, err := wordpress.AddUnit(AddUnitParams{})
	c.Assert(err, jc.ErrorIsNil)
	m, err := s.state.AddMachine("quantal", JobHostUnits)
	c.Assert(err, jc.ErrorIsNil)
	err = u.AssignToMachine(m)
	c.Assert(err, jc.ErrorIsNil)
	publicAddress := network.NewSpaceAddress("1.2.3.4", network.WithScope(network.ScopePublic))
	privateAddress := network.NewSpaceAddress("4.3.2.1", network.WithScope(network.ScopeCloudLocal))
	MustOpenUnitPortRange(c, s.state, m, u.Name(), allEndpoints, corenetwork.MustParsePortRange("12345/tcp"))
	// Create all watcher state backing.
	b := NewAllWatcherBacking(s.pool)
	all := multiwatcher.NewStore(loggo.GetLogger("test"))
	machineInfo := &multiwatcher.MachineInfo{
		ModelUUID:               s.state.ModelUUID(),
		ID:                      "0",
		PreferredPublicAddress:  publicAddress,
		PreferredPrivateAddress: privateAddress,
	}
	all.Update(machineInfo)
	// Check opened ports.
	err = b.Changed(all, watcher.Change{
		C:  "units",
		Id: s.state.docID("wordpress/0"),
	})
	c.Assert(err, jc.ErrorIsNil)
	entities := all.All()
	now := s.currentTime
	assertEntitiesEqual(c, entities, []multiwatcher.EntityInfo{
		&multiwatcher.UnitInfo{
			ModelUUID:      s.state.ModelUUID(),
			Name:           "wordpress/0",
			Application:    "wordpress",
			Series:         "quantal",
			Life:           life.Alive,
			MachineID:      "0",
			PublicAddress:  "1.2.3.4",
			PrivateAddress: "4.3.2.1",
			OpenPortRangesByEndpoint: corenetwork.GroupedPortRanges{
				allEndpoints: {corenetwork.MustParsePortRange("12345/tcp")},
			},
			WorkloadStatus: multiwatcher.StatusInfo{
				Current: "waiting",
				Message: "waiting for machine",
				Data:    map[string]interface{}{},
				Since:   &now,
			},
			AgentStatus: multiwatcher.StatusInfo{
				Current: "allocating",
				Data:    map[string]interface{}{},
				Since:   &now,
			},
		},
		machineInfo,
	})
	// Close the ports.
	MustCloseUnitPortRange(c, s.state, m, u.Name(), allEndpoints, corenetwork.MustParsePortRange("12345/tcp"))
	err = b.Changed(all, watcher.Change{
		C:  openedPortsC,
		Id: s.state.docID("0"),
	})
	c.Assert(err, jc.ErrorIsNil)
	entities = all.All()
	assertEntitiesEqual(c, entities, []multiwatcher.EntityInfo{
		&multiwatcher.UnitInfo{
			ModelUUID:      s.state.ModelUUID(),
			Name:           "wordpress/0",
			Application:    "wordpress",
			Series:         "quantal",
			MachineID:      "0",
			Life:           life.Alive,
			PublicAddress:  "1.2.3.4",
			PrivateAddress: "4.3.2.1",
			WorkloadStatus: multiwatcher.StatusInfo{
				Current: "waiting",
				Message: "waiting for machine",
				Data:    map[string]interface{}{},
				Since:   &now,
			},
			AgentStatus: multiwatcher.StatusInfo{
				Current: "allocating",
				Data:    map[string]interface{}{},
				Since:   &now,
			},
		},
		machineInfo,
	})
}

func (s *allWatcherStateSuite) TestApplicationSettings(c *gc.C) {
	// Init the test model.
	app := AddTestingApplication(c, s.state, "dummy-application", AddTestingCharm(c, s.state, "dummy"))
	b := NewAllWatcherBacking(s.pool)
	all := multiwatcher.NewStore(loggo.GetLogger("test"))
	// 1st scenario part: set settings and signal change.
	setApplicationConfigAttr(c, app, "username", "foo")
	setApplicationConfigAttr(c, app, "outlook", "foo@bar")
	all.Update(&multiwatcher.ApplicationInfo{
		ModelUUID: s.state.ModelUUID(),
		Name:      "dummy-application",
		CharmURL:  "local:quantal/quantal-dummy-1",
	})
	err := b.Changed(all, watcher.Change{
		C:  "settings",
		Id: s.state.docID("a#dummy-application#local:quantal/quantal-dummy-1"),
	})
	c.Assert(err, jc.ErrorIsNil)
	entities := all.All()
	assertEntitiesEqual(c, entities, []multiwatcher.EntityInfo{
		&multiwatcher.ApplicationInfo{
			ModelUUID: s.state.ModelUUID(),
			Name:      "dummy-application",
			CharmURL:  "local:quantal/quantal-dummy-1",
			Config:    charm.Settings{"outlook": "foo@bar", "username": "foo"},
		},
	})
	// 2nd scenario part: destroy the application and signal change.
	err = app.Destroy()
	c.Assert(err, jc.ErrorIsNil)
	err = b.Changed(all, watcher.Change{
		C:  "applications",
		Id: s.state.docID("dummy-application"),
	})
	c.Assert(err, jc.ErrorIsNil)
	entities = all.All()
	assertEntitiesEqual(c, entities, []multiwatcher.EntityInfo{})
}

var _ = gc.Suite(&allModelWatcherStateSuite{})

type allModelWatcherStateSuite struct {
	allWatcherBaseSuite
	state1 *State
}

func (s *allModelWatcherStateSuite) SetUpTest(c *gc.C) {
	s.allWatcherBaseSuite.SetUpTest(c)
	s.state1 = s.newState(c)
}

func (s *allModelWatcherStateSuite) Reset(c *gc.C) {
	s.TearDownTest(c)
	s.SetUpTest(c)
}

func (s *allModelWatcherStateSuite) NewAllWatcherBacking() AllWatcherBacking {
	return NewAllWatcherBacking(s.pool)
}

func (s *allModelWatcherStateSuite) TestMissingModelNotError(c *gc.C) {
	b := s.NewAllWatcherBacking()
	all := multiwatcher.NewStore(loggo.GetLogger("test"))

	dyingModel := "fake-uuid"
	st, err := s.pool.Get(dyingModel)
	c.Assert(err, jc.ErrorIsNil)
	defer st.Release()

	removed, err := s.pool.Remove(dyingModel)
	c.Assert(err, jc.ErrorIsNil)
	c.Assert(removed, jc.IsFalse)

	// If the state pool is in the process of removing a model, it will
	// return a NotFound error.
	err = b.Changed(all, watcher.Change{C: modelsC, Id: dyingModel})
	c.Assert(err, jc.ErrorIsNil)
}

// performChangeTestCases runs a passed number of test cases for changes.
func (s *allModelWatcherStateSuite) performChangeTestCases(c *gc.C, changeTestFuncs []changeTestFunc) {
	for i, changeTestFunc := range changeTestFuncs {
		func() { // in aid of per-loop defers
			defer s.Reset(c)

			test0 := changeTestFunc(c, s.state)

			c.Logf("test %d. %s", i, test0.about)
			b := s.NewAllWatcherBacking()
			all := multiwatcher.NewStore(loggo.GetLogger("test"))

			// Do updates and check for first model.
			for _, info := range test0.initialContents {
				all.Update(info)
			}
			err := b.Changed(all, test0.change)
			c.Assert(err, jc.ErrorIsNil)
			var entities entityInfoSlice = all.All()
			assertEntitiesEqual(c, entities, test0.expectContents)

			// Now do the same updates for a second model.
			test1 := changeTestFunc(c, s.state1)
			for _, info := range test1.initialContents {
				all.Update(info)
			}
			err = b.Changed(all, test1.change)
			c.Assert(err, jc.ErrorIsNil)

			entities = all.All()

			// Expected to see entities for both models.
			var expectedEntities entityInfoSlice = append(
				test0.expectContents,
				test1.expectContents...)
			sort.Sort(entities)
			sort.Sort(expectedEntities)

			assertEntitiesEqual(c, entities, expectedEntities)
		}()
	}
}

func (s *allModelWatcherStateSuite) TestChangePermissions(c *gc.C) {
	testChangePermissions(c, s.performChangeTestCases)
}

func (s *allModelWatcherStateSuite) TestChangeAnnotations(c *gc.C) {
	testChangeAnnotations(c, s.performChangeTestCases)
}

func (s *allModelWatcherStateSuite) TestChangeMachines(c *gc.C) {
	testChangeMachines(c, s.performChangeTestCases)
}

func (s *allModelWatcherStateSuite) TestChangeRelations(c *gc.C) {
	testChangeRelations(c, s.owner, s.performChangeTestCases)
}

func (s *allModelWatcherStateSuite) TestChangeApplications(c *gc.C) {
	testChangeApplications(c, s.owner, s.performChangeTestCases)
}

func (s *allModelWatcherStateSuite) TestChangeApplicationsConstraints(c *gc.C) {
	testChangeApplicationsConstraints(c, s.owner, s.performChangeTestCases)
}

func (s *allModelWatcherStateSuite) TestChangeUnits(c *gc.C) {
	testChangeUnits(c, s.owner, s.performChangeTestCases)
}

func (s *allModelWatcherStateSuite) TestChangeUnitsNonNilPorts(c *gc.C) {
	testChangeUnitsNonNilPorts(c, s.owner, s.performChangeTestCases)
}

func (s *allModelWatcherStateSuite) TestChangeRemoteApplications(c *gc.C) {
	testChangeRemoteApplications(c, s.performChangeTestCases)
}

func (s *allModelWatcherStateSuite) TestChangeModels(c *gc.C) {
	changeTestFuncs := []changeTestFunc{
		func(c *gc.C, st *State) changeTestCase {
			return changeTestCase{
				about: "no model in state -> do nothing",
				change: watcher.Change{
					C:  "models",
					Id: "non-existing-uuid",
				}}
		},
		func(c *gc.C, st *State) changeTestCase {
			return changeTestCase{
				about: "model is removed if it's not in backing",
				initialContents: []multiwatcher.EntityInfo{&multiwatcher.ModelInfo{
					ModelUUID: "some-uuid",
				}},
				change: watcher.Change{
					C:  "models",
					Id: "some-uuid",
				}}
		},
		func(c *gc.C, st *State) changeTestCase {
			model, err := st.Model()
			c.Assert(err, jc.ErrorIsNil)
			err = model.SetSLA("essential", "test-sla-owner", nil)
			c.Assert(err, jc.ErrorIsNil)
			cfg, err := model.Config()
			c.Assert(err, jc.ErrorIsNil)
			status, err := model.Status()
			c.Assert(err, jc.ErrorIsNil)
			cons := constraints.MustParse("mem=4G")
			err = st.SetModelConstraints(cons)
			c.Assert(err, jc.ErrorIsNil)
			credential, _ := model.CloudCredentialTag()

			return changeTestCase{
				about: "model is added if it's in backing but not in Store",
				change: watcher.Change{
					C:  "models",
					Id: st.ModelUUID(),
				},
				expectContents: []multiwatcher.EntityInfo{
					&multiwatcher.ModelInfo{
						ModelUUID:       model.UUID(),
						Type:            coremodel.ModelType(model.Type()),
						Name:            model.Name(),
						Life:            life.Alive,
						Owner:           model.Owner().Id(),
						ControllerUUID:  model.ControllerUUID(),
						IsController:    model.IsControllerModel(),
						Cloud:           model.CloudName(),
						CloudRegion:     model.CloudRegion(),
						CloudCredential: credential.Id(),
						Config:          cfg.AllAttrs(),
						Constraints:     cons,
						Status: multiwatcher.StatusInfo{
							Current: status.Status,
							Message: status.Message,
							Data:    status.Data,
							Since:   status.Since,
						},
						SLA: multiwatcher.ModelSLAInfo{
							Level: "essential",
							Owner: "test-sla-owner",
						},
						UserPermissions: map[string]permission.Access{
							"test-admin": permission.AdminAccess,
						},
					}}}
		},
		func(c *gc.C, st *State) changeTestCase {
			model, err := st.Model()
			c.Assert(err, jc.ErrorIsNil)
			cfg, err := model.Config()
			c.Assert(err, jc.ErrorIsNil)
			status, err := model.Status()
			c.Assert(err, jc.ErrorIsNil)
			credential, _ := model.CloudCredentialTag()
			return changeTestCase{
				about: "model is updated if it's in backing and in Store",
				initialContents: []multiwatcher.EntityInfo{
					&multiwatcher.ModelInfo{
						ModelUUID:      model.UUID(),
						Name:           "",
						Life:           life.Alive,
						Owner:          model.Owner().Id(),
						ControllerUUID: model.ControllerUUID(),
						IsController:   model.IsControllerModel(),
						Config:         cfg.AllAttrs(),
						Status: multiwatcher.StatusInfo{
							Current: status.Status,
							Message: status.Message,
							Data:    status.Data,
							Since:   status.Since,
						},
						SLA: multiwatcher.ModelSLAInfo{
							Level: "unsupported",
						},
						UserPermissions: map[string]permission.Access{
							"test-admin": permission.AdminAccess,
						},
					},
				},
				change: watcher.Change{
					C:  "models",
					Id: model.UUID(),
				},
				expectContents: []multiwatcher.EntityInfo{
					&multiwatcher.ModelInfo{
						ModelUUID:       model.UUID(),
						Type:            coremodel.ModelType(model.Type()),
						Name:            model.Name(),
						Life:            life.Alive,
						Owner:           model.Owner().Id(),
						ControllerUUID:  model.ControllerUUID(),
						IsController:    model.IsControllerModel(),
						Cloud:           model.CloudName(),
						CloudRegion:     model.CloudRegion(),
						CloudCredential: credential.Id(),
						Config:          cfg.AllAttrs(),
						Status: multiwatcher.StatusInfo{
							Current: status.Status,
							Message: status.Message,
							Data:    status.Data,
							Since:   status.Since,
						},
						SLA: multiwatcher.ModelSLAInfo{
							Level: "unsupported",
						},
						UserPermissions: map[string]permission.Access{
							"test-admin": permission.AdminAccess,
						},
					}}}
		},
		func(c *gc.C, st *State) changeTestCase {
			app := AddTestingApplication(c, st, "wordpress", AddTestingCharm(c, st, "wordpress"))
			err := app.SetConstraints(constraints.MustParse("mem=4G arch=amd64"))
			c.Assert(err, jc.ErrorIsNil)

			return changeTestCase{
				about: "status is changed if the application exists in the store",
				initialContents: []multiwatcher.EntityInfo{&multiwatcher.ApplicationInfo{
					ModelUUID:   st.ModelUUID(),
					Name:        "wordpress",
					Constraints: constraints.MustParse("mem=99M cores=2 cpu-power=4"),
				}},
				change: watcher.Change{
					C:  "constraints",
					Id: st.docID("a#wordpress"),
				},
				expectContents: []multiwatcher.EntityInfo{
					&multiwatcher.ApplicationInfo{
						ModelUUID:   st.ModelUUID(),
						Name:        "wordpress",
						Constraints: constraints.MustParse("mem=4G arch=amd64"),
					}}}
		},
	}
	s.performChangeTestCases(c, changeTestFuncs)
}

func (s *allModelWatcherStateSuite) TestChangeForDeadModel(c *gc.C) {
	// Ensure an entity is removed when a change is seen but
	// the model the entity belonged to has already died.

	b := NewAllWatcherBacking(s.pool)
	all := multiwatcher.NewStore(loggo.GetLogger("test"))

	// Insert a machine for an model that doesn't actually
	// exist (mimics model removal).
	all.Update(&multiwatcher.MachineInfo{
		ModelUUID: "uuid",
		ID:        "0",
	})
	c.Assert(all.All(), gc.HasLen, 1)

	err := b.Changed(all, watcher.Change{
		C:  "machines",
		Id: ensureModelUUID("uuid", "0"),
	})
	c.Assert(err, jc.ErrorIsNil)

	// Entity info should be gone now.
	c.Assert(all.All(), gc.HasLen, 0)
}

func (s *allModelWatcherStateSuite) TestModelSettings(c *gc.C) {
	// Init the test model.
	b := s.NewAllWatcherBacking()
	all := multiwatcher.NewStore(loggo.GetLogger("test"))
	setModelConfigAttr(c, s.state, "http-proxy", "http://invalid")
	setModelConfigAttr(c, s.state, "foo", "bar")

	m, err := s.state.Model()
	c.Assert(err, jc.ErrorIsNil)

	cfg, err := m.ModelConfig()
	c.Assert(err, jc.ErrorIsNil)
	expectedModelSettings := cfg.AllAttrs()
	expectedModelSettings["http-proxy"] = "http://invalid"
	expectedModelSettings["foo"] = "bar"

	all.Update(&multiwatcher.ModelInfo{
		ModelUUID: s.state.ModelUUID(),
		Name:      "dummy-model",
	})
	err = b.Changed(all, watcher.Change{
		C:  "settings",
		Id: s.state.docID(modelGlobalKey),
	})
	c.Assert(err, jc.ErrorIsNil)
	entities := all.All()
	assertEntitiesEqual(c, entities, []multiwatcher.EntityInfo{
		&multiwatcher.ModelInfo{
			ModelUUID: s.state.ModelUUID(),
			Name:      "dummy-model",
			Config:    expectedModelSettings,
		},
	})
}

// The testChange* funcs are extracted so the test cases can be used
// to test both the allWatcher and allModelWatcher.

func testChangePermissions(c *gc.C, runChangeTests func(*gc.C, []changeTestFunc)) {
	changeTestFuncs := []changeTestFunc{
		func(c *gc.C, st *State) changeTestCase {
			model, err := st.Model()
			c.Assert(err, jc.ErrorIsNil)
			credential, _ := model.CloudCredentialTag()

			return changeTestCase{
				about: "model update keeps permissions",
				initialContents: []multiwatcher.EntityInfo{&multiwatcher.ModelInfo{
					ModelUUID: st.ModelUUID(),
					// Existence doesn't care about the other values, and they are
					// not entirely relevant to this test.
					UserPermissions: map[string]permission.Access{
						"bob":  permission.ReadAccess,
						"mary": permission.AdminAccess,
					},
				}},
				change: watcher.Change{
					C:  "models",
					Id: st.ModelUUID(),
				},
				expectContents: []multiwatcher.EntityInfo{&multiwatcher.ModelInfo{
					ModelUUID:       st.ModelUUID(),
					Type:            coremodel.ModelType(model.Type()),
					Name:            model.Name(),
					Life:            "alive",
					Owner:           model.Owner().Id(),
					ControllerUUID:  testing.ControllerTag.Id(),
					IsController:    model.IsControllerModel(),
					Cloud:           model.CloudName(),
					CloudRegion:     model.CloudRegion(),
					CloudCredential: credential.Id(),
					SLA:             multiwatcher.ModelSLAInfo{Level: "unsupported"},
					UserPermissions: map[string]permission.Access{
						"bob":  permission.ReadAccess,
						"mary": permission.AdminAccess,
					},
				}}}
		},

		func(c *gc.C, st *State) changeTestCase {
			model, err := st.Model()
			c.Assert(err, jc.ErrorIsNil)

			_, err = model.AddUser(UserAccessSpec{
				User:      names.NewUserTag("tony@external"),
				CreatedBy: model.Owner(),
				Access:    permission.WriteAccess,
			})
			c.Assert(err, jc.ErrorIsNil)

			return changeTestCase{
				about: "adding a model user updates model",
				initialContents: []multiwatcher.EntityInfo{&multiwatcher.ModelInfo{
					ModelUUID: st.ModelUUID(),
					Name:      model.Name(),
					// Existence doesn't care about the other values, and they are
					// not entirely relevant to this test.
					UserPermissions: map[string]permission.Access{
						"bob":  permission.ReadAccess,
						"mary": permission.AdminAccess,
					},
				}},
				change: watcher.Change{
					C:  permissionsC,
					Id: permissionID(modelKey(st.ModelUUID()), userGlobalKey("tony@external")),
				},
				expectContents: []multiwatcher.EntityInfo{&multiwatcher.ModelInfo{
					ModelUUID: st.ModelUUID(),
					Name:      model.Name(),
					// When the permissions are updated, only the user permissions are changed.
					UserPermissions: map[string]permission.Access{
						"bob":           permission.ReadAccess,
						"mary":          permission.AdminAccess,
						"tony@external": permission.WriteAccess,
					},
				}}}
		},

		func(c *gc.C, st *State) changeTestCase {
			model, err := st.Model()
			c.Assert(err, jc.ErrorIsNil)

			return changeTestCase{
				about: "removing a permission document removes user permission",
				initialContents: []multiwatcher.EntityInfo{&multiwatcher.ModelInfo{
					ModelUUID: st.ModelUUID(),
					Name:      model.Name(),
					// Existence doesn't care about the other values, and they are
					// not entirely relevant to this test.
					UserPermissions: map[string]permission.Access{
						"bob":  permission.ReadAccess,
						"mary": permission.AdminAccess,
					},
				}},
				change: watcher.Change{
					C:     permissionsC,
					Id:    permissionID(modelKey(st.ModelUUID()), userGlobalKey("bob")),
					Revno: -1,
				},
				expectContents: []multiwatcher.EntityInfo{&multiwatcher.ModelInfo{
					ModelUUID: st.ModelUUID(),
					Name:      model.Name(),
					// When the permissions are updated, only the user permissions are changed.
					UserPermissions: map[string]permission.Access{
						"mary": permission.AdminAccess,
					},
				}}}
		},

		func(c *gc.C, st *State) changeTestCase {
			model, err := st.Model()
			c.Assert(err, jc.ErrorIsNil)

			// With the allModelWatcher variant, this function is called twice
			// within the same test loop, so we look for bob, and if not found,
			// add him in.
			bob, err := st.User(names.NewUserTag("bob"))
			if errors.IsNotFound(err) {
				bob, err = st.AddUser("bob", "", "pwd", "admin")
			}
			c.Assert(err, jc.ErrorIsNil)

			_, err = model.AddUser(UserAccessSpec{
				User:      bob.UserTag(),
				CreatedBy: model.Owner(),
				Access:    permission.WriteAccess,
			})
			c.Assert(err, jc.ErrorIsNil)

			return changeTestCase{
				about: "updating a permission document updates user permission",
				initialContents: []multiwatcher.EntityInfo{&multiwatcher.ModelInfo{
					ModelUUID: st.ModelUUID(),
					Name:      model.Name(),
					// Existence doesn't care about the other values, and they are
					// not entirely relevant to this test.
					UserPermissions: map[string]permission.Access{
						"bob":  permission.ReadAccess,
						"mary": permission.AdminAccess,
					},
				}},
				change: watcher.Change{
					C:  permissionsC,
					Id: permissionID(modelKey(st.ModelUUID()), userGlobalKey("bob")),
				},
				expectContents: []multiwatcher.EntityInfo{&multiwatcher.ModelInfo{
					ModelUUID: st.ModelUUID(),
					Name:      model.Name(),
					UserPermissions: map[string]permission.Access{
						// Bob's permission updated to write.
						"bob":  permission.WriteAccess,
						"mary": permission.AdminAccess,
					},
				}}}
		},
	}
	runChangeTests(c, changeTestFuncs)
}

func testChangeAnnotations(c *gc.C, runChangeTests func(*gc.C, []changeTestFunc)) {
	changeTestFuncs := []changeTestFunc{
		func(c *gc.C, st *State) changeTestCase {
			return changeTestCase{
				about: "no annotation in state, no annotation in store -> do nothing",
				change: watcher.Change{
					C:  "annotations",
					Id: st.docID("m#0"),
				}}
		},
		func(c *gc.C, st *State) changeTestCase {
			return changeTestCase{
				about: "annotation is removed if it's not in backing",
				initialContents: []multiwatcher.EntityInfo{&multiwatcher.AnnotationInfo{
					ModelUUID: st.ModelUUID(),
					Tag:       "machine-0",
				}},
				change: watcher.Change{
					C:  "annotations",
					Id: st.docID("m#0"),
				}}
		},
		func(c *gc.C, st *State) changeTestCase {
			m, err := st.AddMachine("quantal", JobHostUnits)
			c.Assert(err, jc.ErrorIsNil)
			model, err := st.Model()
			c.Assert(err, jc.ErrorIsNil)
			err = model.SetAnnotations(m, map[string]string{"foo": "bar", "arble": "baz"})
			c.Assert(err, jc.ErrorIsNil)

			return changeTestCase{
				about: "annotation is added if it's in backing but not in Store",
				initialContents: []multiwatcher.EntityInfo{
					&multiwatcher.MachineInfo{
						ModelUUID: st.ModelUUID(),
						ID:        "0",
					},
				},
				change: watcher.Change{
					C:  "annotations",
					Id: st.docID("m#0"),
				},
				expectContents: []multiwatcher.EntityInfo{
					&multiwatcher.MachineInfo{
						ModelUUID:   st.ModelUUID(),
						ID:          "0",
						Annotations: map[string]string{"foo": "bar", "arble": "baz"},
					},
					&multiwatcher.AnnotationInfo{
						ModelUUID:   st.ModelUUID(),
						Tag:         "machine-0",
						Annotations: map[string]string{"foo": "bar", "arble": "baz"},
					}}}
		},
		func(c *gc.C, st *State) changeTestCase {
			m, err := st.AddMachine("quantal", JobHostUnits)
			c.Assert(err, jc.ErrorIsNil)
			model, err := st.Model()
			c.Assert(err, jc.ErrorIsNil)
			err = model.SetAnnotations(m, map[string]string{
				"arble":  "khroomph",
				"pretty": "",
				"new":    "attr",
			})
			c.Assert(err, jc.ErrorIsNil)

			return changeTestCase{
				about: "annotation is updated if it's in backing and in multiwatcher.Store",
				initialContents: []multiwatcher.EntityInfo{
					&multiwatcher.MachineInfo{
						ModelUUID: st.ModelUUID(),
						ID:        "0",
						Annotations: map[string]string{
							"arble":  "baz",
							"foo":    "bar",
							"pretty": "polly",
						}},
					&multiwatcher.AnnotationInfo{
						ModelUUID: st.ModelUUID(),
						Tag:       "machine-0",
						Annotations: map[string]string{
							"arble":  "baz",
							"foo":    "bar",
							"pretty": "polly",
						},
					}},
				change: watcher.Change{
					C:  "annotations",
					Id: st.docID("m#0"),
				},
				expectContents: []multiwatcher.EntityInfo{
					&multiwatcher.MachineInfo{
						ModelUUID: st.ModelUUID(),
						ID:        "0",
						Annotations: map[string]string{
							"arble": "khroomph",
							"new":   "attr",
						}},
					&multiwatcher.AnnotationInfo{
						ModelUUID: st.ModelUUID(),
						Tag:       "machine-0",
						Annotations: map[string]string{
							"arble": "khroomph",
							"new":   "attr",
						}}}}
		},
	}
	runChangeTests(c, changeTestFuncs)
}

func testChangeMachines(c *gc.C, runChangeTests func(*gc.C, []changeTestFunc)) {
	changeTestFuncs := []changeTestFunc{
		func(c *gc.C, st *State) changeTestCase {
			return changeTestCase{
				about: "no machine in state -> do nothing",
				change: watcher.Change{
					C:  "statuses",
					Id: st.docID("m#0"),
				}}
		},
		func(c *gc.C, st *State) changeTestCase {
			return changeTestCase{
				about: "no machine in state, no machine in store -> do nothing",
				change: watcher.Change{
					C:  "machines",
					Id: st.docID("1"),
				}}
		},
		func(c *gc.C, st *State) changeTestCase {
			return changeTestCase{
				about: "machine is removed if it's not in backing",
				initialContents: []multiwatcher.EntityInfo{&multiwatcher.MachineInfo{
					ModelUUID: st.ModelUUID(),
					ID:        "1",
				}},
				change: watcher.Change{
					C:  "machines",
					Id: st.docID("1"),
				}}
		},
		func(c *gc.C, st *State) changeTestCase {
			m, err := st.AddMachine("quantal", JobHostUnits)
			c.Assert(err, jc.ErrorIsNil)
			now := st.clock().Now()
			sInfo := status.StatusInfo{
				Status:  status.Error,
				Message: "failure",
				Since:   &now,
			}
			err = m.SetStatus(sInfo)
			c.Assert(err, jc.ErrorIsNil)

			return changeTestCase{
				about: "machine is added if it's in backing but not in Store",
				change: watcher.Change{
					C:  "machines",
					Id: st.docID("0"),
				},
				expectContents: []multiwatcher.EntityInfo{
					&multiwatcher.MachineInfo{
						ModelUUID: st.ModelUUID(),
						ID:        "0",
						AgentStatus: multiwatcher.StatusInfo{
							Current: status.Error,
							Message: "failure",
							Data:    map[string]interface{}{},
							Since:   &now,
						},
						InstanceStatus: multiwatcher.StatusInfo{
							Current: status.Pending,
							Data:    map[string]interface{}{},
							Since:   &now,
						},
						Life:      life.Alive,
						Series:    "quantal",
						Jobs:      []coremodel.MachineJob{JobHostUnits.ToParams()},
						Addresses: []network.ProviderAddress{},
						HasVote:   false,
						WantsVote: false,
					}}}
		},
		func(c *gc.C, st *State) changeTestCase {
			m, err := st.AddMachine("trusty", JobHostUnits)
			c.Assert(err, jc.ErrorIsNil)
			err = m.SetProvisioned("i-0", "", "bootstrap_nonce", nil)
			c.Assert(err, jc.ErrorIsNil)
			err = m.SetSupportedContainers([]instance.ContainerType{instance.LXD})
			c.Assert(err, jc.ErrorIsNil)

			err = m.SetAgentVersion(version.MustParseBinary("2.4.1-ubuntu-amd64"))
			c.Assert(err, jc.ErrorIsNil)
			now := st.clock().Now()
			return changeTestCase{
				about: "machine is updated if it's in backing and in Store",
				initialContents: []multiwatcher.EntityInfo{
					&multiwatcher.MachineInfo{
						ModelUUID: st.ModelUUID(),
						ID:        "0",
						AgentStatus: multiwatcher.StatusInfo{
							Current: status.Error,
							Message: "another failure",
							Data:    map[string]interface{}{},
							Since:   &now,
						},
						InstanceStatus: multiwatcher.StatusInfo{
							Current: status.Pending,
							Data:    map[string]interface{}{},
							Since:   &now,
						},
					},
				},
				change: watcher.Change{
					C:  "machines",
					Id: st.docID("0"),
				},
				expectContents: []multiwatcher.EntityInfo{
					&multiwatcher.MachineInfo{
						ModelUUID:  st.ModelUUID(),
						ID:         "0",
						InstanceID: "i-0",
						AgentStatus: multiwatcher.StatusInfo{
							Current: status.Error,
							Message: "another failure",
							Data:    map[string]interface{}{},
							Version: "2.4.1",
							Since:   &now,
						},
						InstanceStatus: multiwatcher.StatusInfo{
							Current: status.Pending,
							Data:    map[string]interface{}{},
							Since:   &now,
						},
						Life:                     life.Alive,
						Series:                   "trusty",
						Jobs:                     []coremodel.MachineJob{JobHostUnits.ToParams()},
						Addresses:                []network.ProviderAddress{},
						HardwareCharacteristics:  &instance.HardwareCharacteristics{},
						CharmProfiles:            []string{},
						SupportedContainers:      []instance.ContainerType{instance.LXD},
						SupportedContainersKnown: true,
					}}}
		},
		func(c *gc.C, st *State) changeTestCase {
			now := st.clock().Now()
			return changeTestCase{
				about: "no change if status is not in backing",
				initialContents: []multiwatcher.EntityInfo{&multiwatcher.MachineInfo{
					ModelUUID: st.ModelUUID(),
					ID:        "0",
					AgentStatus: multiwatcher.StatusInfo{
						Current: status.Error,
						Message: "failure",
						Data:    map[string]interface{}{},
						Since:   &now,
					},
				}},
				change: watcher.Change{
					C:  "statuses",
					Id: st.docID("m#0"),
				},
				expectContents: []multiwatcher.EntityInfo{
					&multiwatcher.MachineInfo{
						ModelUUID: st.ModelUUID(),
						ID:        "0",
						AgentStatus: multiwatcher.StatusInfo{
							Current: status.Error,
							Message: "failure",
							Data:    map[string]interface{}{},
							Since:   &now,
						},
					}}}
		},
		func(c *gc.C, st *State) changeTestCase {
			m, err := st.AddMachine("quantal", JobHostUnits)
			c.Assert(err, jc.ErrorIsNil)
			now := st.clock().Now()
			sInfo := status.StatusInfo{
				Status:  status.Started,
				Message: "",
				Since:   &now,
			}
			err = m.SetStatus(sInfo)
			c.Assert(err, jc.ErrorIsNil)

			return changeTestCase{
				about: "status is changed if the machine exists in the store",
				initialContents: []multiwatcher.EntityInfo{&multiwatcher.MachineInfo{
					ModelUUID: st.ModelUUID(),
					ID:        "0",
					AgentStatus: multiwatcher.StatusInfo{
						Current: status.Error,
						Message: "failure",
						Data:    map[string]interface{}{},
						Since:   &now,
					},
				}},
				change: watcher.Change{
					C:  "statuses",
					Id: st.docID("m#0"),
				},
				expectContents: []multiwatcher.EntityInfo{
					&multiwatcher.MachineInfo{
						ModelUUID: st.ModelUUID(),
						ID:        "0",
						AgentStatus: multiwatcher.StatusInfo{
							Current: status.Started,
							Data:    make(map[string]interface{}),
							Since:   &now,
						},
					}}}
		},
		func(c *gc.C, st *State) changeTestCase {
			return changeTestCase{
				about: "no change if instanceData is not in backing",
				initialContents: []multiwatcher.EntityInfo{&multiwatcher.MachineInfo{
					ModelUUID: st.ModelUUID(),
					ID:        "0",
				}},
				change: watcher.Change{
					C:  "instanceData",
					Id: st.docID("0"),
				},
				expectContents: []multiwatcher.EntityInfo{
					&multiwatcher.MachineInfo{
						ModelUUID: st.ModelUUID(),
						ID:        "0",
					}}}
		},
		func(c *gc.C, st *State) changeTestCase {
			m, err := st.AddMachine("quantal", JobHostUnits)
			c.Assert(err, jc.ErrorIsNil)

			hc := &instance.HardwareCharacteristics{}
			err = m.SetProvisioned(instance.Id("i-"+m.Tag().String()), "", "fake_nonce", hc)
			c.Assert(err, jc.ErrorIsNil)

			profiles := []string{"default, juju-default"}
			err = m.SetCharmProfiles(profiles)
			c.Assert(err, jc.ErrorIsNil)

			return changeTestCase{
				about: "instanceData is changed (CharmProfiles) if the machine exists in the store",
				initialContents: []multiwatcher.EntityInfo{&multiwatcher.MachineInfo{
					ModelUUID: st.ModelUUID(),
					ID:        "0",
				}},
				change: watcher.Change{
					C:  "instanceData",
					Id: st.docID("0"),
				},
				expectContents: []multiwatcher.EntityInfo{
					&multiwatcher.MachineInfo{
						ModelUUID:               st.ModelUUID(),
						ID:                      "0",
						CharmProfiles:           profiles,
						HardwareCharacteristics: hc,
					}}}
		},
	}
	runChangeTests(c, changeTestFuncs)
}

func testChangeRelations(c *gc.C, owner names.UserTag, runChangeTests func(*gc.C, []changeTestFunc)) {
	changeTestFuncs := []changeTestFunc{
		func(c *gc.C, st *State) changeTestCase {
			return changeTestCase{
				about: "no relation in state, no application in store -> do nothing",
				change: watcher.Change{
					C:  "relations",
					Id: st.docID("logging:logging-directory wordpress:logging-dir"),
				}}
		},
		func(c *gc.C, st *State) changeTestCase {
			return changeTestCase{
				about: "relation is removed if it's not in backing",
				initialContents: []multiwatcher.EntityInfo{&multiwatcher.RelationInfo{
					ModelUUID: st.ModelUUID(),
					Key:       "logging:logging-directory wordpress:logging-dir",
				}},
				change: watcher.Change{
					C:  "relations",
					Id: st.docID("logging:logging-directory wordpress:logging-dir"),
				}}
		},
		func(c *gc.C, st *State) changeTestCase {
			AddTestingApplication(c, st, "wordpress", AddTestingCharm(c, st, "wordpress"))
			AddTestingApplication(c, st, "logging", AddTestingCharm(c, st, "logging"))
			eps, err := st.InferEndpoints("logging", "wordpress")
			c.Assert(err, jc.ErrorIsNil)
			_, err = st.AddRelation(eps...)
			c.Assert(err, jc.ErrorIsNil)

			return changeTestCase{
				about: "relation is added if it's in backing but not in Store",
				change: watcher.Change{
					C:  "relations",
					Id: st.docID("logging:logging-directory wordpress:logging-dir"),
				},
				expectContents: []multiwatcher.EntityInfo{
					&multiwatcher.RelationInfo{
						ModelUUID: st.ModelUUID(),
						Key:       "logging:logging-directory wordpress:logging-dir",
						Endpoints: []multiwatcher.Endpoint{
							{ApplicationName: "logging", Relation: multiwatcher.CharmRelation{Name: "logging-directory", Role: "requirer", Interface: "logging", Optional: false, Limit: 0, Scope: "container"}},
							{ApplicationName: "wordpress", Relation: multiwatcher.CharmRelation{Name: "logging-dir", Role: "provider", Interface: "logging", Optional: false, Limit: 0, Scope: "container"}}},
					}}}
		},
	}
	runChangeTests(c, changeTestFuncs)
}

func testChangeApplications(c *gc.C, owner names.UserTag, runChangeTests func(*gc.C, []changeTestFunc)) {
	// TODO(wallyworld) - add test for changing application status when that is implemented
	changeTestFuncs := []changeTestFunc{
		// Applications.
		func(c *gc.C, st *State) changeTestCase {
			return changeTestCase{
				about: "no application in state, no application in store -> do nothing",
				change: watcher.Change{
					C:  "applications",
					Id: st.docID("wordpress"),
				}}
		},
		func(c *gc.C, st *State) changeTestCase {
			return changeTestCase{
				about: "application is removed if it's not in backing",
				initialContents: []multiwatcher.EntityInfo{
					&multiwatcher.ApplicationInfo{
						ModelUUID: st.ModelUUID(),
						Name:      "wordpress",
					},
				},
				change: watcher.Change{
					C:  "applications",
					Id: st.docID("wordpress"),
				}}
		},
		func(c *gc.C, st *State) changeTestCase {
			wordpress := AddTestingApplication(c, st, "wordpress", AddTestingCharm(c, st, "wordpress"))
			err := wordpress.MergeExposeSettings(nil)
			c.Assert(err, jc.ErrorIsNil)
			err = wordpress.SetMinUnits(42)
			c.Assert(err, jc.ErrorIsNil)
			now := st.clock().Now()
			return changeTestCase{
				about: "application is added if it's in backing but not in Store",
				change: watcher.Change{
					C:  "applications",
					Id: st.docID("wordpress"),
				},
				expectContents: []multiwatcher.EntityInfo{
					&multiwatcher.ApplicationInfo{
						ModelUUID:   st.ModelUUID(),
						Name:        "wordpress",
						Exposed:     true,
						CharmURL:    "local:quantal/quantal-wordpress-3",
						Life:        life.Alive,
						MinUnits:    42,
						Config:      charm.Settings{},
						Constraints: constraints.MustParse("arch=amd64"),
						Status: multiwatcher.StatusInfo{
							Current: "unset",
							Message: "",
							Data:    map[string]interface{}{},
							Since:   &now,
						},
					}}}
		},
		func(c *gc.C, st *State) changeTestCase {
			app := AddTestingApplication(c, st, "wordpress", AddTestingCharm(c, st, "wordpress"))
			setApplicationConfigAttr(c, app, "blog-title", "boring")

			return changeTestCase{
				about: "application is updated if it's in backing and in multiwatcher.Store",
				initialContents: []multiwatcher.EntityInfo{&multiwatcher.ApplicationInfo{
					ModelUUID:   st.ModelUUID(),
					Name:        "wordpress",
					Exposed:     true,
					CharmURL:    "local:quantal/quantal-wordpress-3",
					MinUnits:    47,
					Constraints: constraints.MustParse("mem=99M"),
					Config:      charm.Settings{"blog-title": "boring"},
				}},
				change: watcher.Change{
					C:  "applications",
					Id: st.docID("wordpress"),
				},
				expectContents: []multiwatcher.EntityInfo{
					&multiwatcher.ApplicationInfo{
						ModelUUID:   st.ModelUUID(),
						Name:        "wordpress",
						CharmURL:    "local:quantal/quantal-wordpress-3",
						Life:        life.Alive,
						Constraints: constraints.MustParse("mem=99M"),
						Config:      charm.Settings{"blog-title": "boring"},
					}}}
		},
		func(c *gc.C, st *State) changeTestCase {
			app := AddTestingApplication(c, st, "wordpress", AddTestingCharm(c, st, "wordpress"))
			unit, err := app.AddUnit(AddUnitParams{})
			c.Assert(err, jc.ErrorIsNil)
			err = unit.SetWorkloadVersion("42.47")
			c.Assert(err, jc.ErrorIsNil)
			return changeTestCase{
				about: "workload version is updated when set on a unit",
				initialContents: []multiwatcher.EntityInfo{
					&multiwatcher.UnitInfo{
						ModelUUID:   st.ModelUUID(),
						Name:        "wordpress/0",
						Application: "wordpress",
					},
					&multiwatcher.ApplicationInfo{
						ModelUUID: st.ModelUUID(),
						Name:      "wordpress",
						CharmURL:  "local:quantal/quantal-wordpress-3",
					},
				},
				change: watcher.Change{
					C:  "statuses",
					Id: st.docID("u#" + unit.Name() + "#charm#sat#workload-version"),
				},
				expectContents: []multiwatcher.EntityInfo{
					&multiwatcher.ApplicationInfo{
						ModelUUID:       st.ModelUUID(),
						Name:            "wordpress",
						CharmURL:        "local:quantal/quantal-wordpress-3",
						WorkloadVersion: "42.47",
					},
					&multiwatcher.UnitInfo{
						ModelUUID:   st.ModelUUID(),
						Name:        "wordpress/0",
						Application: "wordpress",
					},
				},
			}
		},
		func(c *gc.C, st *State) changeTestCase {
			app := AddTestingApplication(c, st, "wordpress", AddTestingCharm(c, st, "wordpress"))
			unit, err := app.AddUnit(AddUnitParams{})
			c.Assert(err, jc.ErrorIsNil)
			err = unit.SetWorkloadVersion("")
			c.Assert(err, jc.ErrorIsNil)
			return changeTestCase{
				about: "workload version is not updated when empty",
				initialContents: []multiwatcher.EntityInfo{
					&multiwatcher.UnitInfo{
						ModelUUID:   st.ModelUUID(),
						Name:        "wordpress/0",
						Application: "wordpress",
					},
					&multiwatcher.ApplicationInfo{
						ModelUUID:       st.ModelUUID(),
						Name:            "wordpress",
						CharmURL:        "local:quantal/quantal-wordpress-3",
						WorkloadVersion: "ultimate",
					},
				},
				change: watcher.Change{
					C:  "statuses",
					Id: st.docID("u#" + unit.Name() + "#charm#sat#workload-version"),
				},
				expectContents: []multiwatcher.EntityInfo{
					&multiwatcher.ApplicationInfo{
						ModelUUID:       st.ModelUUID(),
						Name:            "wordpress",
						CharmURL:        "local:quantal/quantal-wordpress-3",
						WorkloadVersion: "ultimate",
					},
					&multiwatcher.UnitInfo{
						ModelUUID:   st.ModelUUID(),
						Name:        "wordpress/0",
						Application: "wordpress",
					},
				},
			}
		},
		func(c *gc.C, st *State) changeTestCase {
			app := AddTestingApplication(c, st, "wordpress", AddTestingCharm(c, st, "wordpress"))
			unit, err := app.AddUnit(AddUnitParams{})
			c.Assert(err, jc.ErrorIsNil)
			err = unit.SetWorkloadVersion("42.47")
			c.Assert(err, jc.ErrorIsNil)
			return changeTestCase{
				about: "workload version is ignored if there is no application info",
				initialContents: []multiwatcher.EntityInfo{
					&multiwatcher.UnitInfo{
						ModelUUID:   st.ModelUUID(),
						Name:        "wordpress/0",
						Application: "wordpress",
					},
				},
				change: watcher.Change{
					C:  "statuses",
					Id: st.docID("u#" + unit.Name() + "#charm#sat#workload-version"),
				},
				expectContents: []multiwatcher.EntityInfo{
					&multiwatcher.UnitInfo{
						ModelUUID:   st.ModelUUID(),
						Name:        "wordpress/0",
						Application: "wordpress",
					},
				},
			}
		},
		func(c *gc.C, st *State) changeTestCase {
			app := AddTestingApplication(c, st, "wordpress", AddTestingCharm(c, st, "wordpress"))
			setApplicationConfigAttr(c, app, "blog-title", "boring")

			return changeTestCase{
				about: "application re-reads config when charm URL changes",
				initialContents: []multiwatcher.EntityInfo{&multiwatcher.ApplicationInfo{
					ModelUUID: st.ModelUUID(),
					Name:      "wordpress",
					// Note: CharmURL has a different revision number from
					// the wordpress revision in the testing repo.
					CharmURL: "local:quantal/quantal-wordpress-2",
					Config:   charm.Settings{"foo": "bar"},
				}},
				change: watcher.Change{
					C:  "applications",
					Id: st.docID("wordpress"),
				},
				expectContents: []multiwatcher.EntityInfo{
					&multiwatcher.ApplicationInfo{
						ModelUUID: st.ModelUUID(),
						Name:      "wordpress",
						CharmURL:  "local:quantal/quantal-wordpress-3",
						Life:      life.Alive,
						Config:    charm.Settings{"blog-title": "boring"},
					}}}
		},
		// Settings.
		func(c *gc.C, st *State) changeTestCase {
			return changeTestCase{
				about: "no application in state -> do nothing",
				change: watcher.Change{
					C:  "settings",
					Id: st.docID("a#dummy-application#local:quantal/quantal-dummy-1"),
				}}
		},
		func(c *gc.C, st *State) changeTestCase {
			return changeTestCase{
				about: "no change if application is not in backing",
				initialContents: []multiwatcher.EntityInfo{&multiwatcher.ApplicationInfo{
					ModelUUID: st.ModelUUID(),
					Name:      "dummy-application",
					CharmURL:  "local:quantal/quantal-dummy-1",
				}},
				change: watcher.Change{
					C:  "settings",
					Id: st.docID("a#dummy-application#local:quantal/quantal-dummy-1"),
				},
				expectContents: []multiwatcher.EntityInfo{&multiwatcher.ApplicationInfo{
					ModelUUID: st.ModelUUID(),
					Name:      "dummy-application",
					CharmURL:  "local:quantal/quantal-dummy-1",
				}}}
		},
		func(c *gc.C, st *State) changeTestCase {
			app := AddTestingApplication(c, st, "dummy-application", AddTestingCharm(c, st, "dummy"))
			setApplicationConfigAttr(c, app, "username", "foo")
			setApplicationConfigAttr(c, app, "outlook", "foo@bar")

			return changeTestCase{
				about: "application config is changed if application exists in the store with the same URL",
				initialContents: []multiwatcher.EntityInfo{&multiwatcher.ApplicationInfo{
					ModelUUID: st.ModelUUID(),
					Name:      "dummy-application",
					CharmURL:  "local:quantal/quantal-dummy-1",
				}},
				change: watcher.Change{
					C:  "settings",
					Id: st.docID("a#dummy-application#local:quantal/quantal-dummy-1"),
				},
				expectContents: []multiwatcher.EntityInfo{
					&multiwatcher.ApplicationInfo{
						ModelUUID: st.ModelUUID(),
						Name:      "dummy-application",
						CharmURL:  "local:quantal/quantal-dummy-1",
						Config:    charm.Settings{"username": "foo", "outlook": "foo@bar"},
					}}}
		},
		func(c *gc.C, st *State) changeTestCase {
			app := AddTestingApplication(c, st, "dummy-application", AddTestingCharm(c, st, "dummy"))
			setApplicationConfigAttr(c, app, "username", "foo")
			setApplicationConfigAttr(c, app, "outlook", "foo@bar")
			setApplicationConfigAttr(c, app, "username", nil)

			return changeTestCase{
				about: "application config is changed after removing of a setting",
				initialContents: []multiwatcher.EntityInfo{&multiwatcher.ApplicationInfo{
					ModelUUID: st.ModelUUID(),
					Name:      "dummy-application",
					CharmURL:  "local:quantal/quantal-dummy-1",
					Config:    charm.Settings{"username": "foo", "outlook": "foo@bar"},
				}},
				change: watcher.Change{
					C:  "settings",
					Id: st.docID("a#dummy-application#local:quantal/quantal-dummy-1"),
				},
				expectContents: []multiwatcher.EntityInfo{
					&multiwatcher.ApplicationInfo{
						ModelUUID: st.ModelUUID(),
						Name:      "dummy-application",
						CharmURL:  "local:quantal/quantal-dummy-1",
						Config:    charm.Settings{"outlook": "foo@bar"},
					}}}
		},
		func(c *gc.C, st *State) changeTestCase {
			testCharm := AddCustomCharm(
				c, st, "dummy",
				"config.yaml", dottedConfig,
				"quantal", 1)
			app := AddTestingApplication(c, st, "dummy-application", testCharm)
			setApplicationConfigAttr(c, app, "key.dotted", "foo")

			return changeTestCase{
				about: "application config is unescaped when reading from the backing store",
				initialContents: []multiwatcher.EntityInfo{&multiwatcher.ApplicationInfo{
					ModelUUID: st.ModelUUID(),
					Name:      "dummy-application",
					CharmURL:  "local:quantal/quantal-dummy-1",
					Config:    charm.Settings{"key.dotted": "bar"},
				}},
				change: watcher.Change{
					C:  "settings",
					Id: st.docID("a#dummy-application#local:quantal/quantal-dummy-1"),
				},
				expectContents: []multiwatcher.EntityInfo{
					&multiwatcher.ApplicationInfo{
						ModelUUID: st.ModelUUID(),
						Name:      "dummy-application",
						CharmURL:  "local:quantal/quantal-dummy-1",
						Config:    charm.Settings{"key.dotted": "foo"},
					}}}
		},
		func(c *gc.C, st *State) changeTestCase {
			app := AddTestingApplication(c, st, "dummy-application", AddTestingCharm(c, st, "dummy"))
			setApplicationConfigAttr(c, app, "username", "foo")

			return changeTestCase{
				about: "application config is unchanged if application exists in the store with a different URL",
				initialContents: []multiwatcher.EntityInfo{&multiwatcher.ApplicationInfo{
					ModelUUID: st.ModelUUID(),
					Name:      "dummy-application",
					CharmURL:  "local:quantal/quantal-dummy-2", // Note different revno.
					Config:    charm.Settings{"username": "bar"},
				}},
				change: watcher.Change{
					C:  "settings",
					Id: st.docID("a#dummy-application#local:quantal/quantal-dummy-1"),
				},
				expectContents: []multiwatcher.EntityInfo{
					&multiwatcher.ApplicationInfo{
						ModelUUID: st.ModelUUID(),
						Name:      "dummy-application",
						CharmURL:  "local:quantal/quantal-dummy-2",
						Config:    charm.Settings{"username": "bar"},
					}}}
		},
		func(c *gc.C, st *State) changeTestCase {
			return changeTestCase{
				about: "non-application config change is ignored",
				change: watcher.Change{
					C:  "settings",
					Id: st.docID("m#0"),
				}}
		},
		func(c *gc.C, st *State) changeTestCase {
			return changeTestCase{
				about: "application config change with no charm url is ignored",
				change: watcher.Change{
					C:  "settings",
					Id: st.docID("a#foo"),
				}}
		},
	}
	runChangeTests(c, changeTestFuncs)
}

func testChangeCharms(c *gc.C, owner names.UserTag, runChangeTests func(*gc.C, []changeTestFunc)) {
	changeTestFuncs := []changeTestFunc{
		func(c *gc.C, st *State) changeTestCase {
			return changeTestCase{
				about: "no charm in state, no charm in store -> do nothing",
				change: watcher.Change{
					C:  "charms",
					Id: st.docID("wordpress"),
				}}
		},
		func(c *gc.C, st *State) changeTestCase {
			return changeTestCase{
				about: "charm is removed if it's not in backing",
				initialContents: []multiwatcher.EntityInfo{
					&multiwatcher.CharmInfo{
						ModelUUID: st.ModelUUID(),
						CharmURL:  "local:quantal/quantal-wordpress-2",
					},
				},
				change: watcher.Change{
					C:  "charms",
					Id: st.docID("local:quantal/quantal-wordpress-2"),
				}}
		},
		func(c *gc.C, st *State) changeTestCase {
			ch := AddTestingCharm(c, st, "wordpress")
			return changeTestCase{
				about: "charm is added if it's in backing but not in Store",
				change: watcher.Change{
					C:  "charms",
					Id: st.docID(ch.URL().String()),
				},
				expectContents: []multiwatcher.EntityInfo{
					&multiwatcher.CharmInfo{
						ModelUUID:     st.ModelUUID(),
						CharmURL:      ch.URL().String(),
						Life:          life.Alive,
						DefaultConfig: map[string]interface{}{"blog-title": "My Title"},
					}}}
		},
	}
	runChangeTests(c, changeTestFuncs)
}

func testChangeApplicationsConstraints(c *gc.C, owner names.UserTag, runChangeTests func(*gc.C, []changeTestFunc)) {
	changeTestFuncs := []changeTestFunc{
		func(c *gc.C, st *State) changeTestCase {
			return changeTestCase{
				about: "no application in state -> do nothing",
				change: watcher.Change{
					C:  "constraints",
					Id: st.docID("a#wordpress"),
				}}
		},
		func(c *gc.C, st *State) changeTestCase {
			return changeTestCase{
				about: "no change if application is not in backing",
				initialContents: []multiwatcher.EntityInfo{&multiwatcher.ApplicationInfo{
					ModelUUID:   st.ModelUUID(),
					Name:        "wordpress",
					Constraints: constraints.MustParse("mem=99M"),
				}},
				change: watcher.Change{
					C:  "constraints",
					Id: st.docID("a#wordpress"),
				},
				expectContents: []multiwatcher.EntityInfo{&multiwatcher.ApplicationInfo{
					ModelUUID:   st.ModelUUID(),
					Name:        "wordpress",
					Constraints: constraints.MustParse("mem=99M"),
				}}}
		},
		func(c *gc.C, st *State) changeTestCase {
			app := AddTestingApplication(c, st, "wordpress", AddTestingCharm(c, st, "wordpress"))
			err := app.SetConstraints(constraints.MustParse("mem=4G arch=amd64"))
			c.Assert(err, jc.ErrorIsNil)

			return changeTestCase{
				about: "status is changed if the application exists in the store",
				initialContents: []multiwatcher.EntityInfo{&multiwatcher.ApplicationInfo{
					ModelUUID:   st.ModelUUID(),
					Name:        "wordpress",
					Constraints: constraints.MustParse("mem=99M cores=2 cpu-power=4"),
				}},
				change: watcher.Change{
					C:  "constraints",
					Id: st.docID("a#wordpress"),
				},
				expectContents: []multiwatcher.EntityInfo{
					&multiwatcher.ApplicationInfo{
						ModelUUID:   st.ModelUUID(),
						Name:        "wordpress",
						Constraints: constraints.MustParse("mem=4G arch=amd64"),
					}}}
		},
	}
	runChangeTests(c, changeTestFuncs)
}

func testChangeUnits(c *gc.C, owner names.UserTag, runChangeTests func(*gc.C, []changeTestFunc)) {
	changeTestFuncs := []changeTestFunc{
		func(c *gc.C, st *State) changeTestCase {
			return changeTestCase{
				about: "no unit in state, no unit in store -> do nothing",
				change: watcher.Change{
					C:  "units",
					Id: st.docID("1"),
				}}
		},
		func(c *gc.C, st *State) changeTestCase {
			return changeTestCase{
				about: "unit is removed if it's not in backing",
				initialContents: []multiwatcher.EntityInfo{
					&multiwatcher.UnitInfo{
						ModelUUID: st.ModelUUID(),
						Name:      "wordpress/1",
						Life:      life.Alive,
					},
				},
				change: watcher.Change{
					C:  "units",
					Id: st.docID("wordpress/1"),
				}}
		},
		func(c *gc.C, st *State) changeTestCase {
			wordpress := AddTestingApplication(c, st, "wordpress", AddTestingCharm(c, st, "wordpress"))
			u, err := wordpress.AddUnit(AddUnitParams{})
			c.Assert(err, jc.ErrorIsNil)
			m, err := st.AddMachine("quantal", JobHostUnits)
			c.Assert(err, jc.ErrorIsNil)
			err = u.AssignToMachine(m)
			c.Assert(err, jc.ErrorIsNil)
			MustOpenUnitPortRanges(c, u.st, m, u.Name(), allEndpoints, []corenetwork.PortRange{
				corenetwork.MustParsePortRange("12345/tcp"),
				corenetwork.MustParsePortRange("54321/udp"),
				corenetwork.MustParsePortRange("5555-5558/tcp"),
			})
			c.Assert(err, jc.ErrorIsNil)
			now := st.clock().Now()
			sInfo := status.StatusInfo{
				Status:  status.Error,
				Message: "failure",
				Since:   &now,
			}
			err = u.SetAgentStatus(sInfo)
			c.Assert(err, jc.ErrorIsNil)

			return changeTestCase{
				about: "unit is added if it's in backing but not in Store",
				change: watcher.Change{
					C:  "units",
					Id: st.docID("wordpress/0"),
				},
				expectContents: []multiwatcher.EntityInfo{
					&multiwatcher.UnitInfo{
						ModelUUID:   st.ModelUUID(),
						Name:        "wordpress/0",
						Application: "wordpress",
						Series:      "quantal",
						Life:        life.Alive,
						MachineID:   "0",
						OpenPortRangesByEndpoint: network.GroupedPortRanges{
							allEndpoints: {
								corenetwork.MustParsePortRange("5555-5558/tcp"),
								corenetwork.MustParsePortRange("12345/tcp"),
								corenetwork.MustParsePortRange("54321/udp"),
							},
						},
						AgentStatus: multiwatcher.StatusInfo{
							Current: "idle",
							Message: "",
							Data:    map[string]interface{}{},
							Since:   &now,
						},
						WorkloadStatus: multiwatcher.StatusInfo{
							Current: "error",
							Message: "failure",
							Data:    map[string]interface{}{},
							Since:   &now,
						},
					}}}
		},
		func(c *gc.C, st *State) changeTestCase {
			wordpress := AddTestingApplication(c, st, "wordpress", AddTestingCharm(c, st, "wordpress"))
			u, err := wordpress.AddUnit(AddUnitParams{})
			c.Assert(err, jc.ErrorIsNil)
			m, err := st.AddMachine("quantal", JobHostUnits)
			c.Assert(err, jc.ErrorIsNil)
			err = u.AssignToMachine(m)
			c.Assert(err, jc.ErrorIsNil)
			MustOpenUnitPortRange(c, st, m, u.Name(), allEndpoints, corenetwork.MustParsePortRange("17070/udp"))
			err = u.SetAgentVersion(version.MustParseBinary("2.4.1-ubuntu-amd64"))
			c.Assert(err, jc.ErrorIsNil)
			now := st.clock().Now()

			return changeTestCase{
				about: "unit is updated if it's in backing and in multiwatcher.Store",
				initialContents: []multiwatcher.EntityInfo{&multiwatcher.UnitInfo{
					ModelUUID: st.ModelUUID(),
					Name:      "wordpress/0",
					AgentStatus: multiwatcher.StatusInfo{
						Current: "idle",
						Message: "",
						Data:    map[string]interface{}{},
						Since:   &now,
					},
					WorkloadStatus: multiwatcher.StatusInfo{
						Current: "error",
						Message: "another failure",
						Data:    map[string]interface{}{},
						Since:   &now,
					},
					OpenPortRangesByEndpoint: network.GroupedPortRanges{
						allEndpoints: {
							corenetwork.MustParsePortRange("17070/udp"),
						},
					},
				}},
				change: watcher.Change{
					C:  "units",
					Id: st.docID("wordpress/0"),
				},
				expectContents: []multiwatcher.EntityInfo{
					&multiwatcher.UnitInfo{
						ModelUUID:   st.ModelUUID(),
						Name:        "wordpress/0",
						Application: "wordpress",
						Series:      "quantal",
						Life:        life.Alive,
						MachineID:   "0",
						OpenPortRangesByEndpoint: network.GroupedPortRanges{
							allEndpoints: {
								corenetwork.MustParsePortRange("17070/udp"),
							},
						},
						AgentStatus: multiwatcher.StatusInfo{
							Current: "idle",
							Message: "",
							Data:    map[string]interface{}{},
							Version: "2.4.1",
							Since:   &now,
						},
						WorkloadStatus: multiwatcher.StatusInfo{
							Current: "error",
							Message: "another failure",
							Data:    map[string]interface{}{},
							Since:   &now,
						},
					}}}
		},
		func(c *gc.C, st *State) changeTestCase {
			wordpress := AddTestingApplication(c, st, "wordpress", AddTestingCharm(c, st, "wordpress"))
			u, err := wordpress.AddUnit(AddUnitParams{})
			c.Assert(err, jc.ErrorIsNil)
			m, err := st.AddMachine("quantal", JobHostUnits)
			c.Assert(err, jc.ErrorIsNil)
			err = u.AssignToMachine(m)
			c.Assert(err, jc.ErrorIsNil)
			MustOpenUnitPortRange(c, st, m, u.Name(), allEndpoints, corenetwork.MustParsePortRange("4242/tcp"))

			return changeTestCase{
				about: "unit info is updated if a port is opened on the machine it is placed in",
				initialContents: []multiwatcher.EntityInfo{
					&multiwatcher.UnitInfo{
						ModelUUID: st.ModelUUID(),
						Name:      "wordpress/0",
					},
					&multiwatcher.MachineInfo{
						ModelUUID: st.ModelUUID(),
						ID:        "0",
					},
				},
				change: watcher.Change{
					C:  openedPortsC,
					Id: st.docID("0"),
				},
				expectContents: []multiwatcher.EntityInfo{
					&multiwatcher.UnitInfo{
						ModelUUID: st.ModelUUID(),
						Name:      "wordpress/0",
						OpenPortRangesByEndpoint: network.GroupedPortRanges{
							allEndpoints: {
								corenetwork.MustParsePortRange("4242/tcp"),
							},
						},
					},
					&multiwatcher.MachineInfo{
						ModelUUID: st.ModelUUID(),
						ID:        "0",
					},
				}}
		},
		func(c *gc.C, st *State) changeTestCase {
			wordpress := AddTestingApplication(c, st, "wordpress", AddTestingCharm(c, st, "wordpress"))
			u, err := wordpress.AddUnit(AddUnitParams{})
			c.Assert(err, jc.ErrorIsNil)
			m, err := st.AddMachine("quantal", JobHostUnits)
			c.Assert(err, jc.ErrorIsNil)
			err = u.AssignToMachine(m)
			c.Assert(err, jc.ErrorIsNil)
			MustOpenUnitPortRange(c, st, m, u.Name(), allEndpoints, corenetwork.MustParsePortRange("21-22/tcp"))
			now := st.clock().Now()
			return changeTestCase{
				about: "unit is created if a port is opened on the machine it is placed in",
				initialContents: []multiwatcher.EntityInfo{
					&multiwatcher.MachineInfo{
						ModelUUID: st.ModelUUID(),
						ID:        "0",
					},
				},
				change: watcher.Change{
					C:  "units",
					Id: st.docID("wordpress/0"),
				},
				expectContents: []multiwatcher.EntityInfo{
					&multiwatcher.UnitInfo{
						ModelUUID:   st.ModelUUID(),
						Name:        "wordpress/0",
						Application: "wordpress",
						Series:      "quantal",
						Life:        life.Alive,
						MachineID:   "0",
						WorkloadStatus: multiwatcher.StatusInfo{
							Current: "waiting",
							Message: "waiting for machine",
							Data:    map[string]interface{}{},
							Since:   &now,
						},
						AgentStatus: multiwatcher.StatusInfo{
							Current: "allocating",
							Data:    map[string]interface{}{},
							Since:   &now,
						},
						OpenPortRangesByEndpoint: network.GroupedPortRanges{
							allEndpoints: {
								corenetwork.MustParsePortRange("21-22/tcp"),
							},
						},
					},
					&multiwatcher.MachineInfo{
						ModelUUID: st.ModelUUID(),
						ID:        "0",
					},
				}}
		},
		func(c *gc.C, st *State) changeTestCase {
			wordpress := AddTestingApplication(c, st, "wordpress", AddTestingCharm(c, st, "wordpress"))
			u, err := wordpress.AddUnit(AddUnitParams{})
			c.Assert(err, jc.ErrorIsNil)
			m, err := st.AddMachine("quantal", JobHostUnits)
			c.Assert(err, jc.ErrorIsNil)
			err = u.AssignToMachine(m)
			c.Assert(err, jc.ErrorIsNil)
			MustOpenUnitPortRange(c, st, m, u.Name(), allEndpoints, corenetwork.MustParsePortRange("12345/tcp"))
			publicAddress := network.NewSpaceAddress("public", corenetwork.WithScope(corenetwork.ScopePublic))
			privateAddress := network.NewSpaceAddress("private", corenetwork.WithScope(corenetwork.ScopeCloudLocal))
			now := st.clock().Now()
			sInfo := status.StatusInfo{
				Status:  status.Error,
				Message: "failure",
				Since:   &now,
			}
			err = u.SetAgentStatus(sInfo)
			c.Assert(err, jc.ErrorIsNil)

			return changeTestCase{
				about: "unit addresses are read from the assigned machine for recent Juju releases",
				initialContents: []multiwatcher.EntityInfo{
					&multiwatcher.MachineInfo{
						ModelUUID:               st.ModelUUID(),
						ID:                      "0",
						PreferredPublicAddress:  publicAddress,
						PreferredPrivateAddress: privateAddress,
					},
				},
				change: watcher.Change{
					C:  "units",
					Id: st.docID("wordpress/0"),
				},
				expectContents: []multiwatcher.EntityInfo{
					&multiwatcher.UnitInfo{
						ModelUUID:      st.ModelUUID(),
						Name:           "wordpress/0",
						Application:    "wordpress",
						Series:         "quantal",
						Life:           life.Alive,
						PublicAddress:  "public",
						PrivateAddress: "private",
						MachineID:      "0",
						OpenPortRangesByEndpoint: network.GroupedPortRanges{
							allEndpoints: {
								corenetwork.MustParsePortRange("12345/tcp"),
							},
						},
						AgentStatus: multiwatcher.StatusInfo{
							Current: "idle",
							Message: "",
							Data:    map[string]interface{}{},
							Since:   &now,
						},
						WorkloadStatus: multiwatcher.StatusInfo{
							Current: "error",
							Message: "failure",
							Data:    map[string]interface{}{},
							Since:   &now,
						},
					},
					&multiwatcher.MachineInfo{
						ModelUUID:               st.ModelUUID(),
						ID:                      "0",
						PreferredPublicAddress:  publicAddress,
						PreferredPrivateAddress: privateAddress,
					},
				},
			}
		},
		func(c *gc.C, st *State) changeTestCase {
			return changeTestCase{
				about: "no unit in state -> do nothing",
				change: watcher.Change{
					C:  "statuses",
					Id: st.docID("u#wordpress/0"),
				}}
		},
		func(c *gc.C, st *State) changeTestCase {
			now := st.clock().Now()
			return changeTestCase{
				about: "no change if status is not in backing",
				initialContents: []multiwatcher.EntityInfo{&multiwatcher.UnitInfo{
					ModelUUID:   st.ModelUUID(),
					Name:        "wordpress/0",
					Application: "wordpress",
					AgentStatus: multiwatcher.StatusInfo{
						Current: "idle",
						Message: "",
						Data:    map[string]interface{}{},
						Since:   &now,
					},
					WorkloadStatus: multiwatcher.StatusInfo{
						Current: "error",
						Message: "failure",
						Data:    map[string]interface{}{},
						Since:   &now,
					},
				}},
				change: watcher.Change{
					C:  "statuses",
					Id: st.docID("u#wordpress/0"),
				},
				expectContents: []multiwatcher.EntityInfo{
					&multiwatcher.UnitInfo{
						ModelUUID:   st.ModelUUID(),
						Name:        "wordpress/0",
						Application: "wordpress",
						AgentStatus: multiwatcher.StatusInfo{
							Current: "idle",
							Message: "",
							Data:    map[string]interface{}{},
							Since:   &now,
						},
						WorkloadStatus: multiwatcher.StatusInfo{
							Current: "error",
							Message: "failure",
							Data:    map[string]interface{}{},
							Since:   &now,
						},
					}}}
		},
		func(c *gc.C, st *State) changeTestCase {
			wordpress := AddTestingApplication(c, st, "wordpress", AddTestingCharm(c, st, "wordpress"))
			u, err := wordpress.AddUnit(AddUnitParams{})
			c.Assert(err, jc.ErrorIsNil)
			err = u.AssignToNewMachine()
			c.Assert(err, jc.ErrorIsNil)
			now := st.clock().Now()
			sInfo := status.StatusInfo{
				Status:  status.Idle,
				Message: "",
				Since:   &now,
			}
			err = u.SetAgentStatus(sInfo)
			c.Assert(err, jc.ErrorIsNil)

			return changeTestCase{
				about: "status is changed if the unit exists in the store",
				initialContents: []multiwatcher.EntityInfo{&multiwatcher.UnitInfo{
					ModelUUID:   st.ModelUUID(),
					Name:        "wordpress/0",
					Application: "wordpress",
					AgentStatus: multiwatcher.StatusInfo{
						Current: "idle",
						Message: "",
						Data:    map[string]interface{}{},
						Since:   &now,
					},
					WorkloadStatus: multiwatcher.StatusInfo{
						Current: "maintenance",
						Message: "working",
						Data:    map[string]interface{}{},
						Since:   &now,
					},
				}},
				change: watcher.Change{
					C:  "statuses",
					Id: st.docID("u#wordpress/0"),
				},
				expectContents: []multiwatcher.EntityInfo{
					&multiwatcher.UnitInfo{
						ModelUUID:   st.ModelUUID(),
						Name:        "wordpress/0",
						Application: "wordpress",
						WorkloadStatus: multiwatcher.StatusInfo{
							Current: "maintenance",
							Message: "working",
							Data:    map[string]interface{}{},
							Since:   &now,
						},
						AgentStatus: multiwatcher.StatusInfo{
							Current: "idle",
							Message: "",
							Data:    map[string]interface{}{},
							Since:   &now,
						},
					}}}
		},
		func(c *gc.C, st *State) changeTestCase {
			wordpress := AddTestingApplication(c, st, "wordpress", AddTestingCharm(c, st, "wordpress"))
			u, err := wordpress.AddUnit(AddUnitParams{})
			c.Assert(err, jc.ErrorIsNil)
			now := st.clock().Now()
			sInfo := status.StatusInfo{
				Status:  status.Idle,
				Message: "",
				Since:   &now,
			}
			err = u.AssignToNewMachine()
			c.Assert(err, jc.ErrorIsNil)
			err = u.SetAgentStatus(sInfo)
			c.Assert(err, jc.ErrorIsNil)
			sInfo = status.StatusInfo{
				Status:  status.Maintenance,
				Message: "doing work",
				Since:   &now,
			}
			err = u.SetStatus(sInfo)
			c.Assert(err, jc.ErrorIsNil)

			return changeTestCase{
				about: "unit status is changed if the agent comes off error state",
				initialContents: []multiwatcher.EntityInfo{&multiwatcher.UnitInfo{
					ModelUUID:   st.ModelUUID(),
					Name:        "wordpress/0",
					Application: "wordpress",
					AgentStatus: multiwatcher.StatusInfo{
						Current: "idle",
						Message: "",
						Data:    map[string]interface{}{},
						Since:   &now,
					},
					WorkloadStatus: multiwatcher.StatusInfo{
						Current: "error",
						Message: "failure",
						Data:    map[string]interface{}{},
						Since:   &now,
					},
				}},
				change: watcher.Change{
					C:  "statuses",
					Id: st.docID("u#wordpress/0"),
				},
				expectContents: []multiwatcher.EntityInfo{
					&multiwatcher.UnitInfo{
						ModelUUID:   st.ModelUUID(),
						Name:        "wordpress/0",
						Application: "wordpress",
						WorkloadStatus: multiwatcher.StatusInfo{
							Current: "maintenance",
							Message: "doing work",
							Data:    map[string]interface{}{},
							Since:   &now,
						},
						AgentStatus: multiwatcher.StatusInfo{
							Current: "idle",
							Message: "",
							Data:    map[string]interface{}{},
							Since:   &now,
						},
					}}}
		},
		func(c *gc.C, st *State) changeTestCase {
			wordpress := AddTestingApplication(c, st, "wordpress", AddTestingCharm(c, st, "wordpress"))
			u, err := wordpress.AddUnit(AddUnitParams{})
			c.Assert(err, jc.ErrorIsNil)
			now := st.clock().Now()
			sInfo := status.StatusInfo{
				Status:  status.Error,
				Message: "hook error",
				Data: map[string]interface{}{
					"1st-key": "one",
					"2nd-key": 2,
					"3rd-key": true,
				},
				Since: &now,
			}
			err = u.SetAgentStatus(sInfo)
			c.Assert(err, jc.ErrorIsNil)

			return changeTestCase{
				about: "agent status is changed with additional status data",
				initialContents: []multiwatcher.EntityInfo{&multiwatcher.UnitInfo{
					ModelUUID:   st.ModelUUID(),
					Name:        "wordpress/0",
					Application: "wordpress",
					AgentStatus: multiwatcher.StatusInfo{
						Current: "idle",
						Message: "",
						Data:    map[string]interface{}{},
						Since:   &now,
					},
					WorkloadStatus: multiwatcher.StatusInfo{
						Current: "active",
						Since:   &now,
					},
				}},
				change: watcher.Change{
					C:  "statuses",
					Id: st.docID("u#wordpress/0"),
				},
				expectContents: []multiwatcher.EntityInfo{
					&multiwatcher.UnitInfo{
						ModelUUID:   st.ModelUUID(),
						Name:        "wordpress/0",
						Application: "wordpress",
						WorkloadStatus: multiwatcher.StatusInfo{
							Current: "error",
							Message: "hook error",
							Data: map[string]interface{}{
								"1st-key": "one",
								"2nd-key": 2,
								"3rd-key": true,
							},
							Since: &now,
						},
						AgentStatus: multiwatcher.StatusInfo{
							Current: "idle",
							Message: "",
							Data:    map[string]interface{}{},
							Since:   &now,
						},
					}}}
		},
		func(c *gc.C, st *State) changeTestCase {
			wordpress := AddTestingApplication(c, st, "wordpress", AddTestingCharm(c, st, "wordpress"))
			u, err := wordpress.AddUnit(AddUnitParams{})
			c.Assert(err, jc.ErrorIsNil)
			now := st.clock().Now()
			sInfo := status.StatusInfo{
				Status:  status.Error,
				Message: "hook error",
				Data: map[string]interface{}{
					"1st-key": "one",
					"2nd-key": 2,
					"3rd-key": true,
				},
				Since: &now,
			}
			err = u.SetAgentStatus(sInfo)
			c.Assert(err, jc.ErrorIsNil)

			return changeTestCase{
				about: "workload status takes into account agent error",
				initialContents: []multiwatcher.EntityInfo{&multiwatcher.UnitInfo{
					ModelUUID:   st.ModelUUID(),
					Name:        "wordpress/0",
					Application: "wordpress",
					WorkloadStatus: multiwatcher.StatusInfo{
						Current: "error",
						Message: "hook error",
						Data: map[string]interface{}{
							"1st-key": "one",
							"2nd-key": 2,
							"3rd-key": true,
						},
						Since: &now,
					},
					AgentStatus: multiwatcher.StatusInfo{
						Current: "idle",
						Message: "",
						Data:    map[string]interface{}{},
						Since:   &now,
					},
				}},
				change: watcher.Change{
					C:  "statuses",
					Id: st.docID("u#wordpress/0#charm"),
				},
				expectContents: []multiwatcher.EntityInfo{
					&multiwatcher.UnitInfo{
						ModelUUID:   st.ModelUUID(),
						Name:        "wordpress/0",
						Application: "wordpress",
						WorkloadStatus: multiwatcher.StatusInfo{
							Current: "error",
							Message: "hook error",
							Data: map[string]interface{}{
								"1st-key": "one",
								"2nd-key": 2,
								"3rd-key": true,
							},
							Since: &now,
						},
						AgentStatus: multiwatcher.StatusInfo{
							Current: "idle",
							Message: "",
							Data:    map[string]interface{}{},
							Since:   &now,
						},
					}}}
		},
	}
	runChangeTests(c, changeTestFuncs)
}

// initFlag helps to control the different test scenarios.
type initFlag int

const (
	assignUnit initFlag = 1
	openPorts  initFlag = 2
	closePorts initFlag = 4
)

func testChangeUnitsNonNilPorts(c *gc.C, owner names.UserTag, runChangeTests func(*gc.C, []changeTestFunc)) {
	initModel := func(c *gc.C, st *State, flag initFlag) {
		wordpress := AddTestingApplication(c, st, "wordpress", AddTestingCharm(c, st, "wordpress"))
		u, err := wordpress.AddUnit(AddUnitParams{})
		c.Assert(err, jc.ErrorIsNil)
		m, err := st.AddMachine("quantal", JobHostUnits)
		c.Assert(err, jc.ErrorIsNil)
		if flag&assignUnit != 0 {
			// Assign the unit.
			err = u.AssignToMachine(m)
			c.Assert(err, jc.ErrorIsNil)
		}
		if flag&openPorts != 0 {
			// Add a network to the machine and open a port.
			publicAddress := network.NewSpaceAddress("1.2.3.4", corenetwork.WithScope(corenetwork.ScopePublic))
			privateAddress := network.NewSpaceAddress("4.3.2.1", corenetwork.WithScope(corenetwork.ScopeCloudLocal))
			err = m.SetProviderAddresses(publicAddress, privateAddress)
			c.Assert(err, jc.ErrorIsNil)

			unitPortRanges, err := u.OpenedPortRanges()
			if flag&assignUnit == 0 {
				c.Assert(err, jc.Satisfies, errors.IsNotAssigned)
			} else {
				c.Assert(err, jc.ErrorIsNil)
				unitPortRanges.Open(allEndpoints, corenetwork.MustParsePortRange("12345/tcp"))
				c.Assert(st.ApplyOperation(unitPortRanges.Changes()), jc.ErrorIsNil)
			}
		}
		if flag&closePorts != 0 {
			// Close the port again (only if been opened before).
			unitPortRanges, err := u.OpenedPortRanges()
			c.Assert(err, jc.ErrorIsNil)
			unitPortRanges.Close(allEndpoints, corenetwork.MustParsePortRange("12345/tcp"))
			c.Assert(st.ApplyOperation(unitPortRanges.Changes()), jc.ErrorIsNil)
		}
	}
	changeTestFuncs := []changeTestFunc{
		func(c *gc.C, st *State) changeTestCase {
			initModel(c, st, assignUnit)
			now := st.clock().Now()
			return changeTestCase{
				about: "don't open ports on unit",
				change: watcher.Change{
					C:  "units",
					Id: st.docID("wordpress/0"),
				},
				expectContents: []multiwatcher.EntityInfo{
					&multiwatcher.UnitInfo{
						ModelUUID:   st.ModelUUID(),
						Name:        "wordpress/0",
						Application: "wordpress",
						Series:      "quantal",
						Life:        life.Alive,
						MachineID:   "0",
						WorkloadStatus: multiwatcher.StatusInfo{
							Current: "waiting",
							Message: "waiting for machine",
							Data:    map[string]interface{}{},
							Since:   &now,
						},
						AgentStatus: multiwatcher.StatusInfo{
							Current: "allocating",
							Message: "",
							Data:    map[string]interface{}{},
							Since:   &now,
						},
					}}}
		},
		func(c *gc.C, st *State) changeTestCase {
			initModel(c, st, assignUnit|openPorts)
			now := st.clock().Now()

			return changeTestCase{
				about: "open a port on unit",
				change: watcher.Change{
					C:  "units",
					Id: st.docID("wordpress/0"),
				},
				expectContents: []multiwatcher.EntityInfo{
					&multiwatcher.UnitInfo{
						ModelUUID:   st.ModelUUID(),
						Name:        "wordpress/0",
						Application: "wordpress",
						Series:      "quantal",
						Life:        life.Alive,
						MachineID:   "0",
						OpenPortRangesByEndpoint: network.GroupedPortRanges{
							allEndpoints: {corenetwork.MustParsePortRange("12345/tcp")},
						},
						WorkloadStatus: multiwatcher.StatusInfo{
							Current: "waiting",
							Message: "waiting for machine",
							Data:    map[string]interface{}{},
							Since:   &now,
						},
						AgentStatus: multiwatcher.StatusInfo{
							Current: "allocating",
							Message: "",
							Data:    map[string]interface{}{},
							Since:   &now,
						},
					}}}
		},
		func(c *gc.C, st *State) changeTestCase {
			initModel(c, st, assignUnit|openPorts|closePorts)
			now := st.clock().Now()

			return changeTestCase{
				about: "open a port on unit and close it again",
				change: watcher.Change{
					C:  "units",
					Id: st.docID("wordpress/0"),
				},
				expectContents: []multiwatcher.EntityInfo{
					&multiwatcher.UnitInfo{
						ModelUUID:   st.ModelUUID(),
						Name:        "wordpress/0",
						Application: "wordpress",
						Series:      "quantal",
						Life:        life.Alive,
						MachineID:   "0",
						WorkloadStatus: multiwatcher.StatusInfo{
							Current: "waiting",
							Message: "waiting for machine",
							Data:    map[string]interface{}{},
							Since:   &now,
						},
						AgentStatus: multiwatcher.StatusInfo{
							Current: "allocating",
							Message: "",
							Data:    map[string]interface{}{},
							Since:   &now,
						},
					}}}
		},
		func(c *gc.C, st *State) changeTestCase {
			initModel(c, st, openPorts)
			now := st.clock().Now()

			return changeTestCase{
				about: "open ports on an unassigned unit",
				change: watcher.Change{
					C:  "units",
					Id: st.docID("wordpress/0"),
				},
				expectContents: []multiwatcher.EntityInfo{
					&multiwatcher.UnitInfo{
						ModelUUID:   st.ModelUUID(),
						Name:        "wordpress/0",
						Application: "wordpress",
						Series:      "quantal",
						Life:        life.Alive,
						WorkloadStatus: multiwatcher.StatusInfo{
							Current: "waiting",
							Message: "waiting for machine",
							Data:    map[string]interface{}{},
							Since:   &now,
						},
						AgentStatus: multiwatcher.StatusInfo{
							Current: "allocating",
							Message: "",
							Data:    map[string]interface{}{},
							Since:   &now,
						},
					}}}
		},
	}
	runChangeTests(c, changeTestFuncs)
}

func testChangeRemoteApplications(c *gc.C, runChangeTests func(*gc.C, []changeTestFunc)) {
	changeTestFuncs := []changeTestFunc{
		func(c *gc.C, st *State) changeTestCase {
			return changeTestCase{
				about: "no remote application in state, no remote application in store -> do nothing",
				change: watcher.Change{
					C:  "remoteApplications",
					Id: st.docID("remote-mysql2"),
				}}
		},
		func(c *gc.C, st *State) changeTestCase {
			return changeTestCase{
				about: "remote application is removed if it's not in backing",
				initialContents: []multiwatcher.EntityInfo{
					&multiwatcher.RemoteApplicationUpdate{
						ModelUUID: st.ModelUUID(),
						Name:      "remote-mysql2",
						OfferURL:  "me/model.mysql",
						OfferUUID: "remote-mysql2-uuid",
					},
				},
				change: watcher.Change{
					C:  "remoteApplications",
					Id: st.docID("remote-mysql2"),
				}}
		},
		func(c *gc.C, st *State) changeTestCase {
			_, remoteApplicationInfo := addTestingRemoteApplication(
				c, st, "remote-mysql2", "me/model.mysql", "remote-mysql2-uuid", mysqlRelations, false)
			return changeTestCase{
				about: "remote application is added if it's in backing but not in Store",
				change: watcher.Change{
					C:  "remoteApplications",
					Id: st.docID("remote-mysql2"),
				},
				expectContents: []multiwatcher.EntityInfo{&remoteApplicationInfo},
			}
		},
		func(c *gc.C, st *State) changeTestCase {
			// Currently the only change we can make to a remote
			// application is to destroy it.
			//
			// We must add a relation to the remote application, and
			// a unit to the relation, so that the relation is not
			// removed and thus the remote application is not removed
			// upon destroying.
			wordpress := AddTestingApplication(c, st, "wordpress", AddTestingCharm(c, st, "wordpress"))
			mysql, remoteApplicationInfo := addTestingRemoteApplication(
				c, st, "remote-mysql2", "me/model.mysql", "remote-mysql2-uuid", mysqlRelations, false,
			)

			eps, err := st.InferEndpoints("wordpress", "remote-mysql2")
			c.Assert(err, jc.ErrorIsNil)
			rel, err := st.AddRelation(eps[0], eps[1])
			c.Assert(err, jc.ErrorIsNil)
			c.Assert(wordpress.Refresh(), jc.ErrorIsNil)
			c.Assert(mysql.Refresh(), jc.ErrorIsNil)

			wu, err := wordpress.AddUnit(AddUnitParams{})
			c.Assert(err, jc.ErrorIsNil)
			wru, err := rel.Unit(wu)
			c.Assert(err, jc.ErrorIsNil)
			err = wru.EnterScope(nil)
			c.Assert(err, jc.ErrorIsNil)

			status, err := mysql.Status()
			c.Assert(err, jc.ErrorIsNil)

			err = mysql.Destroy()
			c.Assert(err, jc.ErrorIsNil)

			now := st.clock().Now()
			initialRemoteApplicationInfo := remoteApplicationInfo
			remoteApplicationInfo.Life = "dying"
			remoteApplicationInfo.Status = multiwatcher.StatusInfo{
				Current: status.Status,
				Message: status.Message,
				Data:    status.Data,
				Since:   &now,
			}
			return changeTestCase{
				about:           "remote application is updated if it's in backing and in multiwatcher.Store",
				initialContents: []multiwatcher.EntityInfo{&initialRemoteApplicationInfo},
				change: watcher.Change{
					C:  "remoteApplications",
					Id: st.docID("remote-mysql2"),
				},
				expectContents: []multiwatcher.EntityInfo{&remoteApplicationInfo},
			}
		},
		func(c *gc.C, st *State) changeTestCase {
			mysql, remoteApplicationInfo := addTestingRemoteApplication(
				c, st, "remote-mysql2", "me/model.mysql", "remote-mysql2-uuid", mysqlRelations, false,
			)
			now := st.clock().Now()
			sInfo := status.StatusInfo{
				Status:  status.Active,
				Message: "running",
				Data:    map[string]interface{}{"foo": "bar"},
				Since:   &now,
			}
			err := mysql.SetStatus(sInfo)
			c.Assert(err, jc.ErrorIsNil)
			initialRemoteApplicationInfo := remoteApplicationInfo
			remoteApplicationInfo.Status = multiwatcher.StatusInfo{
				Current: "active",
				Message: "running",
				Data:    map[string]interface{}{"foo": "bar"},
				Since:   &now,
			}
			return changeTestCase{
				about:           "remote application status is updated if it's in backing and in multiwatcher.Store",
				initialContents: []multiwatcher.EntityInfo{&initialRemoteApplicationInfo},
				change: watcher.Change{
					C:  "statuses",
					Id: st.docID(mysql.globalKey()),
				},
				expectContents: []multiwatcher.EntityInfo{&remoteApplicationInfo},
			}
		},
	}
	runChangeTests(c, changeTestFuncs)
}

func testChangeApplicationOffers(c *gc.C, runChangeTests func(*gc.C, []changeTestFunc)) {
	addOffer := func(c *gc.C, st *State) (multiwatcher.ApplicationOfferInfo, *User, string) {
		owner, err := st.AddUser("owner", "owner", "password", "admin")
		c.Assert(err, jc.ErrorIsNil)
		AddTestingApplication(c, st, "mysql", AddTestingCharm(c, st, "mysql"))
		addTestingRemoteApplication(
			c, st, "remote-wordpress", "", "remote-wordpress-uuid", []charm.Relation{{
				Name:      "db",
				Role:      "requirer",
				Scope:     charm.ScopeGlobal,
				Interface: "mysql",
			}}, true,
		)
		offer, applicationOfferInfo, _ := addTestingApplicationOffer(
			c, st, owner.UserTag(), "hosted-mysql", "mysql",
			"quantal-mysql", []string{"server"})
		return applicationOfferInfo, owner, offer.OfferUUID
	}

	changeTestFuncs := []changeTestFunc{
		func(c *gc.C, st *State) changeTestCase {
			return changeTestCase{
				about: "no application offer in state, no application offer in store -> do nothing",
				change: watcher.Change{
					C:  "applicationOffers",
					Id: st.docID("hosted-mysql"),
				}}
		},
		func(c *gc.C, st *State) changeTestCase {
			return changeTestCase{
				about: "application offer is removed if it's not in backing",
				initialContents: []multiwatcher.EntityInfo{
					&multiwatcher.ApplicationOfferInfo{
						ModelUUID:       st.ModelUUID(),
						OfferName:       "hosted-mysql",
						OfferUUID:       "hosted-mysql-uuid",
						ApplicationName: "mysql",
					},
				},
				change: watcher.Change{
					C:  "applicationOffers",
					Id: st.docID("hosted-mysql"),
				}}
		},
		func(c *gc.C, st *State) changeTestCase {
			applicationOfferInfo, _, _ := addOffer(c, st)
			return changeTestCase{
				about: "application offer is added if it's in backing but not in Store",
				change: watcher.Change{
					C:  "applicationOffers",
					Id: st.docID("hosted-mysql"),
				},
				expectContents: []multiwatcher.EntityInfo{&applicationOfferInfo},
			}
		},
		func(c *gc.C, st *State) changeTestCase {
			applicationOfferInfo, owner, _ := addOffer(c, st)
			app, err := st.Application("mysql")
			c.Assert(err, jc.ErrorIsNil)
			curl, _ := app.CharmURL()
			ch, err := st.Charm(curl)
			c.Assert(err, jc.ErrorIsNil)
			AddTestingApplication(c, st, "another-mysql", ch)
			offers := NewApplicationOffers(st)
			_, err = offers.UpdateOffer(crossmodel.AddApplicationOfferArgs{
				OfferName:       "hosted-mysql",
				Owner:           owner.Name(),
				ApplicationName: "another-mysql",
				Endpoints:       map[string]string{"server": "server"},
			})
			c.Assert(err, jc.ErrorIsNil)

			initialApplicationOfferInfo := applicationOfferInfo
			applicationOfferInfo.ApplicationName = "another-mysql"
			return changeTestCase{
				about:           "application offer is updated if it's in backing and in multiwatcher.Store",
				initialContents: []multiwatcher.EntityInfo{&initialApplicationOfferInfo},
				change: watcher.Change{
					C:  "applicationOffers",
					Id: st.docID("hosted-mysql"),
				},
				expectContents: []multiwatcher.EntityInfo{&applicationOfferInfo},
			}
		},
		func(c *gc.C, st *State) changeTestCase {
			applicationOfferInfo, _, offerUUID := addOffer(c, st)
			initialApplicationOfferInfo := applicationOfferInfo
			addTestingRemoteApplication(
				c, st, "remote-wordpress2", "", offerUUID, []charm.Relation{{
					Name:      "db",
					Role:      "requirer",
					Scope:     charm.ScopeGlobal,
					Interface: "mysql",
				}}, true,
			)
			eps, err := st.InferEndpoints("mysql", "remote-wordpress2")
			c.Assert(err, jc.ErrorIsNil)
			rel, err := st.AddRelation(eps...)
			c.Assert(err, jc.ErrorIsNil)
			_, err = st.AddOfferConnection(AddOfferConnectionParams{
				SourceModelUUID: utils.MustNewUUID().String(),
				RelationId:      rel.Id(),
				RelationKey:     rel.Tag().Id(),
				Username:        "fred",
				OfferUUID:       initialApplicationOfferInfo.OfferUUID,
			})
			c.Assert(err, jc.ErrorIsNil)

			applicationOfferInfo.TotalConnectedCount = 2
			return changeTestCase{
				about:           "application offer count is updated if it's in backing and in multiwatcher.Store",
				initialContents: []multiwatcher.EntityInfo{&initialApplicationOfferInfo},
				change: watcher.Change{
					C:  "remoteApplications",
					Id: st.docID("remote-wordpress2"),
				},
				expectContents: []multiwatcher.EntityInfo{&applicationOfferInfo},
			}
		},
	}
	runChangeTests(c, changeTestFuncs)
}

func testChangeGenerations(c *gc.C, runChangeTests func(*gc.C, []changeTestFunc)) {
	changeTestFuncs := []changeTestFunc{
		func(c *gc.C, st *State) changeTestCase {
			return changeTestCase{
				about: "no change if generation absent from state and store",
				change: watcher.Change{
					C:  "generations",
					Id: st.docID("does-not-exist"),
				}}
		},
		func(c *gc.C, st *State) changeTestCase {
			return changeTestCase{
				about: "generation is removed if not in backing",
				initialContents: []multiwatcher.EntityInfo{
					&multiwatcher.BranchInfo{
						ModelUUID: st.ModelUUID(),
						ID:        "to-be-removed",
					},
				},
				change: watcher.Change{
					C:  "generations",
					Id: st.docID("to-be-removed"),
				},
			}
		},
		func(c *gc.C, st *State) changeTestCase {
			c.Assert(st.AddBranch("new-branch", "some-user"), jc.ErrorIsNil)
			branch, err := st.Branch("new-branch")
			c.Assert(err, jc.ErrorIsNil)

			return changeTestCase{
				about: "generation is added if in backing but not in store",
				change: watcher.Change{
					C:  "generations",
					Id: st.docID(branch.doc.DocId),
				},
				expectContents: []multiwatcher.EntityInfo{
					&multiwatcher.BranchInfo{
						ModelUUID:     st.ModelUUID(),
						ID:            st.localID(branch.doc.DocId),
						Name:          "new-branch",
						AssignedUnits: map[string][]string{},
						CreatedBy:     "some-user",
					}},
			}
		},
		func(c *gc.C, st *State) changeTestCase {
			c.Assert(st.AddBranch("new-branch", "some-user"), jc.ErrorIsNil)
			branch, err := st.Branch("new-branch")
			c.Assert(err, jc.ErrorIsNil)

			app := AddTestingApplication(c, st, "wordpress", AddTestingCharm(c, st, "wordpress"))
			u, err := app.AddUnit(AddUnitParams{})
			c.Assert(err, jc.ErrorIsNil)

			c.Assert(branch.AssignUnit(u.Name()), jc.ErrorIsNil)

			return changeTestCase{
				about: "generation is updated if in backing and in store",
				change: watcher.Change{
					C:  "generations",
					Id: st.docID(branch.doc.DocId),
				},
				initialContents: []multiwatcher.EntityInfo{
					&multiwatcher.BranchInfo{
						ModelUUID:     st.ModelUUID(),
						ID:            st.localID(branch.doc.DocId),
						Name:          "new-branch",
						AssignedUnits: map[string][]string{},
						CreatedBy:     "some-user",
					}},
				expectContents: []multiwatcher.EntityInfo{
					&multiwatcher.BranchInfo{
						ModelUUID:     st.ModelUUID(),
						ID:            st.localID(branch.doc.DocId),
						Name:          "new-branch",
						AssignedUnits: map[string][]string{app.Name(): {u.Name()}},
						CreatedBy:     "some-user",
					}},
			}
		},
	}
	runChangeTests(c, changeTestFuncs)
}

type entityInfoSlice []multiwatcher.EntityInfo

func (s entityInfoSlice) Len() int      { return len(s) }
func (s entityInfoSlice) Swap(i, j int) { s[i], s[j] = s[j], s[i] }
func (s entityInfoSlice) Less(i, j int) bool {
	id0, id1 := s[i].EntityID(), s[j].EntityID()
	if id0.Kind != id1.Kind {
		return id0.Kind < id1.Kind
	}
	if id0.ModelUUID != id1.ModelUUID {
		return id0.ModelUUID < id1.ModelUUID
	}
	return id0.ID < id1.ID
}

func makeActionInfo(a Action, st *State) multiwatcher.ActionInfo {
	results, message := a.Results()
	return multiwatcher.ActionInfo{
		ModelUUID:      st.ModelUUID(),
		ID:             a.Id(),
		Receiver:       a.Receiver(),
		Name:           a.Name(),
		Parameters:     a.Parameters(),
		Parallel:       a.Parallel(),
		ExecutionGroup: a.ExecutionGroup(),
		Status:         string(a.Status()),
		Message:        message,
		Results:        results,
		Enqueued:       a.Enqueued(),
		Started:        a.Started(),
		Completed:      a.Completed(),
	}
}

func jcDeepEqualsCheck(c *gc.C, got, want interface{}) bool {
	ok, err := jc.DeepEqual(got, want)
	if ok {
		c.Check(err, jc.ErrorIsNil)
	}
	return ok
}

// assertEntitiesEqual is a specialised version of the typical
// jc.DeepEquals check that provides more informative output when
// comparing EntityInfo slices.
func assertEntitiesEqual(c *gc.C, got, want []multiwatcher.EntityInfo) {
	if jcDeepEqualsCheck(c, got, want) {
		return
	}
	if len(got) != len(want) {
		c.Errorf("entity length mismatch; got %d; want %d", len(got), len(want))
	} else {
		c.Errorf("entity contents mismatch; same length %d", len(got))
	}
	// Lets construct a decent output.
	var errorOutput string
	errorOutput = "\ngot: \n"
	for _, e := range got {
		errorOutput += fmt.Sprintf("  %T %#v\n", e, e)
	}
	errorOutput += "expected: \n"
	for _, e := range want {
		errorOutput += fmt.Sprintf("  %T %#v\n", e, e)
	}

	c.Errorf(errorOutput)

	if len(got) == len(want) {
		for i := 0; i < len(got); i++ {
			g := got[i]
			w := want[i]
			if !jcDeepEqualsCheck(c, g, w) {
				if ok := c.Check(g, jc.DeepEquals, w); !ok {
					c.Logf("first difference at position %d\n", i)
				}
				break
			}
		}
	}
	c.FailNow()
}<|MERGE_RESOLUTION|>--- conflicted
+++ resolved
@@ -930,11 +930,7 @@
 			c.Assert(err, jc.ErrorIsNil)
 			operationID, err := m.EnqueueOperation("a test")
 			c.Assert(err, jc.ErrorIsNil)
-<<<<<<< HEAD
-			action, err := m.EnqueueAction(operationID, u.Tag(), "vacuumdb", map[string]interface{}{}, true, "group")
-=======
-			action, err := m.EnqueueAction(operationID, u.Tag(), "vacuumdb", map[string]interface{}{}, nil)
->>>>>>> d597250f
+			action, err := m.EnqueueAction(operationID, u.Tag(), "vacuumdb", map[string]interface{}{}, true, "group", nil)
 			c.Assert(err, jc.ErrorIsNil)
 			enqueued := makeActionInfo(action, st)
 			action, err = action.Begin()
