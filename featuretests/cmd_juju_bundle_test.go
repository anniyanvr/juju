// Copyright 2018 Canonical Ltd.
// Licensed under the AGPLv3, see LICENCE file for details.
package featuretests

import (
	"github.com/juju/cmd/cmdtesting"
	jc "github.com/juju/testing/checkers"
	gc "gopkg.in/check.v1"

	"github.com/juju/juju/cmd/juju/model"
	"github.com/juju/juju/feature"
	jujutesting "github.com/juju/juju/juju/testing"
	"github.com/juju/juju/state"
	"github.com/juju/juju/testing/factory"
)

type CmdExportBundleSuite struct {
	jujutesting.JujuConnSuite
}

func (s *CmdExportBundleSuite) setupApplications(c *gc.C) {
	// make an application with 2 endpoints
	application1 := s.Factory.MakeApplication(c, &factory.ApplicationParams{
		Charm: s.Factory.MakeCharm(c, &factory.CharmParams{
			Name:     "wordpress",
			Revision: "23",
		}),
	})
	endpoint1, err := application1.Endpoint("juju-info")
	c.Assert(err, jc.ErrorIsNil)
	endpoint2, err := application1.Endpoint("logging-dir")
	c.Assert(err, jc.ErrorIsNil)

	// make another application with 2 endpoints
	application2 := s.Factory.MakeApplication(c, &factory.ApplicationParams{
		Charm: s.Factory.MakeCharm(c, &factory.CharmParams{
			Name:     "logging",
			Revision: "43",
		}),
	})
	endpoint3, err := application2.Endpoint("info")
	c.Assert(err, jc.ErrorIsNil)
	endpoint4, err := application2.Endpoint("logging-directory")
	c.Assert(err, jc.ErrorIsNil)

	// create relation between a1:e1 and a2:e3
	relation1 := s.Factory.MakeRelation(c, &factory.RelationParams{
		Endpoints: []state.Endpoint{endpoint1, endpoint3},
	})
	c.Assert(relation1, gc.NotNil)

	// create relation between a1:e2 and a2:e4
	relation2 := s.Factory.MakeRelation(c, &factory.RelationParams{
		Endpoints: []state.Endpoint{endpoint2, endpoint4},
	})
	c.Assert(relation2, gc.NotNil)
}

func (s *CmdExportBundleSuite) TestExportBundle(c *gc.C) {
	s.SetFeatureFlags(feature.DeveloperMode)

	s.setupApplications(c)

	ctx, err := cmdtesting.RunCommand(c, model.NewExportBundleCommand())
	c.Assert(err, jc.ErrorIsNil)
	output := cmdtesting.Stdout(ctx)
	c.Assert(output, gc.Equals, ""+
<<<<<<< HEAD
		"|\n"+
		"  applications:\n"+
		"    logging:\n"+
		"      charm: cs:quantal/logging-43\n"+
		"    wordpress:\n"+
		"      charm: cs:quantal/wordpress-23\n"+
		"  series: bionic\n"+
		"  relations:\n"+
		"  - - wordpress:juju-info\n"+
		"    - logging:info\n"+
		"  - - wordpress:logging-dir\n"+
		"    - logging:logging-directory\n")
=======
		"applications:\n"+
		"  logging:\n"+
		"    charm: cs:quantal/logging-43\n"+
		"  wordpress:\n"+
		"    charm: cs:quantal/wordpress-23\n"+
		"series: bionic\n"+
		"relations:\n"+
		"- - wordpress:juju-info\n"+
		"  - logging:info\n"+
		"- - wordpress:logging-dir\n"+
		"  - logging:logging-directory\n")
>>>>>>> fde9276a
}<|MERGE_RESOLUTION|>--- conflicted
+++ resolved
@@ -65,20 +65,6 @@
 	c.Assert(err, jc.ErrorIsNil)
 	output := cmdtesting.Stdout(ctx)
 	c.Assert(output, gc.Equals, ""+
-<<<<<<< HEAD
-		"|\n"+
-		"  applications:\n"+
-		"    logging:\n"+
-		"      charm: cs:quantal/logging-43\n"+
-		"    wordpress:\n"+
-		"      charm: cs:quantal/wordpress-23\n"+
-		"  series: bionic\n"+
-		"  relations:\n"+
-		"  - - wordpress:juju-info\n"+
-		"    - logging:info\n"+
-		"  - - wordpress:logging-dir\n"+
-		"    - logging:logging-directory\n")
-=======
 		"applications:\n"+
 		"  logging:\n"+
 		"    charm: cs:quantal/logging-43\n"+
@@ -90,5 +76,4 @@
 		"  - logging:info\n"+
 		"- - wordpress:logging-dir\n"+
 		"  - logging:logging-directory\n")
->>>>>>> fde9276a
 }