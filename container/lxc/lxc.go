// Copyright 2013 Canonical Ltd.
// Licensed under the AGPLv3, see LICENCE file for details.

package lxc

import (
	"fmt"
	"io/ioutil"
	"os"
	"os/exec"
	"path/filepath"
	"strings"

	"launchpad.net/golxc"
	"launchpad.net/loggo"

	"launchpad.net/juju-core/agent/tools"
	"launchpad.net/juju-core/constraints"
	"launchpad.net/juju-core/environs"
	"launchpad.net/juju-core/environs/cloudinit"
	"launchpad.net/juju-core/environs/config"
	"launchpad.net/juju-core/instance"
	"launchpad.net/juju-core/names"
	"launchpad.net/juju-core/state"
	"launchpad.net/juju-core/state/api"
)

var logger = loggo.GetLogger("juju.container.lxc")

var (
	defaultTemplate     = "ubuntu-cloud"
	containerDir        = "/var/lib/juju/containers"
	removedContainerDir = "/var/lib/juju/removed-containers"
	lxcContainerDir     = "/var/lib/lxc"
	lxcRestartDir       = "/etc/lxc/auto"
	lxcObjectFactory    = golxc.Factory()
)

const (
	// BridgeNetwork will have the container use the lxc bridge.
	bridgeNetwork = "bridge"
	// PhyscialNetwork will have the container use a specified network device.
	physicalNetwork = "physical"
	// DefaultLxcBridge is the package created container bridge
	DefaultLxcBridge = "lxcbr0"
)

// NetworkConfig defines how the container network will be configured.
type NetworkConfig struct {
	networkType string
	device      string
}

// DefaultNetworkConfig returns a valid NetworkConfig to use the
// defaultLxcBridge that is created by the lxc package.
func DefaultNetworkConfig() *NetworkConfig {
	return &NetworkConfig{bridgeNetwork, DefaultLxcBridge}
}

// BridgeNetworkConfig returns a valid NetworkConfig to use the specified
// device as a network bridge for the container.
func BridgeNetworkConfig(device string) *NetworkConfig {
	return &NetworkConfig{bridgeNetwork, device}
}

// PhysicalNetworkConfig returns a valid NetworkConfig to use the specified
// device as the network device for the container.
func PhysicalNetworkConfig(device string) *NetworkConfig {
	return &NetworkConfig{physicalNetwork, device}
}

// ManagerConfig contains the initialization parameters for the ContainerManager.
type ManagerConfig struct {
	Name   string
	LogDir string
}

// ContainerManager is responsible for starting containers, and stopping and
// listing containers that it has started.  The name of the manager is used to
// namespace the lxc containers on the machine.
type ContainerManager interface {
	// StartContainer creates and starts a new lxc container for the specified machine.
	StartContainer(
		machineId, series, nonce string,
		network *NetworkConfig,
		tools *tools.Tools,
		environConfig *config.Config,
		stateInfo *state.Info,
		apiInfo *api.Info) (instance.Instance, error)
	// StopContainer stops and destroyes the lxc container identified by Instance.
	StopContainer(instance.Instance) error
	// ListContainers return a list of containers that have been started by
	// this manager.
	ListContainers() ([]instance.Instance, error)
}

type containerManager struct {
	name   string
	logdir string
}

// NewContainerManager returns a manager object that can start and stop lxc
// containers. The containers that are created are namespaced by the name
// parameter.
func NewContainerManager(conf ManagerConfig) ContainerManager {
	logdir := "/var/log/juju"
	if conf.LogDir != "" {
		logdir = conf.LogDir
	}
	return &containerManager{name: conf.Name, logdir: logdir}
}

func (manager *containerManager) StartContainer(
	machineId, series, nonce string,
	network *NetworkConfig,
	tools *tools.Tools,
	environConfig *config.Config,
	stateInfo *state.Info,
	apiInfo *api.Info) (instance.Instance, error) {

	name := names.MachineTag(machineId)
	if manager.name != "" {
		name = fmt.Sprintf("%s-%s", manager.name, name)
	}
	// Note here that the lxcObjectFacotry only returns a valid container
	// object, and doesn't actually construct the underlying lxc container on
	// disk.
	container := lxcObjectFactory.New(name)

	// Create the cloud-init.
	directory := jujuContainerDirectory(name)
	logger.Tracef("create directory: %s", directory)
	if err := os.MkdirAll(directory, 0755); err != nil {
		logger.Errorf("failed to create container directory: %v", err)
		return nil, err
	}
	logger.Tracef("write cloud-init")
	userDataFilename, err := writeUserData(directory, machineId, nonce, tools, environConfig, stateInfo, apiInfo)
	if err != nil {
		logger.Errorf("failed to write user data: %v", err)
		return nil, err
	}
	logger.Tracef("write the lxc.conf file")
	configFile, err := writeLxcConfig(network, directory, manager.logdir)
	if err != nil {
		logger.Errorf("failed to write config file: %v", err)
		return nil, err
	}
	templateParams := []string{
		"--debug",                      // Debug errors in the cloud image
		"--userdata", userDataFilename, // Our groovey cloud-init
		"--hostid", name, // Use the container name as the hostid
		"-r", series,
	}
	// Create the container.
	logger.Tracef("create the container")
	if err := container.Create(configFile, defaultTemplate, templateParams...); err != nil {
		logger.Errorf("lxc container creation failed: %v", err)
		return nil, err
	}
	// Make sure that the mount dir has been created.
	logger.Tracef("make the mount dir for the shard logs")
	if err := os.MkdirAll(internalLogDir(name), 0755); err != nil {
		logger.Errorf("failed to create internal /var/log/juju mount dir: %v", err)
		return nil, err
	}
	logger.Tracef("lxc container created")
	// Now symlink the config file into the restart directory.
	containerConfigFile := filepath.Join(lxcContainerDir, name, "config")
	if err := os.Symlink(containerConfigFile, restartSymlink(name)); err != nil {
		return nil, err
	}
	logger.Tracef("auto-restart link created")

	// Start the lxc container with the appropriate settings for grabbing the
	// console output and a log file.
	consoleFile := filepath.Join(directory, "console.log")
	container.SetLogFile(filepath.Join(directory, "container.log"), golxc.LogDebug)
	logger.Tracef("start the container")
	// We explicitly don't pass through the config file to the container.Start
	// method as we have passed it through at container creation time.  This
	// is necessary to get the appropriate rootfs reference without explicitly
	// setting it ourselves.
	if err = container.Start("", consoleFile); err != nil {
		logger.Errorf("container failed to start: %v", err)
		return nil, err
	}
	logger.Tracef("container started")
	return &lxcInstance{name}, nil
}

func (manager *containerManager) StopContainer(instance instance.Instance) error {
	name := string(instance.Id())
	container := lxcObjectFactory.New(name)
	if err := container.Stop(); err != nil {
		logger.Errorf("failed to stop lxc container: %v", err)
		return err
	}
	// Destroy removes the restart symlink for us.
	if err := container.Destroy(); err != nil {
		logger.Errorf("failed to destroy lxc container: %v", err)
		return err
	}

	// Move the directory.
	logger.Tracef("create old container dir: %s", removedContainerDir)
	if err := os.MkdirAll(removedContainerDir, 0755); err != nil {
		logger.Errorf("failed to create removed container directory: %v", err)
		return err
	}
	removedDir, err := uniqueDirectory(removedContainerDir, name)
	if err != nil {
		logger.Errorf("was not able to generate a unique directory: %v", err)
		return err
	}
	if err := os.Rename(jujuContainerDirectory(name), removedDir); err != nil {
		logger.Errorf("failed to rename container directory: %v", err)
		return err
	}
	return nil
}

func (manager *containerManager) ListContainers() (result []instance.Instance, err error) {
	containers, err := lxcObjectFactory.List()
	if err != nil {
		logger.Errorf("failed getting all instances: %v", err)
		return
	}
	managerPrefix := ""
	if manager.name != "" {
		managerPrefix = fmt.Sprintf("%s-", manager.name)
	}

	for _, container := range containers {
		// Filter out those not starting with our name.
		name := container.Name()
		if !strings.HasPrefix(name, managerPrefix) {
			continue
		}
		if container.IsRunning() {
			result = append(result, &lxcInstance{name})
		}
	}
	return
}

func jujuContainerDirectory(containerName string) string {
	return filepath.Join(containerDir, containerName)
}

const internalLogDirTemplate = "%s/%s/rootfs/var/log/juju"

func internalLogDir(containerName string) string {
	return fmt.Sprintf(internalLogDirTemplate, lxcContainerDir, containerName)
}

func restartSymlink(name string) string {
	return filepath.Join(lxcRestartDir, name+".conf")
}

const localConfig = `%s
lxc.mount.entry=%s var/log/juju none defaults,bind 0 0
`

const networkTemplate = `
lxc.network.type = %s
lxc.network.link = %s
lxc.network.flags = up
`

func networkConfigTemplate(networkType, networkLink string) string {
	return fmt.Sprintf(networkTemplate, networkType, networkLink)
}

func generateNetworkConfig(network *NetworkConfig) string {
	if network == nil {
		logger.Warningf("network unspecified, using default networking config")
		network = DefaultNetworkConfig()
	}
	switch network.networkType {
	case physicalNetwork:
		return networkConfigTemplate("phys", network.device)
	default:
		logger.Warningf("Unknown network config type %q: using bridge", network.networkType)
		fallthrough
	case bridgeNetwork:
		return networkConfigTemplate("veth", network.device)
	}
}

func writeLxcConfig(network *NetworkConfig, directory, logdir string) (string, error) {
	networkConfig := generateNetworkConfig(network)
	configFilename := filepath.Join(directory, "lxc.conf")
	configContent := fmt.Sprintf(localConfig, networkConfig, logdir)
	if err := ioutil.WriteFile(configFilename, []byte(configContent), 0644); err != nil {
		return "", err
	}
	return configFilename, nil
}

func writeUserData(
	directory, machineId, nonce string,
	tools *tools.Tools,
	environConfig *config.Config,
	stateInfo *state.Info,
	apiInfo *api.Info,
) (string, error) {
	userData, err := cloudInitUserData(machineId, nonce, tools, environConfig, stateInfo, apiInfo)
	if err != nil {
		logger.Errorf("failed to create user data: %v", err)
		return "", err
	}
	userDataFilename := filepath.Join(directory, "cloud-init")
	if err := ioutil.WriteFile(userDataFilename, userData, 0644); err != nil {
		logger.Errorf("failed to write user data: %v", err)
		return "", err
	}
	return userDataFilename, nil
}

func cloudInitUserData(
	machineId, nonce string,
	tools *tools.Tools,
	environConfig *config.Config,
	stateInfo *state.Info,
	apiInfo *api.Info,
) ([]byte, error) {
	machineConfig := &cloudinit.MachineConfig{
		MachineId:            machineId,
		MachineNonce:         nonce,
		MachineContainerType: instance.LXC,
		StateInfo:            stateInfo,
		APIInfo:              apiInfo,
		DataDir:              "/var/lib/juju",
		Tools:                tools,
	}
	if err := environs.FinishMachineConfig(machineConfig, environConfig, constraints.Value{}); err != nil {
		return nil, err
	}
	cloudConfig, err := cloudinit.New(machineConfig)
	if err != nil {
		return nil, err
	}

	mirror, err := lxcMirror()
	if err != nil {
		return nil, err
	}
	cloudConfig.SetAptMirror(mirror)

	// Run ifconfig to get the addresses of the internal container at least
	// logged in the host.
	cloudConfig.AddRunCmd("ifconfig")

	data, err := cloudConfig.Render()
	if err != nil {
		return nil, err
	}
	return data, nil
}

// uniqueDirectory returns "path/name" if that directory doesn't exist.  If it
// does, the method starts appending .1, .2, etc until a unique name is found.
func uniqueDirectory(path, name string) (string, error) {
	dir := filepath.Join(path, name)
	_, err := os.Stat(dir)
	if os.IsNotExist(err) {
		return dir, nil
	}
	for i := 1; ; i++ {
		dir := filepath.Join(path, fmt.Sprintf("%s.%d", name, i))
		_, err := os.Stat(dir)
		if os.IsNotExist(err) {
			return dir, nil
		} else if err != nil {
			return "", err
		}
	}
<<<<<<< HEAD
	panic("unreachable")
}

// lxcMirror will source /etc/default/lxc to find out if a MIRROR variable is
// set, for backwards compatibility with the default lxc templates, since we're
// providing a custom userdata and that bypasses the ubuntu-cloud template
// detection of the MIRROR variable.
func lxcMirror() (string, error) {
	var f *os.File
	var err error
	if f, err = ioutil.TempFile("", "lxc-mirror"); err != nil {
		return "", err
	}
	f.Write([]byte(`#!/bin/bash
set -e

if [ -r /etc/default/lxc ]; then
    . /etc/default/lxc
fi

if [ -z "$MIRROR" ]; then
    MIRROR="http://archive.ubuntu.com/ubuntu"
fi

echo -n $MIRROR`))
	defer os.Remove(f.Name())
	defer f.Close()
	err = f.Chmod(0700)
	if err != nil {
		return "", err
	}
	f.Close()
	cmd := exec.Command(f.Name())
	out, err := cmd.CombinedOutput()
	if err != nil {
		return "", err
	}
	return string(out), nil
=======
>>>>>>> e4cc9a5d
}<|MERGE_RESOLUTION|>--- conflicted
+++ resolved
@@ -376,8 +376,6 @@
 			return "", err
 		}
 	}
-<<<<<<< HEAD
-	panic("unreachable")
 }
 
 // lxcMirror will source /etc/default/lxc to find out if a MIRROR variable is
@@ -415,6 +413,4 @@
 		return "", err
 	}
 	return string(out), nil
-=======
->>>>>>> e4cc9a5d
 }