add_clean_func() {
	local name

	name=${1}

<<<<<<< HEAD
    echo "${name}" >> "${TEST_DIR}/cleanup"
=======
	echo "${name}" >"${TEST_DIR}/cleanup"
>>>>>>> 9a754955
}

# cleanup_funcs attempts to clean up with functions.
cleanup_funcs() {
	if [ -f "${TEST_DIR}/cleanup" ]; then
		while read -r CMD; do
			echo "====> Running clean up func: ${CMD}"
			$CMD
			echo "====> Finished cleaning up func: ${CMD}"
		done <"${TEST_DIR}/cleanup"
	fi
}<|MERGE_RESOLUTION|>--- conflicted
+++ resolved
@@ -3,11 +3,7 @@
 
 	name=${1}
 
-<<<<<<< HEAD
     echo "${name}" >> "${TEST_DIR}/cleanup"
-=======
-	echo "${name}" >"${TEST_DIR}/cleanup"
->>>>>>> 9a754955
 }
 
 # cleanup_funcs attempts to clean up with functions.
