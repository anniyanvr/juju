// Copyright 2014 Canonical Ltd.
// Licensed under the AGPLv3, see LICENCE file for details.

package highavailability_test

import (
	stdtesting "testing"

	"github.com/juju/errors"
	jc "github.com/juju/testing/checkers"
	gc "gopkg.in/check.v1"

	"github.com/juju/juju/apiserver/common"
	commontesting "github.com/juju/juju/apiserver/common/testing"
	"github.com/juju/juju/apiserver/highavailability"
	"github.com/juju/juju/apiserver/params"
	apiservertesting "github.com/juju/juju/apiserver/testing"
	"github.com/juju/juju/constraints"
	"github.com/juju/juju/juju/testing"
	"github.com/juju/juju/state"
	"github.com/juju/juju/state/presence"
	coretesting "github.com/juju/juju/testing"
	"github.com/juju/juju/testing/factory"
)

func TestAll(t *stdtesting.T) {
	coretesting.MgoTestPackage(t)
}

type clientSuite struct {
	testing.JujuConnSuite

	resources  *common.Resources
	authoriser apiservertesting.FakeAuthorizer
	haServer   *highavailability.HighAvailabilityAPI
	pingers    []*presence.Pinger

	commontesting.BlockHelper
}

type Killer interface {
	Kill() error
}

var _ = gc.Suite(&clientSuite{})

func assertKill(c *gc.C, killer Killer) {
	c.Assert(killer.Kill(), gc.IsNil)
}

var (
	emptyCons     = constraints.Value{}
	defaultSeries = ""
)

func (s *clientSuite) SetUpTest(c *gc.C) {
	s.JujuConnSuite.SetUpTest(c)
	s.resources = common.NewResources()
	s.AddCleanup(func(_ *gc.C) { s.resources.StopAll() })

	s.authoriser = apiservertesting.FakeAuthorizer{
		Tag:            s.AdminUserTag(c),
		EnvironManager: true,
	}

	var err error
	s.haServer, err = highavailability.NewHighAvailabilityAPI(s.State, s.resources, s.authoriser)
	c.Assert(err, jc.ErrorIsNil)

	_, err = s.State.AddMachine("quantal", state.JobManageModel)
	c.Assert(err, jc.ErrorIsNil)
	// We have to ensure the agents are alive, or EnableHA will
	// create more to replace them.
	s.pingers = []*presence.Pinger{s.setAgentPresence(c, "0")}
	s.BlockHelper = commontesting.NewBlockHelper(s.APIState)
	s.AddCleanup(func(*gc.C) { s.BlockHelper.Close() })
}

func (s *clientSuite) TearDownTest(c *gc.C) {
	for _, pinger := range s.pingers {
		assertKill(c, pinger)
	}
	s.JujuConnSuite.TearDownTest(c)
}

func (s *clientSuite) setAgentPresence(c *gc.C, machineId string) *presence.Pinger {
	m, err := s.State.Machine(machineId)
	c.Assert(err, jc.ErrorIsNil)
	pinger, err := m.SetAgentPresence()
	c.Assert(err, jc.ErrorIsNil)
	s.State.StartSync()
	err = m.WaitAgentPresence(coretesting.LongWait)
	c.Assert(err, jc.ErrorIsNil)
	return pinger
}

func (s *clientSuite) enableHA(
<<<<<<< HEAD
	c *gc.C, numStateServers int, cons constraints.Value, series string, placement []string,
) (params.StateServersChanges, error) {
	return enableHA(c, s.haServer, numStateServers, cons, series, placement)
}

func enableHA(
	c *gc.C, haServer *highavailability.HighAvailabilityAPI, numStateServers int, cons constraints.Value, series string, placement []string,
) (params.StateServersChanges, error) {
	arg := params.StateServersSpecs{
		Specs: []params.StateServersSpec{{
			NumStateServers: numStateServers,
			Constraints:     cons,
			Series:          series,
			Placement:       placement,
=======
	c *gc.C, numControllers int, cons constraints.Value, series string, placement []string,
) (params.ControllersChanges, error) {
	return enableHA(c, s.haServer, numControllers, cons, series, placement)
}

func enableHA(
	c *gc.C, haServer *highavailability.HighAvailabilityAPI, numControllers int, cons constraints.Value, series string, placement []string,
) (params.ControllersChanges, error) {
	arg := params.ControllersSpecs{
		Specs: []params.ControllersSpec{{
			NumControllers: numControllers,
			Constraints:    cons,
			Series:         series,
			Placement:      placement,
>>>>>>> 1cd7ac8c
		}}}
	results, err := haServer.EnableHA(arg)
	c.Assert(err, jc.ErrorIsNil)
	c.Assert(results.Results, gc.HasLen, 1)
	result := results.Results[0]
	// We explicitly return nil here so we can do typed nil checking
	// of the result like normal.
	err = nil
	if result.Error != nil {
		err = result.Error
	}
	return result.Result, err
}

func (s *clientSuite) TestEnableHASeries(c *gc.C) {
	machines, err := s.State.AllMachines()
	c.Assert(err, jc.ErrorIsNil)
	c.Assert(machines, gc.HasLen, 1)
	c.Assert(machines[0].Series(), gc.Equals, "quantal")

	enableHAResult, err := s.enableHA(c, 3, emptyCons, defaultSeries, nil)
	c.Assert(err, jc.ErrorIsNil)
	c.Assert(enableHAResult.Maintained, gc.DeepEquals, []string{"machine-0"})
	c.Assert(enableHAResult.Added, gc.DeepEquals, []string{"machine-1", "machine-2"})
	c.Assert(enableHAResult.Removed, gc.HasLen, 0)
	c.Assert(enableHAResult.Converted, gc.HasLen, 0)

	machines, err = s.State.AllMachines()
	c.Assert(err, jc.ErrorIsNil)
	c.Assert(machines, gc.HasLen, 3)
	c.Assert(machines[0].Series(), gc.Equals, "quantal")
	c.Assert(machines[1].Series(), gc.Equals, "quantal")
	c.Assert(machines[2].Series(), gc.Equals, "quantal")

	pingerB := s.setAgentPresence(c, "1")
	defer assertKill(c, pingerB)

	pingerC := s.setAgentPresence(c, "2")
	defer assertKill(c, pingerC)

	enableHAResult, err = s.enableHA(c, 5, emptyCons, "non-default", nil)
	c.Assert(err, jc.ErrorIsNil)
	c.Assert(enableHAResult.Maintained, gc.DeepEquals, []string{"machine-0", "machine-1", "machine-2"})
	c.Assert(enableHAResult.Added, gc.DeepEquals, []string{"machine-3", "machine-4"})
	c.Assert(enableHAResult.Removed, gc.HasLen, 0)
	c.Assert(enableHAResult.Converted, gc.HasLen, 0)

	c.Assert(err, jc.ErrorIsNil)
	machines, err = s.State.AllMachines()
	c.Assert(err, jc.ErrorIsNil)
	c.Assert(machines, gc.HasLen, 5)
	c.Assert(machines[0].Series(), gc.Equals, "quantal")
	c.Assert(machines[1].Series(), gc.Equals, "quantal")
	c.Assert(machines[2].Series(), gc.Equals, "quantal")
	c.Assert(machines[3].Series(), gc.Equals, "non-default")
	c.Assert(machines[4].Series(), gc.Equals, "non-default")
}

func (s *clientSuite) TestEnableHAConstraints(c *gc.C) {
	enableHAResult, err := s.enableHA(c, 3, constraints.MustParse("mem=4G"), defaultSeries, nil)
	c.Assert(err, jc.ErrorIsNil)
	c.Assert(enableHAResult.Maintained, gc.DeepEquals, []string{"machine-0"})
	c.Assert(enableHAResult.Added, gc.DeepEquals, []string{"machine-1", "machine-2"})
	c.Assert(enableHAResult.Removed, gc.HasLen, 0)
	c.Assert(enableHAResult.Converted, gc.HasLen, 0)

	machines, err := s.State.AllMachines()
	c.Assert(err, jc.ErrorIsNil)
	c.Assert(machines, gc.HasLen, 3)
	expectedCons := []constraints.Value{
		{},
		constraints.MustParse("mem=4G"),
		constraints.MustParse("mem=4G"),
	}
	for i, m := range machines {
		cons, err := m.Constraints()
		c.Assert(err, jc.ErrorIsNil)
		c.Check(cons, gc.DeepEquals, expectedCons[i])
	}
}

func (s *clientSuite) TestBlockMakeHA(c *gc.C) {
	// Block all changes.
	s.BlockAllChanges(c, "TestBlockEnableHA")

	enableHAResult, err := s.enableHA(c, 3, constraints.MustParse("mem=4G"), defaultSeries, nil)
	s.AssertBlocked(c, err, "TestBlockEnableHA")

	c.Assert(enableHAResult.Maintained, gc.HasLen, 0)
	c.Assert(enableHAResult.Added, gc.HasLen, 0)
	c.Assert(enableHAResult.Removed, gc.HasLen, 0)
	c.Assert(enableHAResult.Converted, gc.HasLen, 0)

	machines, err := s.State.AllMachines()
	c.Assert(err, jc.ErrorIsNil)
	c.Assert(machines, gc.HasLen, 1)
}

func (s *clientSuite) TestEnableHAPlacement(c *gc.C) {
	placement := []string{"valid"}
	enableHAResult, err := s.enableHA(c, 3, constraints.MustParse("mem=4G"), defaultSeries, placement)
	c.Assert(err, jc.ErrorIsNil)
	c.Assert(enableHAResult.Maintained, gc.DeepEquals, []string{"machine-0"})
	c.Assert(enableHAResult.Added, gc.DeepEquals, []string{"machine-1", "machine-2"})
	c.Assert(enableHAResult.Removed, gc.HasLen, 0)
	c.Assert(enableHAResult.Converted, gc.HasLen, 0)

	machines, err := s.State.AllMachines()
	c.Assert(err, jc.ErrorIsNil)
	c.Assert(machines, gc.HasLen, 3)
	expectedCons := []constraints.Value{
		{},
		constraints.MustParse("mem=4G"),
		constraints.MustParse("mem=4G"),
	}
	expectedPlacement := []string{"", "valid", ""}
	for i, m := range machines {
		cons, err := m.Constraints()
		c.Assert(err, jc.ErrorIsNil)
		c.Check(cons, gc.DeepEquals, expectedCons[i])
		c.Check(m.Placement(), gc.Equals, expectedPlacement[i])
	}
}

func (s *clientSuite) TestEnableHAPlacementTo(c *gc.C) {
	_, err := s.State.AddMachine("quantal", state.JobHostUnits)
	c.Assert(err, jc.ErrorIsNil)
	s.pingers = append(s.pingers, s.setAgentPresence(c, "1"))

	_, err = s.State.AddMachine("quantal", state.JobHostUnits)
	c.Assert(err, jc.ErrorIsNil)
	s.pingers = append(s.pingers, s.setAgentPresence(c, "2"))

	placement := []string{"1", "2"}
	enableHAResult, err := s.enableHA(c, 3, emptyCons, defaultSeries, placement)
	c.Assert(err, jc.ErrorIsNil)
	c.Assert(enableHAResult.Maintained, gc.DeepEquals, []string{"machine-0"})
	c.Assert(enableHAResult.Added, gc.HasLen, 0)
	c.Assert(enableHAResult.Removed, gc.HasLen, 0)
	c.Assert(enableHAResult.Converted, gc.DeepEquals, []string{"machine-1", "machine-2"})

	machines, err := s.State.AllMachines()
	c.Assert(err, jc.ErrorIsNil)
	c.Assert(machines, gc.HasLen, 3)
	expectedCons := []constraints.Value{{}, {}, {}}
	expectedPlacement := []string{"", "", ""}
	for i, m := range machines {
		cons, err := m.Constraints()
		c.Assert(err, jc.ErrorIsNil)
		c.Check(cons, gc.DeepEquals, expectedCons[i])
		c.Check(m.Placement(), gc.Equals, expectedPlacement[i])
	}
}

func (s *clientSuite) TestEnableHA0Preserves(c *gc.C) {
	// A value of 0 says either "if I'm not HA, make me HA" or "preserve my
	// current HA settings".
	enableHAResult, err := s.enableHA(c, 0, emptyCons, defaultSeries, nil)
	c.Assert(err, jc.ErrorIsNil)
	c.Assert(enableHAResult.Maintained, gc.DeepEquals, []string{"machine-0"})
	c.Assert(enableHAResult.Added, gc.DeepEquals, []string{"machine-1", "machine-2"})
	c.Assert(enableHAResult.Removed, gc.HasLen, 0)
	c.Assert(enableHAResult.Converted, gc.HasLen, 0)

	machines, err := s.State.AllMachines()
	c.Assert(machines, gc.HasLen, 3)

	pingerB := s.setAgentPresence(c, "1")
	defer assertKill(c, pingerB)

	// Now, we keep agent 1 alive, but not agent 2, calling
	// EnableHA(0) again will cause us to start another machine
	enableHAResult, err = s.enableHA(c, 0, emptyCons, defaultSeries, nil)
	c.Assert(err, jc.ErrorIsNil)
	c.Assert(enableHAResult.Maintained, gc.DeepEquals, []string{"machine-0", "machine-1"})
	c.Assert(enableHAResult.Added, gc.DeepEquals, []string{"machine-3"})
	c.Assert(enableHAResult.Removed, gc.HasLen, 0)
	c.Assert(enableHAResult.Converted, gc.HasLen, 0)

	machines, err = s.State.AllMachines()
	c.Assert(err, jc.ErrorIsNil)
	c.Assert(machines, gc.HasLen, 4)
}

func (s *clientSuite) TestEnableHA0Preserves5(c *gc.C) {
	// Start off with 5 servers
	enableHAResult, err := s.enableHA(c, 5, emptyCons, defaultSeries, nil)
	c.Assert(err, jc.ErrorIsNil)
	c.Assert(enableHAResult.Maintained, gc.DeepEquals, []string{"machine-0"})
	c.Assert(enableHAResult.Added, gc.DeepEquals, []string{"machine-1", "machine-2", "machine-3", "machine-4"})
	c.Assert(enableHAResult.Removed, gc.HasLen, 0)
	c.Assert(enableHAResult.Converted, gc.HasLen, 0)

	machines, err := s.State.AllMachines()
	c.Assert(machines, gc.HasLen, 5)
	pingerB := s.setAgentPresence(c, "1")
	defer assertKill(c, pingerB)

	pingerC := s.setAgentPresence(c, "2")
	defer assertKill(c, pingerC)

	pingerD := s.setAgentPresence(c, "3")
	defer assertKill(c, pingerD)
	// Keeping all alive but one, will bring up 1 more server to preserve 5
	enableHAResult, err = s.enableHA(c, 0, emptyCons, defaultSeries, nil)
	c.Assert(err, jc.ErrorIsNil)
	c.Assert(enableHAResult.Maintained, gc.DeepEquals, []string{"machine-0", "machine-1",
		"machine-2", "machine-3"})
	c.Assert(enableHAResult.Added, gc.DeepEquals, []string{"machine-5"})
	c.Assert(enableHAResult.Removed, gc.HasLen, 0)
	c.Assert(enableHAResult.Converted, gc.HasLen, 0)

	machines, err = s.State.AllMachines()
	c.Assert(machines, gc.HasLen, 6)
	c.Assert(err, jc.ErrorIsNil)
}

func (s *clientSuite) TestEnableHAErrors(c *gc.C) {
	enableHAResult, err := s.enableHA(c, -1, emptyCons, defaultSeries, nil)
<<<<<<< HEAD
	c.Assert(err, gc.ErrorMatches, "number of state servers must be odd and non-negative")
=======
	c.Assert(err, gc.ErrorMatches, "number of controllers must be odd and non-negative")
>>>>>>> 1cd7ac8c

	enableHAResult, err = s.enableHA(c, 3, emptyCons, defaultSeries, nil)
	c.Assert(err, jc.ErrorIsNil)
	c.Assert(enableHAResult.Maintained, gc.DeepEquals, []string{"machine-0"})
	c.Assert(enableHAResult.Added, gc.DeepEquals, []string{"machine-1", "machine-2"})
	c.Assert(enableHAResult.Removed, gc.HasLen, 0)
	c.Assert(enableHAResult.Converted, gc.HasLen, 0)

	_, err = s.enableHA(c, 1, emptyCons, defaultSeries, nil)
<<<<<<< HEAD
	c.Assert(err, gc.ErrorMatches, "failed to create new state server machines: cannot reduce state server count")
}

func (s *clientSuite) TestEnableHAHostedEnvErrors(c *gc.C) {
	st2 := s.Factory.MakeModel(c, &factory.ModelParams{ConfigAttrs: coretesting.Attrs{"state-server": false}})
=======
	c.Assert(err, gc.ErrorMatches, "failed to create new controller machines: cannot reduce controller count")
}

func (s *clientSuite) TestEnableHAHostedEnvErrors(c *gc.C) {
	st2 := s.Factory.MakeModel(c, &factory.ModelParams{ConfigAttrs: coretesting.Attrs{"controller": false}})
>>>>>>> 1cd7ac8c
	defer st2.Close()

	haServer, err := highavailability.NewHighAvailabilityAPI(st2, s.resources, s.authoriser)
	c.Assert(err, jc.ErrorIsNil)

	enableHAResult, err := enableHA(c, haServer, 3, constraints.MustParse("mem=4G"), defaultSeries, nil)
	c.Assert(errors.Cause(err), gc.ErrorMatches, "unsupported with hosted models")

	c.Assert(enableHAResult.Maintained, gc.HasLen, 0)
	c.Assert(enableHAResult.Added, gc.HasLen, 0)
	c.Assert(enableHAResult.Removed, gc.HasLen, 0)
	c.Assert(enableHAResult.Converted, gc.HasLen, 0)

	machines, err := st2.AllMachines()
	c.Assert(err, jc.ErrorIsNil)
	c.Assert(machines, gc.HasLen, 0)
}<|MERGE_RESOLUTION|>--- conflicted
+++ resolved
@@ -95,22 +95,6 @@
 }
 
 func (s *clientSuite) enableHA(
-<<<<<<< HEAD
-	c *gc.C, numStateServers int, cons constraints.Value, series string, placement []string,
-) (params.StateServersChanges, error) {
-	return enableHA(c, s.haServer, numStateServers, cons, series, placement)
-}
-
-func enableHA(
-	c *gc.C, haServer *highavailability.HighAvailabilityAPI, numStateServers int, cons constraints.Value, series string, placement []string,
-) (params.StateServersChanges, error) {
-	arg := params.StateServersSpecs{
-		Specs: []params.StateServersSpec{{
-			NumStateServers: numStateServers,
-			Constraints:     cons,
-			Series:          series,
-			Placement:       placement,
-=======
 	c *gc.C, numControllers int, cons constraints.Value, series string, placement []string,
 ) (params.ControllersChanges, error) {
 	return enableHA(c, s.haServer, numControllers, cons, series, placement)
@@ -125,7 +109,6 @@
 			Constraints:    cons,
 			Series:         series,
 			Placement:      placement,
->>>>>>> 1cd7ac8c
 		}}}
 	results, err := haServer.EnableHA(arg)
 	c.Assert(err, jc.ErrorIsNil)
@@ -345,11 +328,7 @@
 
 func (s *clientSuite) TestEnableHAErrors(c *gc.C) {
 	enableHAResult, err := s.enableHA(c, -1, emptyCons, defaultSeries, nil)
-<<<<<<< HEAD
-	c.Assert(err, gc.ErrorMatches, "number of state servers must be odd and non-negative")
-=======
 	c.Assert(err, gc.ErrorMatches, "number of controllers must be odd and non-negative")
->>>>>>> 1cd7ac8c
 
 	enableHAResult, err = s.enableHA(c, 3, emptyCons, defaultSeries, nil)
 	c.Assert(err, jc.ErrorIsNil)
@@ -359,19 +338,11 @@
 	c.Assert(enableHAResult.Converted, gc.HasLen, 0)
 
 	_, err = s.enableHA(c, 1, emptyCons, defaultSeries, nil)
-<<<<<<< HEAD
-	c.Assert(err, gc.ErrorMatches, "failed to create new state server machines: cannot reduce state server count")
-}
-
-func (s *clientSuite) TestEnableHAHostedEnvErrors(c *gc.C) {
-	st2 := s.Factory.MakeModel(c, &factory.ModelParams{ConfigAttrs: coretesting.Attrs{"state-server": false}})
-=======
 	c.Assert(err, gc.ErrorMatches, "failed to create new controller machines: cannot reduce controller count")
 }
 
 func (s *clientSuite) TestEnableHAHostedEnvErrors(c *gc.C) {
 	st2 := s.Factory.MakeModel(c, &factory.ModelParams{ConfigAttrs: coretesting.Attrs{"controller": false}})
->>>>>>> 1cd7ac8c
 	defer st2.Close()
 
 	haServer, err := highavailability.NewHighAvailabilityAPI(st2, s.resources, s.authoriser)
