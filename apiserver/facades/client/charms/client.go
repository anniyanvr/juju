// Copyright 2015 Canonical Ltd.
// Licensed under the AGPLv3, see LICENCE file for details.

package charms

import (
	"fmt"
	"io"

	"github.com/juju/charm/v8"
	"github.com/juju/collections/set"
	"github.com/juju/errors"
	"github.com/juju/juju/state"
	"github.com/juju/names/v4"
	"github.com/juju/utils"
	"gopkg.in/macaroon.v2"
	"gopkg.in/mgo.v2"

	charmscommon "github.com/juju/juju/apiserver/common/charms"
	apiservererrors "github.com/juju/juju/apiserver/errors"
	"github.com/juju/juju/apiserver/facade"
	"github.com/juju/juju/apiserver/params"
	"github.com/juju/juju/charmhub"
	corecharm "github.com/juju/juju/core/charm"
	"github.com/juju/juju/core/permission"
	stateerrors "github.com/juju/juju/state/errors"
	"github.com/juju/juju/state/storage"
	jujuversion "github.com/juju/juju/version"
)

// API implements the charms interface and is the concrete
// implementation of the API end point.
type API struct {
<<<<<<< HEAD
	*charmscommon.CharmsAPI
	authorizer facade.Authorizer
	backend    backend
=======
	authorizer   facade.Authorizer
	backendState BackendState
	backendModel BackendModel

	csResolverGetterFunc CSResolverGetterFunc
	getStrategyFunc      func(source string) StrategyFunc
	newStorage           func(modelUUID string, session *mgo.Session) storage.Storage
	tag                  names.ModelTag
}

type APIv2 struct {
	*API
>>>>>>> 0189bcb6
}

func (a *API) checkCanRead() error {
	canRead, err := a.authorizer.HasPermission(permission.ReadAccess, a.tag)
	if err != nil {
		return errors.Trace(err)
	}
	if !canRead {
		return apiservererrors.ErrPerm
	}
	return nil
}

func (a *API) checkCanWrite() error {
	isAdmin, err := a.authorizer.HasPermission(permission.SuperuserAccess, a.backendState.ControllerTag())
	if err != nil {
		return errors.Trace(err)
	}

	canWrite, err := a.authorizer.HasPermission(permission.WriteAccess, a.tag)
	if err != nil {
		return errors.Trace(err)
	}
	if !canWrite && !isAdmin {
		return apiservererrors.ErrPerm
	}
	return nil
}

// NewFacadeV3 provides the signature required for facade V3 registration.
func NewFacadeV3(ctx facade.Context) (*API, error) {
	authorizer := ctx.Auth()
	if !authorizer.AuthClient() {
		return nil, apiservererrors.ErrPerm
	}

	st := ctx.State()
	m, err := st.Model()
	if err != nil {
		return nil, errors.Trace(err)
	}

	commonCharmsAPI, err := charmscommon.NewCharmsAPI(st, authorizer)
	if err != nil {
		return nil, errors.Trace(err)
	}

	return &API{
<<<<<<< HEAD
		CharmsAPI:  commonCharmsAPI,
		authorizer: authorizer,
		backend:    getState(st, m),
=======
		authorizer:           authorizer,
		backendState:         newStateShim(st),
		backendModel:         m,
		csResolverGetterFunc: csResolverGetter,
		getStrategyFunc:      getStrategyFunc,
		newStorage:           storage.NewStorage,
		tag:                  m.ModelTag(),
>>>>>>> 0189bcb6
	}, nil
}

// NewFacade provides the signature required for facade V2 registration.
// It is unknown where V1 is.
func NewFacade(ctx facade.Context) (*APIv2, error) {
	v3, err := NewFacadeV3(ctx)
	if err != nil {
		return nil, nil
	}
	return &APIv2{v3}, nil
}

func NewCharmsAPI(
	authorizer facade.Authorizer,
	st BackendState,
	m BackendModel,
	csResolverFunc CSResolverGetterFunc,
	getStrategyFunc func(source string) StrategyFunc,
	newStorage func(modelUUID string, session *mgo.Session) storage.Storage,
) (*API, error) {
	return &API{
		authorizer:           authorizer,
		backendState:         st,
		backendModel:         m,
		csResolverGetterFunc: csResolverFunc,
		getStrategyFunc:      getStrategyFunc,
		newStorage:           newStorage,
		tag:                  m.ModelTag(),
	}, nil
}

<<<<<<< HEAD
=======
// CharmInfo returns information about the requested charm.
// NOTE: thumper 2016-06-29, this is not a bulk call and probably should be.
func (a *API) CharmInfo(args params.CharmURL) (params.Charm, error) {
	logger.Tracef("CharmInfo %+v", args)
	if err := a.checkCanRead(); err != nil {
		return params.Charm{}, errors.Trace(err)
	}

	curl, err := charm.ParseURL(args.URL)
	if err != nil {
		return params.Charm{}, errors.Trace(err)
	}
	aCharm, err := a.backendState.Charm(curl)
	if err != nil {
		return params.Charm{}, errors.Trace(err)
	}
	info := params.Charm{
		Revision: aCharm.Revision(),
		URL:      curl.String(),
		Config:   params.ToCharmOptionMap(aCharm.Config()),
		Meta:     convertCharmMeta(aCharm.Meta()),
		Actions:  convertCharmActions(aCharm.Actions()),
		Metrics:  convertCharmMetrics(aCharm.Metrics()),
	}

	// we don't need to check that this is a charm.LXDProfiler, as we can
	// state that the function exists.
	if profile := aCharm.LXDProfile(); profile != nil && !profile.Empty() {
		info.LXDProfile = convertCharmLXDProfile(profile)
	}

	return info, nil
}

>>>>>>> 0189bcb6
// List returns a list of charm URLs currently in the state.
// If supplied parameter contains any names, the result will
// be filtered to return only the charms with supplied names.
func (a *API) List(args params.CharmsList) (params.CharmsListResult, error) {
	logger.Tracef("List %+v", args)
	if err := a.checkCanRead(); err != nil {
		return params.CharmsListResult{}, errors.Trace(err)
	}

	charms, err := a.backendState.AllCharms()
	if err != nil {
		return params.CharmsListResult{}, errors.Annotatef(err, " listing charms ")
	}

	charmNames := set.NewStrings(args.Names...)
	checkName := !charmNames.IsEmpty()
	charmURLs := []string{}
	for _, aCharm := range charms {
		charmURL := aCharm.URL()
		if checkName {
			if !charmNames.Contains(charmURL.Name) {
				continue
			}
		}
		charmURLs = append(charmURLs, charmURL.String())
	}
	return params.CharmsListResult{CharmURLs: charmURLs}, nil
}

// AddCharm is not available via the V2 API.
func (a *APIv2) AddCharm(_ struct{}) {}

// AddCharm adds the given charm URL (which must include revision) to the
// environment, if it does not exist yet. Local charms are not supported,
// only charm store and charm hub URLs. See also AddLocalCharm().
func (a *API) AddCharm(args params.AddCharmWithOrigin) (params.CharmOriginResult, error) {
	logger.Tracef("AddCharm %+v", args)
	return a.addCharmWithAuthorization(params.AddCharmWithAuth{
		URL:                args.URL,
		Origin:             args.Origin,
		CharmStoreMacaroon: nil,
		Force:              args.Force,
	})
}

// AddCharmWithAuthorization is not available via the V2 API.
func (a *APIv2) AddCharmWithAuthorization(_ struct{}) {}

// AddCharmWithAuthorization adds the given charm URL (which must include
// revision) to the environment, if it does not exist yet. Local charms are
// not supported, only charm store and charm hub URLs. See also AddLocalCharm().
//
// The authorization macaroon, args.CharmStoreMacaroon, may be
// omitted, in which case this call is equivalent to AddCharm.
func (a *API) AddCharmWithAuthorization(args params.AddCharmWithAuth) (params.CharmOriginResult, error) {
	logger.Tracef("AddCharmWithAuthorization %+v", args)
	return a.addCharmWithAuthorization(args)
}

func (a *API) addCharmWithAuthorization(args params.AddCharmWithAuth) (params.CharmOriginResult, error) {
	if args.Origin.Source != "charm-hub" && args.Origin.Source != "charm-store" {
		return params.CharmOriginResult{}, errors.Errorf("unknown schema for charm URL %q", args.URL)
	}

	if err := a.checkCanWrite(); err != nil {
		return params.CharmOriginResult{}, err
	}

	strategy, err := a.charmStrategy(args)
	if err != nil {
		return params.CharmOriginResult{}, errors.Trace(err)
	}

	// Validate the strategy before running the download procedure.
	if err := strategy.Validate(); err != nil {
		return params.CharmOriginResult{}, errors.Trace(err)
	}

	defer func() {
		// Ensure we sign up any required clean ups.
		_ = strategy.Finish()
	}()

	// Run the strategy.
	result, alreadyExists, origin, err := strategy.Run(a.backendState, versionValidator{}, convertParamsOrigin(args.Origin))
	if err != nil {
		return params.CharmOriginResult{}, errors.Trace(err)
	} else if alreadyExists {
		// Nothing to do here, as it already exists in state.
		return params.CharmOriginResult{}, nil
	}

	ca := CharmArchive{
		ID:           strategy.CharmURL(),
		Charm:        result.Charm,
		Data:         result.Data,
		Size:         result.Size,
		SHA256:       result.SHA256,
		CharmVersion: result.Charm.Version(),
	}
<<<<<<< HEAD
=======

	if args.CharmStoreMacaroon != nil {
		ca.Macaroon = macaroon.Slice{args.CharmStoreMacaroon}
	}

	OriginResult := params.CharmOriginResult{
		Origin: convertOrigin(origin),
	}

	// Store the charm archive in environment storage.
	if err = a.storeCharmArchive(ca); err != nil {
		OriginResult.Error = apiservererrors.ServerError(err)
	}

	return OriginResult, nil
}

type versionValidator struct{}

func (versionValidator) Validate(meta *charm.Meta) error {
	return jujuversion.CheckJujuMinVersion(meta.MinJujuVersion, jujuversion.Current)
}

// CharmArchive is the data that needs to be stored for a charm archive in
// state.
type CharmArchive struct {
	// ID is the charm URL for which we're storing the archive.
	ID *charm.URL

	// Charm is the metadata about the charm for the archive.
	Charm charm.Charm

	// Data contains the bytes of the archive.
	Data io.Reader

	// Size is the number of bytes in Data.
	Size int64

	// SHA256 is the hash of the bytes in Data.
	SHA256 string

	// Macaroon is the authorization macaroon for accessing the charmstore.
	Macaroon macaroon.Slice

	// Charm Version contains semantic version of charm, typically the output of git describe.
	CharmVersion string
}

// storeCharmArchive stores a charm archive in environment storage.
//
// TODO: (hml) 2020-09-01
// This is a duplicate of application.StoreCharmArchive.  Once use
// is transferred to this facade, it can be marked deprecated.
func (a *API) storeCharmArchive(archive CharmArchive) error {
	logger.Tracef("storeCharmArchive %q", archive.ID)
	storage := a.newStorage(a.backendState.ModelUUID(), a.backendState.MongoSession())
	storagePath, err := charmArchiveStoragePath(archive.ID)
	if err != nil {
		return errors.Annotate(err, "cannot generate charm archive name")
	}
	if err := storage.Put(storagePath, archive.Data, archive.Size); err != nil {
		return errors.Annotate(err, "cannot add charm to storage")
	}

	info := state.CharmInfo{
		Charm:       archive.Charm,
		ID:          archive.ID,
		StoragePath: storagePath,
		SHA256:      archive.SHA256,
		Macaroon:    archive.Macaroon,
		Version:     archive.CharmVersion,
	}

	// Now update the charm data in state and mark it as no longer pending.
	_, err = a.backendState.UpdateUploadedCharm(info)
	if err != nil {
		alreadyUploaded := err == stateerrors.ErrCharmRevisionAlreadyModified ||
			errors.Cause(err) == stateerrors.ErrCharmRevisionAlreadyModified ||
			stateerrors.IsCharmAlreadyUploadedError(err)
		if err := storage.Remove(storagePath); err != nil {
			if alreadyUploaded {
				logger.Errorf("cannot remove duplicated charm archive from storage: %v", err)
			} else {
				logger.Errorf("cannot remove unsuccessfully recorded charm archive from storage: %v", err)
			}
		}
		if alreadyUploaded {
			// Somebody else managed to upload and update the charm in
			// state before us. This is not an error.
			return nil
		}
		return errors.Trace(err)
	}
	return nil
}

// charmArchiveStoragePath returns a string that is suitable as a
// storage path, using a random UUID to avoid colliding with concurrent
// uploads.
func charmArchiveStoragePath(curl *charm.URL) (string, error) {
	uuid, err := utils.NewUUID()
	if err != nil {
		return "", err
	}
	return fmt.Sprintf("charms/%s-%s", curl.String(), uuid), nil
}

// ResolveCharms is not available via the V2 API.
func (a *APIv2) ResolveCharms(_ struct{}) {}

// ResolveCharms resolves the given charm URLs with an optionally specified
// preferred channel.  Channel provided via CharmOrigin.
func (a *API) ResolveCharms(args params.ResolveCharmsWithChannel) (params.ResolveCharmWithChannelResults, error) {
	logger.Tracef("ResolveCharms %+v", args)
	if err := a.checkCanRead(); err != nil {
		return params.ResolveCharmWithChannelResults{}, errors.Trace(err)
	}
	result := params.ResolveCharmWithChannelResults{
		Results: make([]params.ResolveCharmWithChannelResult, len(args.Resolve)),
	}
	for i, arg := range args.Resolve {
		result.Results[i] = a.resolveOneCharm(arg, args.Macaroon)
	}

	return result, nil
}

func (a *API) resolveOneCharm(arg params.ResolveCharmWithChannel, mac *macaroon.Macaroon) params.ResolveCharmWithChannelResult {
	result := params.ResolveCharmWithChannelResult{}
	curl, err := charm.ParseURL(arg.Reference)
	if err != nil {
		result.Error = apiservererrors.ServerError(err)
		return result
	}
	if !charm.CharmHub.Matches(curl.Schema) && !charm.CharmStore.Matches(curl.Schema) {
		result.Error = apiservererrors.ServerError(errors.Errorf("unknown schema for charm URL %q", curl.String()))
		return result
	}

	// If we can guarantee that each charm to be resolved uses the
	// same url source and channel, there is no need to get a new repository
	// each time.
	resolver, err := a.repository(arg.Origin, mac)
	if err != nil {
		result.Error = apiservererrors.ServerError(err)
		return result
	}

	resultURL, origin, supportedSeries, err := resolver.ResolveWithPreferredChannel(curl, arg.Origin)
	if err != nil {
		result.Error = apiservererrors.ServerError(err)
		return result
	}
	result.URL = resultURL.String()
	result.Origin = origin
	switch {
	case resultURL.Series != "" && len(supportedSeries) == 0:
		result.SupportedSeries = []string{resultURL.Series}
	default:
		result.SupportedSeries = supportedSeries
	}

	return result
}

func (a *API) charmStrategy(args params.AddCharmWithAuth) (Strategy, error) {
	repo, err := a.repository(args.Origin, args.CharmStoreMacaroon)
	if err != nil {
		return nil, err
	}
	strat := a.getStrategyFunc(args.Origin.Source)
	return strat(repo, args.URL, args.Force)
}

type StrategyFunc func(charmRepo corecharm.Repository, url string, force bool) (Strategy, error)

func getStrategyFunc(source string) StrategyFunc {
	if source == "charm-store" {
		return func(charmRepo corecharm.Repository, url string, force bool) (Strategy, error) {
			return corecharm.DownloadFromCharmStore(charmRepo, url, force)
		}
	}
	return func(charmRepo corecharm.Repository, url string, force bool) (Strategy, error) {
		return corecharm.DownloadFromCharmHub(charmRepo, url, force)
	}
}

func (a *API) repository(origin params.CharmOrigin, mac *macaroon.Macaroon) (corecharm.Repository, error) {
	switch origin.Source {
	case corecharm.CharmHub.String():
		return a.charmHubRepository()
	case corecharm.CharmStore.String():
		return a.charmStoreRepository(origin, mac)
	}
	return nil, errors.BadRequestf("Not charm hub nor charm store charm")
}

func (a *API) charmStoreRepository(origin params.CharmOrigin, mac *macaroon.Macaroon) (corecharm.Repository, error) {
	controllerCfg, err := a.backendState.ControllerConfig()
	if err != nil {
		return nil, errors.Trace(err)
	}
	client, err := a.csResolverGetterFunc(
		ResolverGetterParams{
			CSURL:              controllerCfg.CharmStoreURL(),
			Channel:            origin.Risk,
			CharmStoreMacaroon: mac,
		})
	if err != nil {
		return nil, errors.Trace(err)
	}
	return &csRepo{repo: client}, nil
}

func (a *API) charmHubRepository() (corecharm.Repository, error) {
	cfg, err := a.backendModel.Config()
	if err != nil {
		return nil, errors.Trace(err)
	}
	var chCfg charmhub.Config
	chURL, ok := cfg.CharmHubURL()
	if ok {
		chCfg, err = charmhub.CharmHubConfigFromURL(chURL, logger.Child("client"))
	} else {
		chCfg, err = charmhub.CharmHubConfig(logger.Child("client"))
	}
	if err != nil {
		return nil, errors.Trace(err)
	}

	chClient, err := charmhub.NewClient(chCfg)
	if err != nil {
		return nil, errors.Trace(err)
	}
	return &chRepo{chClient}, nil
}

// IsMetered returns whether or not the charm is metered.
func (a *API) IsMetered(args params.CharmURL) (params.IsMeteredResult, error) {
	if err := a.checkCanRead(); err != nil {
		return params.IsMeteredResult{}, errors.Trace(err)
	}

	curl, err := charm.ParseURL(args.URL)
	if err != nil {
		return params.IsMeteredResult{Metered: false}, errors.Trace(err)
	}
	aCharm, err := a.backendState.Charm(curl)
	if err != nil {
		return params.IsMeteredResult{Metered: false}, errors.Trace(err)
	}
	if aCharm.Metrics() != nil && len(aCharm.Metrics().Metrics) > 0 {
		return params.IsMeteredResult{Metered: true}, nil
	}
>>>>>>> 0189bcb6
	return params.IsMeteredResult{Metered: false}, nil
}<|MERGE_RESOLUTION|>--- conflicted
+++ resolved
@@ -31,11 +31,7 @@
 // API implements the charms interface and is the concrete
 // implementation of the API end point.
 type API struct {
-<<<<<<< HEAD
 	*charmscommon.CharmsAPI
-	authorizer facade.Authorizer
-	backend    backend
-=======
 	authorizer   facade.Authorizer
 	backendState BackendState
 	backendModel BackendModel
@@ -48,7 +44,6 @@
 
 type APIv2 struct {
 	*API
->>>>>>> 0189bcb6
 }
 
 func (a *API) checkCanRead() error {
@@ -97,11 +92,7 @@
 	}
 
 	return &API{
-<<<<<<< HEAD
-		CharmsAPI:  commonCharmsAPI,
-		authorizer: authorizer,
-		backend:    getState(st, m),
-=======
+		CharmsAPI:            commonCharmsAPI,
 		authorizer:           authorizer,
 		backendState:         newStateShim(st),
 		backendModel:         m,
@@ -109,7 +100,6 @@
 		getStrategyFunc:      getStrategyFunc,
 		newStorage:           storage.NewStorage,
 		tag:                  m.ModelTag(),
->>>>>>> 0189bcb6
 	}, nil
 }
 
@@ -142,8 +132,6 @@
 	}, nil
 }
 
-<<<<<<< HEAD
-=======
 // CharmInfo returns information about the requested charm.
 // NOTE: thumper 2016-06-29, this is not a bulk call and probably should be.
 func (a *API) CharmInfo(args params.CharmURL) (params.Charm, error) {
@@ -178,7 +166,6 @@
 	return info, nil
 }
 
->>>>>>> 0189bcb6
 // List returns a list of charm URLs currently in the state.
 // If supplied parameter contains any names, the result will
 // be filtered to return only the charms with supplied names.
@@ -279,8 +266,6 @@
 		SHA256:       result.SHA256,
 		CharmVersion: result.Charm.Version(),
 	}
-<<<<<<< HEAD
-=======
 
 	if args.CharmStoreMacaroon != nil {
 		ca.Macaroon = macaroon.Slice{args.CharmStoreMacaroon}
@@ -535,6 +520,5 @@
 	if aCharm.Metrics() != nil && len(aCharm.Metrics().Metrics) > 0 {
 		return params.IsMeteredResult{Metered: true}, nil
 	}
->>>>>>> 0189bcb6
 	return params.IsMeteredResult{Metered: false}, nil
 }