// Copyright 2015 Canonical Ltd.
// Licensed under the AGPLv3, see LICENCE file for details.

// Package uniter implements the API interface used by the uniter worker.
package uniter

import (
	"fmt"
	"strings"
	"time"

	"github.com/juju/clock"
	"github.com/juju/collections/set"
	"github.com/juju/errors"
	"github.com/juju/loggo"
	"gopkg.in/juju/charm.v6"
	"gopkg.in/juju/names.v3"
	k8score "k8s.io/api/core/v1"

	"github.com/juju/juju/apiserver/common"
	"github.com/juju/juju/apiserver/common/cloudspec"
	"github.com/juju/juju/apiserver/common/networkingcommon"
	"github.com/juju/juju/apiserver/facade"
	leadershipapiserver "github.com/juju/juju/apiserver/facades/agent/leadership"
	"github.com/juju/juju/apiserver/facades/agent/meterstatus"
	"github.com/juju/juju/apiserver/params"
	"github.com/juju/juju/caas"
	k8sprovider "github.com/juju/juju/caas/kubernetes/provider"
	k8sspecs "github.com/juju/juju/caas/kubernetes/provider/specs"
	"github.com/juju/juju/core/cache"
	"github.com/juju/juju/core/leadership"
	corenetwork "github.com/juju/juju/core/network"
	"github.com/juju/juju/core/status"
	"github.com/juju/juju/network"
	"github.com/juju/juju/state"
	"github.com/juju/juju/state/multiwatcher"
	"github.com/juju/juju/state/stateenvirons"
	"github.com/juju/juju/state/watcher"
)

var logger = loggo.GetLogger("juju.apiserver.uniter")

// UniterAPI implements the latest version (v12) of the Uniter API,
// Removes the embedded LXDProfileAPI, which in turn removes the following;
// RemoveUpgradeCharmProfileData, WatchUnitLXDProfileUpgradeNotifications
// and WatchLXDProfileUpgradeNotifications
type UniterAPI struct {
	*common.LifeGetter
	*StatusAPI
	*common.DeadEnsurer
	*common.AgentEntityWatcher
	*common.APIAddresser
	*common.ModelWatcher
	*common.RebootRequester
	*common.UpgradeSeriesAPI
	*leadershipapiserver.LeadershipSettingsAccessor
	meterstatus.MeterStatus
	m                   *state.Model
	st                  *state.State
	clock               clock.Clock
	cancel              <-chan struct{}
	auth                facade.Authorizer
	resources           facade.Resources
	leadershipChecker   leadership.Checker
	accessUnit          common.GetAuthFunc
	accessApplication   common.GetAuthFunc
	accessMachine       common.GetAuthFunc
	containerBrokerFunc caas.NewContainerBrokerFunc
	*StorageAPI

	// cacheModel is used to access data from the cache in lieu of going
	// to the database.
	// TODO (manadart 2019-06-20): Use cache to watch and retrieve model config.
	cacheModel *cache.Model

	// A cloud spec can only be accessed for the model of the unit or
	// application that is authorised for this API facade.
	// We do not need to use an AuthFunc, because we do not need to pass a tag.
	accessCloudSpec func() (func() bool, error)
	cloudSpec       cloudspec.CloudSpecAPI
}

// UniterAPIV11 implements the latest version (v11) of the Uniter API,
// which adds CloudAPIVersion.
type UniterAPIV11 struct {
	*LXDProfileAPI
	UniterAPI
}

// UniterAPIV10 adds WatchUnitLXDProfileUpgradeNotifications and
type UniterAPIV10 struct {
	// LXDProfileAPI is removed from a UniterAPI embedded struct to UniterAPIV10
	// embedded struct removing it completely from future API versions.
	*LXDProfileAPI
	UniterAPIV11
}

// UniterAPIV9 adds WatchConfigSettingsHash, WatchTrustConfigSettingsHash,
// WatchUnitAddressesHash and LXDProfileAPI, which includes
// WatchLXDProfileUpgradeNotifications and RemoveUpgradeCharmProfileData
type UniterAPIV9 struct {
	// LXDProfileAPI is removed from a UniterAPI embedded struct to UniterAPIV9
	// embedded struct removing it completely from future API versions.
	*LXDProfileAPI
	UniterAPIV10
}

// UniterAPIV8 adds SetContainerSpec, GoalStates, CloudSpec,
// WatchTrustConfigSettings, WatchActionNotifications,
// UpgradeSeriesStatus, SetUpgradeSeriesStatus.
type UniterAPIV8 struct {
	UniterAPIV9
}

// UniterAPIV7 adds CMR support to NetworkInfo.
type UniterAPIV7 struct {
	UniterAPIV8
}

// UniterAPIV6 adds NetworkInfo as a preferred method to calling NetworkConfig.
type UniterAPIV6 struct {
	UniterAPIV7
}

// UniterAPIV5 returns a RelationResultsV5 instead of RelationResults
// from Relation and RelationById - elements don't have an
// OtherApplication field.
type UniterAPIV5 struct {
	UniterAPIV6
}

// UniterAPIV4 has old WatchApplicationRelations and NetworkConfig
// methods, and doesn't have the new SLALevel, NetworkInfo or
// WatchUnitRelations methods.
type UniterAPIV4 struct {
	UniterAPIV5
}

// NewUniterAPI creates a new instance of the core Uniter API.
func NewUniterAPI(context facade.Context) (*UniterAPI, error) {
	authorizer := context.Auth()
	if !authorizer.AuthUnitAgent() && !authorizer.AuthApplicationAgent() {
		return nil, common.ErrPerm
	}
	st := context.State()
	clock := context.StatePool().Clock()
	resources := context.Resources()
	leadershipChecker, err := context.LeadershipChecker()
	if err != nil {
		return nil, errors.Trace(err)
	}

	accessUnit := unitAccessor(authorizer, st)
	accessApplication := applicationAccessor(authorizer, st)
	accessMachine := machineAccessor(authorizer, st)
	accessCloudSpec := cloudSpecAccessor(authorizer, st)

	m, err := st.Model()
	if err != nil {
		return nil, errors.Trace(err)
	}

	storageAccessor, err := getStorageState(st)
	if err != nil {
		return nil, errors.Trace(err)
	}
	storageAPI, err := newStorageAPI(
		stateShim{st}, storageAccessor, resources, accessUnit)
	if err != nil {
		return nil, errors.Trace(err)
	}

	msAPI, err := meterstatus.NewMeterStatusAPI(st, resources, authorizer)
	if err != nil {
		return nil, errors.Annotate(err, "could not create meter status API handler")
	}
	accessUnitOrApplication := common.AuthAny(accessUnit, accessApplication)

	cloudSpec := cloudspec.NewCloudSpec(
		resources,
		cloudspec.MakeCloudSpecGetterForModel(st),
		cloudspec.MakeCloudSpecWatcherForModel(st),
		common.AuthFuncForTag(m.ModelTag()),
	)

	cacheModel, err := context.Controller().Model(st.ModelUUID())
	if err != nil {
		return nil, err
	}

	return &UniterAPI{
		LifeGetter:                 common.NewLifeGetter(st, accessUnitOrApplication),
		DeadEnsurer:                common.NewDeadEnsurer(st, accessUnit),
		AgentEntityWatcher:         common.NewAgentEntityWatcher(st, resources, accessUnitOrApplication),
		APIAddresser:               common.NewAPIAddresser(st, resources),
		ModelWatcher:               common.NewModelWatcher(m, resources, authorizer),
		RebootRequester:            common.NewRebootRequester(st, accessMachine),
		UpgradeSeriesAPI:           common.NewExternalUpgradeSeriesAPI(st, resources, authorizer, accessMachine, accessUnit, logger),
		LeadershipSettingsAccessor: leadershipSettingsAccessorFactory(st, leadershipChecker, resources, authorizer),
		MeterStatus:                msAPI,
		// TODO(fwereade): so *every* unit should be allowed to get/set its
		// own status *and* its application's? This is not a pleasing arrangement.
		StatusAPI: NewStatusAPI(st, accessUnitOrApplication, leadershipChecker),

		m:                 m,
		st:                st,
		clock:             clock,
		cancel:            context.Cancel(),
		cacheModel:        cacheModel,
		auth:              authorizer,
		resources:         resources,
		leadershipChecker: leadershipChecker,
		accessUnit:        accessUnit,
		accessApplication: accessApplication,
		accessMachine:     accessMachine,
		accessCloudSpec:   accessCloudSpec,
		cloudSpec:         cloudSpec,
		StorageAPI:        storageAPI,
	}, nil
}

// NewUniterAPIV11 creates an instance of the V11 uniter API.
func NewUniterAPIV11(context facade.Context) (*UniterAPIV11, error) {
	uniterAPI, err := NewUniterAPI(context)
	if err != nil {
		return nil, err
	}
	authorizer := context.Auth()
	st := context.State()
	resources := context.Resources()
	accessUnit := unitAccessor(authorizer, st)
	return &UniterAPIV11{
		LXDProfileAPI: NewExternalLXDProfileAPI(st, resources, authorizer, accessUnit, logger),
		UniterAPI:     *uniterAPI,
	}, nil
}

// NewUniterAPIV10 creates an instance of the V10 uniter API.
func NewUniterAPIV10(context facade.Context) (*UniterAPIV10, error) {
	uniterAPI, err := NewUniterAPIV11(context)
	if err != nil {
		return nil, err
	}

	return &UniterAPIV10{
		LXDProfileAPI: uniterAPI.LXDProfileAPI,
		UniterAPIV11:  *uniterAPI,
	}, nil
}

// NewUniterAPIV9 creates an instance of the V9 uniter API.
func NewUniterAPIV9(context facade.Context) (*UniterAPIV9, error) {
	uniterAPI, err := NewUniterAPIV10(context)
	if err != nil {
		return nil, err
	}
	return &UniterAPIV9{
		LXDProfileAPI: uniterAPI.LXDProfileAPI,
		UniterAPIV10:  *uniterAPI,
	}, nil
}

// NewUniterAPIV8 creates an instance of the V8 uniter API.
func NewUniterAPIV8(context facade.Context) (*UniterAPIV8, error) {
	uniterAPI, err := NewUniterAPIV9(context)
	if err != nil {
		return nil, err
	}
	return &UniterAPIV8{
		UniterAPIV9: *uniterAPI,
	}, nil
}

// NewUniterAPIV7 creates an instance of the V7 uniter API.
func NewUniterAPIV7(context facade.Context) (*UniterAPIV7, error) {
	uniterAPI, err := NewUniterAPIV8(context)
	if err != nil {
		return nil, err
	}
	return &UniterAPIV7{
		UniterAPIV8: *uniterAPI,
	}, nil
}

// NewUniterAPIV6 creates an instance of the V6 uniter API.
func NewUniterAPIV6(context facade.Context) (*UniterAPIV6, error) {
	uniterAPI, err := NewUniterAPIV7(context)
	if err != nil {
		return nil, err
	}
	return &UniterAPIV6{
		UniterAPIV7: *uniterAPI,
	}, nil
}

// NewUniterAPIV5 creates an instance of the V5 uniter API.
func NewUniterAPIV5(context facade.Context) (*UniterAPIV5, error) {
	uniterAPI, err := NewUniterAPIV6(context)
	if err != nil {
		return nil, err
	}
	return &UniterAPIV5{
		UniterAPIV6: *uniterAPI,
	}, nil
}

// NewUniterAPIV4 creates an instance of the V4 uniter API.
func NewUniterAPIV4(context facade.Context) (*UniterAPIV4, error) {
	uniterAPI, err := NewUniterAPIV5(context)
	if err != nil {
		return nil, err
	}
	return &UniterAPIV4{
		UniterAPIV5: *uniterAPI,
	}, nil
}

// AllMachinePorts returns all opened port ranges for each given
// machine (on all networks).
func (u *UniterAPI) AllMachinePorts(args params.Entities) (params.MachinePortsResults, error) {
	result := params.MachinePortsResults{
		Results: make([]params.MachinePortsResult, len(args.Entities)),
	}
	canAccess, err := u.accessMachine()
	if err != nil {
		return params.MachinePortsResults{}, err
	}
	for i, entity := range args.Entities {
		result.Results[i] = u.getOneMachinePorts(canAccess, entity.Tag)
	}
	return result, nil
}

// AssignedMachine returns the machine tag for each given unit tag, or
// an error satisfying params.IsCodeNotAssigned when a unit has no
// assigned machine.
func (u *UniterAPI) AssignedMachine(args params.Entities) (params.StringResults, error) {
	result := params.StringResults{
		Results: make([]params.StringResult, len(args.Entities)),
	}
	canAccess, err := u.accessUnit()
	if err != nil {
		return params.StringResults{}, err
	}
	for i, entity := range args.Entities {
		tag, err := names.ParseUnitTag(entity.Tag)
		if err != nil {
			result.Results[i].Error = common.ServerError(common.ErrPerm)
			continue
		}
		if !canAccess(tag) {
			result.Results[i].Error = common.ServerError(common.ErrPerm)
			continue
		}
		unit, err := u.getUnit(tag)
		if err != nil {
			result.Results[i].Error = common.ServerError(err)
			continue
		}
		machineId, err := unit.AssignedMachineId()
		if err != nil {
			result.Results[i].Error = common.ServerError(err)
		} else {
			result.Results[i].Result = names.NewMachineTag(machineId).String()
		}
	}
	return result, nil
}

func (u *UniterAPI) getMachine(tag names.MachineTag) (*state.Machine, error) {
	return u.st.Machine(tag.Id())
}

func (u *UniterAPI) getOneMachinePorts(canAccess common.AuthFunc, machineTag string) params.MachinePortsResult {
	tag, err := names.ParseMachineTag(machineTag)
	if err != nil {
		return params.MachinePortsResult{Error: common.ServerError(common.ErrPerm)}
	}
	if !canAccess(tag) {
		return params.MachinePortsResult{Error: common.ServerError(common.ErrPerm)}
	}
	machine, err := u.getMachine(tag)
	if err != nil {
		return params.MachinePortsResult{Error: common.ServerError(err)}
	}
	allPorts, err := machine.AllPorts()
	if err != nil {
		return params.MachinePortsResult{Error: common.ServerError(err)}
	}
	var resultPorts []params.MachinePortRange
	for _, ports := range allPorts {
		// AllPortRanges gives a map, but apis require a stable order
		// for results, so sort the port ranges.
		portRangesToUnits := ports.AllPortRanges()
		portRanges := make([]corenetwork.PortRange, 0, len(portRangesToUnits))
		for portRange := range portRangesToUnits {
			portRanges = append(portRanges, portRange)
		}
		corenetwork.SortPortRanges(portRanges)
		for _, portRange := range portRanges {
			unitName := portRangesToUnits[portRange]
			resultPorts = append(resultPorts, params.MachinePortRange{
				UnitTag:   names.NewUnitTag(unitName).String(),
				PortRange: params.FromNetworkPortRange(portRange),
			})
		}
	}
	return params.MachinePortsResult{
		Ports: resultPorts,
	}
}

// PublicAddress returns the public address for each given unit, if set.
func (u *UniterAPI) PublicAddress(args params.Entities) (params.StringResults, error) {
	result := params.StringResults{
		Results: make([]params.StringResult, len(args.Entities)),
	}
	canAccess, err := u.accessUnit()
	if err != nil {
		return params.StringResults{}, err
	}
	for i, entity := range args.Entities {
		tag, err := names.ParseUnitTag(entity.Tag)
		if err != nil {
			result.Results[i].Error = common.ServerError(common.ErrPerm)
			continue
		}
		err = common.ErrPerm
		if canAccess(tag) {
			var unit *state.Unit
			unit, err = u.getUnit(tag)
			if err == nil {
				var address corenetwork.SpaceAddress
				address, err = unit.PublicAddress()
				if err == nil {
					result.Results[i].Result = address.Value
				} else if network.IsNoAddressError(err) {
					err = common.NoAddressSetError(tag, "public")
				}
			}
		}
		result.Results[i].Error = common.ServerError(err)
	}
	return result, nil
}

// PrivateAddress returns the private address for each given unit, if set.
func (u *UniterAPI) PrivateAddress(args params.Entities) (params.StringResults, error) {
	result := params.StringResults{
		Results: make([]params.StringResult, len(args.Entities)),
	}
	canAccess, err := u.accessUnit()
	if err != nil {
		return params.StringResults{}, err
	}
	for i, entity := range args.Entities {
		tag, err := names.ParseUnitTag(entity.Tag)
		if err != nil {
			result.Results[i].Error = common.ServerError(common.ErrPerm)
			continue
		}
		err = common.ErrPerm
		if canAccess(tag) {
			var unit *state.Unit
			unit, err = u.getUnit(tag)
			if err == nil {
				var address corenetwork.SpaceAddress
				address, err = unit.PrivateAddress()
				if err == nil {
					result.Results[i].Result = address.Value
				} else if network.IsNoAddressError(err) {
					err = common.NoAddressSetError(tag, "private")
				}
			}
		}
		result.Results[i].Error = common.ServerError(err)
	}
	return result, nil
}

// TODO(ericsnow) Factor out the common code amongst the many methods here.

var getZone = func(st *state.State, tag names.Tag) (string, error) {
	unit, err := st.Unit(tag.Id())
	if err != nil {
		return "", errors.Trace(err)
	}
	zone, err := unit.AvailabilityZone()
	return zone, errors.Trace(err)
}

// AvailabilityZone returns the availability zone for each given unit, if applicable.
func (u *UniterAPI) AvailabilityZone(args params.Entities) (params.StringResults, error) {
	var results params.StringResults

	canAccess, err := u.accessUnit()
	if err != nil {
		return results, errors.Trace(err)
	}

	// Prep the results.
	results = params.StringResults{
		Results: make([]params.StringResult, len(args.Entities)),
	}

	// Collect the zones. No zone will be collected for any entity where
	// the tag is invalid or not authorized. Instead the corresponding
	// result will be updated with the error.
	for i, entity := range args.Entities {
		tag, err := names.ParseUnitTag(entity.Tag)
		if err != nil {
			results.Results[i].Error = common.ServerError(common.ErrPerm)
			continue
		}
		err = common.ErrPerm
		if canAccess(tag) {
			var zone string
			zone, err = getZone(u.st, tag)
			if err == nil {
				results.Results[i].Result = zone
			}
		}
		results.Results[i].Error = common.ServerError(err)
	}

	return results, nil
}

// Resolved returns the current resolved setting for each given unit.
func (u *UniterAPI) Resolved(args params.Entities) (params.ResolvedModeResults, error) {
	result := params.ResolvedModeResults{
		Results: make([]params.ResolvedModeResult, len(args.Entities)),
	}
	canAccess, err := u.accessUnit()
	if err != nil {
		return params.ResolvedModeResults{}, err
	}
	for i, entity := range args.Entities {
		tag, err := names.ParseUnitTag(entity.Tag)
		if err != nil {
			result.Results[i].Error = common.ServerError(common.ErrPerm)
			continue
		}
		err = common.ErrPerm
		if canAccess(tag) {
			var unit *state.Unit
			unit, err = u.getUnit(tag)
			if err == nil {
				result.Results[i].Mode = params.ResolvedMode(unit.Resolved())
			}
		}
		result.Results[i].Error = common.ServerError(err)
	}
	return result, nil
}

// ClearResolved removes any resolved setting from each given unit.
func (u *UniterAPI) ClearResolved(args params.Entities) (params.ErrorResults, error) {
	result := params.ErrorResults{
		Results: make([]params.ErrorResult, len(args.Entities)),
	}
	canAccess, err := u.accessUnit()
	if err != nil {
		return params.ErrorResults{}, err
	}
	for i, entity := range args.Entities {
		tag, err := names.ParseUnitTag(entity.Tag)
		if err != nil {
			result.Results[i].Error = common.ServerError(common.ErrPerm)
			continue
		}
		err = common.ErrPerm
		if canAccess(tag) {
			var unit *state.Unit
			unit, err = u.getUnit(tag)
			if err == nil {
				err = unit.ClearResolved()
			}
		}
		result.Results[i].Error = common.ServerError(err)
	}
	return result, nil
}

// GetPrincipal returns the result of calling PrincipalName() and
// converting it to a tag, on each given unit.
func (u *UniterAPI) GetPrincipal(args params.Entities) (params.StringBoolResults, error) {
	result := params.StringBoolResults{
		Results: make([]params.StringBoolResult, len(args.Entities)),
	}
	canAccess, err := u.accessUnit()
	if err != nil {
		return params.StringBoolResults{}, err
	}
	for i, entity := range args.Entities {
		tag, err := names.ParseUnitTag(entity.Tag)
		if err != nil {
			result.Results[i].Error = common.ServerError(common.ErrPerm)
			continue
		}
		err = common.ErrPerm
		if canAccess(tag) {
			var unit *state.Unit
			unit, err = u.getUnit(tag)
			if err == nil {
				principal, ok := unit.PrincipalName()
				if principal != "" {
					result.Results[i].Result = names.NewUnitTag(principal).String()
				}
				result.Results[i].Ok = ok
			}
		}
		result.Results[i].Error = common.ServerError(err)
	}
	return result, nil
}

// Destroy advances all given Alive units' lifecycles as far as
// possible. See state/Unit.Destroy().
func (u *UniterAPI) Destroy(args params.Entities) (params.ErrorResults, error) {
	result := params.ErrorResults{
		Results: make([]params.ErrorResult, len(args.Entities)),
	}
	canAccess, err := u.accessUnit()
	if err != nil {
		return params.ErrorResults{}, err
	}
	for i, entity := range args.Entities {
		tag, err := names.ParseUnitTag(entity.Tag)
		if err != nil {
			result.Results[i].Error = common.ServerError(common.ErrPerm)
			continue
		}
		err = common.ErrPerm
		if canAccess(tag) {
			var unit *state.Unit
			unit, err = u.getUnit(tag)
			if err == nil {
				err = unit.Destroy()
			}
		}
		result.Results[i].Error = common.ServerError(err)
	}
	return result, nil
}

// DestroyAllSubordinates destroys all subordinates of each given unit.
func (u *UniterAPI) DestroyAllSubordinates(args params.Entities) (params.ErrorResults, error) {
	result := params.ErrorResults{
		Results: make([]params.ErrorResult, len(args.Entities)),
	}
	canAccess, err := u.accessUnit()
	if err != nil {
		return params.ErrorResults{}, err
	}
	for i, entity := range args.Entities {
		tag, err := names.ParseUnitTag(entity.Tag)
		if err != nil {
			result.Results[i].Error = common.ServerError(common.ErrPerm)
			continue
		}
		err = common.ErrPerm
		if canAccess(tag) {
			var unit *state.Unit
			unit, err = u.getUnit(tag)
			if err == nil {
				err = u.destroySubordinates(unit)
			}
		}
		result.Results[i].Error = common.ServerError(err)
	}
	return result, nil
}

// HasSubordinates returns the whether each given unit has any subordinates.
func (u *UniterAPI) HasSubordinates(args params.Entities) (params.BoolResults, error) {
	result := params.BoolResults{
		Results: make([]params.BoolResult, len(args.Entities)),
	}
	canAccess, err := u.accessUnit()
	if err != nil {
		return params.BoolResults{}, err
	}
	for i, entity := range args.Entities {
		tag, err := names.ParseUnitTag(entity.Tag)
		if err != nil {
			result.Results[i].Error = common.ServerError(common.ErrPerm)
			continue
		}
		err = common.ErrPerm
		if canAccess(tag) {
			var unit *state.Unit
			unit, err = u.getUnit(tag)
			if err == nil {
				subordinates := unit.SubordinateNames()
				result.Results[i].Result = len(subordinates) > 0
			}
		}
		result.Results[i].Error = common.ServerError(err)
	}
	return result, nil
}

// CharmModifiedVersion returns the most CharmModifiedVersion for all given
// units or applications.
func (u *UniterAPI) CharmModifiedVersion(args params.Entities) (params.IntResults, error) {
	results := params.IntResults{
		Results: make([]params.IntResult, len(args.Entities)),
	}

	accessUnitOrApplication := common.AuthAny(u.accessUnit, u.accessApplication)
	canAccess, err := accessUnitOrApplication()
	if err != nil {
		return results, err
	}
	for i, entity := range args.Entities {
		ver, err := u.charmModifiedVersion(entity.Tag, canAccess)
		if err != nil {
			results.Results[i].Error = common.ServerError(err)
			continue
		}
		results.Results[i].Result = ver
	}
	return results, nil
}

func (u *UniterAPI) charmModifiedVersion(tagStr string, canAccess func(names.Tag) bool) (int, error) {
	tag, err := names.ParseTag(tagStr)
	if err != nil {
		return -1, common.ErrPerm
	}
	if !canAccess(tag) {
		return -1, common.ErrPerm
	}
	unitOrApplication, err := u.st.FindEntity(tag)
	if err != nil {
		return -1, err
	}
	var application *state.Application
	switch entity := unitOrApplication.(type) {
	case *state.Application:
		application = entity
	case *state.Unit:
		application, err = entity.Application()
		if err != nil {
			return -1, err
		}
	default:
		return -1, errors.BadRequestf("type %T does not have a CharmModifiedVersion", entity)
	}
	return application.CharmModifiedVersion(), nil
}

// CharmURL returns the charm URL for all given units or applications.
func (u *UniterAPI) CharmURL(args params.Entities) (params.StringBoolResults, error) {
	result := params.StringBoolResults{
		Results: make([]params.StringBoolResult, len(args.Entities)),
	}
	accessUnitOrApplication := common.AuthAny(u.accessUnit, u.accessApplication)
	canAccess, err := accessUnitOrApplication()
	if err != nil {
		return params.StringBoolResults{}, err
	}
	for i, entity := range args.Entities {
		tag, err := names.ParseTag(entity.Tag)
		if err != nil {
			result.Results[i].Error = common.ServerError(common.ErrPerm)
			continue
		}
		err = common.ErrPerm
		if canAccess(tag) {
			var unitOrApplication state.Entity
			unitOrApplication, err = u.st.FindEntity(tag)
			if err == nil {
				charmURLer := unitOrApplication.(interface {
					CharmURL() (*charm.URL, bool)
				})
				curl, ok := charmURLer.CharmURL()
				if curl != nil {
					result.Results[i].Result = curl.String()
					result.Results[i].Ok = ok
				}
			}
		}
		result.Results[i].Error = common.ServerError(err)
	}
	return result, nil
}

// SetCharmURL sets the charm URL for each given unit. An error will
// be returned if a unit is dead, or the charm URL is not known.
func (u *UniterAPI) SetCharmURL(args params.EntitiesCharmURL) (params.ErrorResults, error) {
	result := params.ErrorResults{
		Results: make([]params.ErrorResult, len(args.Entities)),
	}
	canAccess, err := u.accessUnit()
	if err != nil {
		return params.ErrorResults{}, err
	}
	for i, entity := range args.Entities {
		tag, err := names.ParseUnitTag(entity.Tag)
		if err != nil {
			result.Results[i].Error = common.ServerError(common.ErrPerm)
			continue
		}
		err = common.ErrPerm
		if canAccess(tag) {
			var unit *state.Unit
			unit, err = u.getUnit(tag)
			if err == nil {
				var curl *charm.URL
				curl, err = charm.ParseURL(entity.CharmURL)
				if err == nil {
					err = unit.SetCharmURL(curl)
				}
				if err == nil {
					// Wait for the change to propagate to the cache controller.
					err = u.waitForControllerCharmURL(unit.Name(), curl.String())
				}
			}
		}
		result.Results[i].Error = common.ServerError(err)
	}
	return result, nil
}

func (u *UniterAPI) waitForControllerCharmURL(unit, curl string) error {
	// One minute is excessively long, but the cache may need to refresh.
	// In any normal operation, this should be sub-second, although if no changes
	// were happening recently, it could be theoretically up to five seconds.
	timeout := u.clock.After(time.Minute)
	cancel := make(chan struct{})
	done := u.cacheModel.WaitForUnit(unit, func(u *cache.Unit) bool {
		return u.CharmURL() == curl
	}, cancel)

	select {
	case <-done:
		return nil
	case <-u.cancel:
		// The API server is stopping, so don't wait any longer.
		close(cancel)
		return errors.Timeoutf("apiserver stopping, unit change %s.CharmURL to %q", unit, curl)
	case <-timeout:
		close(cancel)
		return errors.Timeoutf("unit change %s.CharmURL to %q", unit, curl)
	}
}

// WorkloadVersion returns the workload version for all given units or applications.
func (u *UniterAPI) WorkloadVersion(args params.Entities) (params.StringResults, error) {
	result := params.StringResults{
		Results: make([]params.StringResult, len(args.Entities)),
	}
	canAccess, err := u.accessUnit()
	if err != nil {
		return params.StringResults{}, err
	}
	for i, entity := range args.Entities {
		resultItem := &result.Results[i]
		tag, err := names.ParseUnitTag(entity.Tag)
		if err != nil {
			resultItem.Error = common.ServerError(err)
			continue
		}
		if !canAccess(tag) {
			resultItem.Error = common.ServerError(common.ErrPerm)
			continue
		}
		unit, err := u.getUnit(tag)
		if err != nil {
			resultItem.Error = common.ServerError(err)
			continue
		}
		version, err := unit.WorkloadVersion()
		if err != nil {
			resultItem.Error = common.ServerError(err)
			continue
		}
		resultItem.Result = version
	}
	return result, nil
}

// SetWorkloadVersion sets the workload version for each given unit. An error will
// be returned if a unit is dead.
func (u *UniterAPI) SetWorkloadVersion(args params.EntityWorkloadVersions) (params.ErrorResults, error) {
	result := params.ErrorResults{
		Results: make([]params.ErrorResult, len(args.Entities)),
	}
	canAccess, err := u.accessUnit()
	if err != nil {
		return params.ErrorResults{}, err
	}
	for i, entity := range args.Entities {
		resultItem := &result.Results[i]
		tag, err := names.ParseUnitTag(entity.Tag)
		if err != nil {
			resultItem.Error = common.ServerError(err)
			continue
		}
		if !canAccess(tag) {
			resultItem.Error = common.ServerError(common.ErrPerm)
			continue
		}
		unit, err := u.getUnit(tag)
		if err != nil {
			resultItem.Error = common.ServerError(err)
			continue
		}
		err = unit.SetWorkloadVersion(entity.WorkloadVersion)
		if err != nil {
			resultItem.Error = common.ServerError(err)
		}
	}
	return result, nil
}

// OpenPorts sets the policy of the port range with protocol to be
// opened, for all given units.
func (u *UniterAPI) OpenPorts(args params.EntitiesPortRanges) (params.ErrorResults, error) {
	result := params.ErrorResults{
		Results: make([]params.ErrorResult, len(args.Entities)),
	}
	canAccess, err := u.accessUnit()
	if err != nil {
		return params.ErrorResults{}, err
	}
	for i, entity := range args.Entities {
		tag, err := names.ParseUnitTag(entity.Tag)
		if err != nil {
			result.Results[i].Error = common.ServerError(common.ErrPerm)
			continue
		}
		err = common.ErrPerm
		if canAccess(tag) {
			var unit *state.Unit
			unit, err = u.getUnit(tag)
			if err == nil {
				err = unit.OpenPorts(entity.Protocol, entity.FromPort, entity.ToPort)
			}
		}
		result.Results[i].Error = common.ServerError(err)
	}
	return result, nil
}

// ClosePorts sets the policy of the port range with protocol to be
// closed, for all given units.
func (u *UniterAPI) ClosePorts(args params.EntitiesPortRanges) (params.ErrorResults, error) {
	result := params.ErrorResults{
		Results: make([]params.ErrorResult, len(args.Entities)),
	}
	canAccess, err := u.accessUnit()
	if err != nil {
		return params.ErrorResults{}, err
	}
	for i, entity := range args.Entities {
		tag, err := names.ParseUnitTag(entity.Tag)
		if err != nil {
			result.Results[i].Error = common.ServerError(common.ErrPerm)
			continue
		}
		err = common.ErrPerm
		if canAccess(tag) {
			var unit *state.Unit
			unit, err = u.getUnit(tag)
			if err == nil {
				err = unit.ClosePorts(entity.Protocol, entity.FromPort, entity.ToPort)
			}
		}
		result.Results[i].Error = common.ServerError(err)
	}
	return result, nil
}

// WatchConfigSettings returns a NotifyWatcher for observing changes
// to each unit's application configuration settings. See also
// state/watcher.go:Unit.WatchConfigSettings().
func (u *UniterAPIV8) WatchConfigSettings(args params.Entities) (params.NotifyWatchResults, error) {
	watcherFn := func(u *state.Unit) (state.NotifyWatcher, error) {
		return u.WatchConfigSettings()
	}
	result, err := u.WatchSettings(args, watcherFn)
	if err != nil {
		return params.NotifyWatchResults{}, errors.Trace(err)
	}

	return result, nil
}

func (u *UniterAPIV8) WatchTrustConfigSettings(args params.Entities) (params.NotifyWatchResults, error) {
	watcherFn := func(u *state.Unit) (state.NotifyWatcher, error) {
		return u.WatchApplicationConfigSettings()
	}
	result, err := u.WatchSettings(args, watcherFn)
	if err != nil {
		return params.NotifyWatchResults{}, errors.Trace(err)
	}

	return result, nil
}

func (u *UniterAPIV8) WatchSettings(args params.Entities, configWatcherFn func(u *state.Unit) (state.NotifyWatcher, error)) (params.NotifyWatchResults, error) {
	result := params.NotifyWatchResults{
		Results: make([]params.NotifyWatchResult, len(args.Entities)),
	}
	canAccess, err := u.accessUnit()
	if err != nil {
		return params.NotifyWatchResults{}, err
	}
	for i, entity := range args.Entities {
		tag, err := names.ParseUnitTag(entity.Tag)
		if err != nil {
			result.Results[i].Error = common.ServerError(common.ErrPerm)
			continue
		}
		err = common.ErrPerm
		watcherId := ""
		if canAccess(tag) {
			watcherId, err = u.watchOneUnitConfigSettings(tag, configWatcherFn)
		}
		result.Results[i].NotifyWatcherId = watcherId
		result.Results[i].Error = common.ServerError(err)
	}
	return result, nil
}

// WatchActionNotifications returns a StringsWatcher for observing
// incoming action calls to a unit. See also state/watcher.go
// Unit.WatchActionNotifications(). This method is called from
// api/uniter/uniter.go WatchActionNotifications().
func (u *UniterAPI) WatchActionNotifications(args params.Entities) (params.StringsWatchResults, error) {
	tagToActionReceiver := common.TagToActionReceiverFn(u.st.FindEntity)
	watchOne := common.WatchOneActionReceiverNotifications(tagToActionReceiver, u.resources.Register)
	canAccess, err := u.accessUnit()
	if err != nil {
		return params.StringsWatchResults{}, err
	}
	return common.WatchActionNotifications(args, canAccess, watchOne), nil
}

// ConfigSettings returns the complete set of application charm config
// settings available to each given unit.
func (u *UniterAPI) ConfigSettings(args params.Entities) (params.ConfigSettingsResults, error) {
	result := params.ConfigSettingsResults{
		Results: make([]params.ConfigSettingsResult, len(args.Entities)),
	}
	canAccess, err := u.accessUnit()
	if err != nil {
		return params.ConfigSettingsResults{}, err
	}
	for i, entity := range args.Entities {
		tag, err := names.ParseUnitTag(entity.Tag)
		if err != nil {
			result.Results[i].Error = common.ServerError(common.ErrPerm)
			continue
		}
		err = common.ErrPerm
		if canAccess(tag) {
			var unit cache.Unit
			unit, err = u.getCacheUnit(tag)
			if err == nil {
				var settings charm.Settings
				settings, err = unit.ConfigSettings()
				if err == nil {
					result.Results[i].Settings = params.ConfigSettings(settings)
				}
			}
		}
		result.Results[i].Error = common.ServerError(err)
	}
	return result, nil
}

// CharmArchiveSha256 returns the SHA256 digest of the charm archive
// (bundle) data for each charm url in the given parameters.
func (u *UniterAPI) CharmArchiveSha256(args params.CharmURLs) (params.StringResults, error) {
	result := params.StringResults{
		Results: make([]params.StringResult, len(args.URLs)),
	}
	for i, arg := range args.URLs {
		curl, err := charm.ParseURL(arg.URL)
		if err != nil {
			err = common.ErrPerm
		} else {
			var sch *state.Charm
			sch, err = u.st.Charm(curl)
			if errors.IsNotFound(err) {
				err = common.ErrPerm
			}
			if err == nil {
				result.Results[i].Result = sch.BundleSha256()
			}
		}
		result.Results[i].Error = common.ServerError(err)
	}
	return result, nil
}

// Relation returns information about all given relation/unit pairs,
// including their id, key and the local endpoint.
func (u *UniterAPI) Relation(args params.RelationUnits) (params.RelationResults, error) {
	result := params.RelationResults{
		Results: make([]params.RelationResult, len(args.RelationUnits)),
	}
	canAccess, err := u.accessUnit()
	if err != nil {
		return params.RelationResults{}, err
	}
	for i, rel := range args.RelationUnits {
		relParams, err := u.getOneRelation(canAccess, rel.Relation, rel.Unit)
		if err == nil {
			result.Results[i] = relParams
		}
		result.Results[i].Error = common.ServerError(err)
	}
	return result, nil
}

// Actions returns the Actions by Tags passed and ensures that the Unit asking
// for them is the same Unit that has the Actions.
func (u *UniterAPI) Actions(args params.Entities) (params.ActionResults, error) {
	canAccess, err := u.accessUnit()
	if err != nil {
		return params.ActionResults{}, err
	}

	m, err := u.st.Model()
	if err != nil {
		return params.ActionResults{}, errors.Trace(err)
	}

	actionFn := common.AuthAndActionFromTagFn(canAccess, m.ActionByTag)
	return common.Actions(args, actionFn), nil
}

// BeginActions marks the actions represented by the passed in Tags as running.
func (u *UniterAPI) BeginActions(args params.Entities) (params.ErrorResults, error) {
	canAccess, err := u.accessUnit()
	if err != nil {
		return params.ErrorResults{}, err
	}

	m, err := u.st.Model()
	if err != nil {
		return params.ErrorResults{}, errors.Trace(err)
	}

	actionFn := common.AuthAndActionFromTagFn(canAccess, m.ActionByTag)
	return common.BeginActions(args, actionFn), nil
}

// FinishActions saves the result of a completed Action
func (u *UniterAPI) FinishActions(args params.ActionExecutionResults) (params.ErrorResults, error) {
	canAccess, err := u.accessUnit()
	if err != nil {
		return params.ErrorResults{}, err
	}

	m, err := u.st.Model()
	if err != nil {
		return params.ErrorResults{}, errors.Trace(err)
	}

	actionFn := common.AuthAndActionFromTagFn(canAccess, m.ActionByTag)
	return common.FinishActions(args, actionFn), nil
}

// LogActionsMessages records the log messages against the specified actions.
func (u *UniterAPI) LogActionsMessages(args params.ActionMessageParams) (params.ErrorResults, error) {
	canAccess, err := u.accessUnit()
	if err != nil {
		return params.ErrorResults{}, err
	}
	m, err := u.st.Model()
	if err != nil {
		return params.ErrorResults{}, errors.Trace(err)
	}
	actionFn := common.AuthAndActionFromTagFn(canAccess, m.ActionByTag)

	oneActionMessage := func(actionTag string, message string) error {
		action, err := actionFn(actionTag)
		if err != nil {
			return errors.Trace(err)
		}
		return action.Log(message)
	}

	result := params.ErrorResults{
		Results: make([]params.ErrorResult, len(args.Messages)),
	}
	for i, actionMessage := range args.Messages {
		result.Results[i].Error = common.ServerError(
			oneActionMessage(actionMessage.Tag, actionMessage.Value))
	}
	return result, nil
}

// RelationById returns information about all given relations,
// specified by their ids, including their key and the local
// endpoint.
func (u *UniterAPI) RelationById(args params.RelationIds) (params.RelationResults, error) {
	result := params.RelationResults{
		Results: make([]params.RelationResult, len(args.RelationIds)),
	}
	for i, relId := range args.RelationIds {
		relParams, err := u.getOneRelationById(relId)
		if err == nil {
			result.Results[i] = relParams
		}
		result.Results[i].Error = common.ServerError(err)
	}
	return result, nil
}

// JoinedRelations returns the tags of all relations for which each supplied unit
// has entered scope.
// TODO(wallyworld) - this API is replaced by RelationsStatus
func (u *UniterAPIV6) JoinedRelations(args params.Entities) (params.StringsResults, error) {
	result := params.StringsResults{
		Results: make([]params.StringsResult, len(args.Entities)),
	}
	if len(args.Entities) == 0 {
		return result, nil
	}
	canRead, err := u.accessUnit()
	if err != nil {
		return params.StringsResults{}, err
	}
	for i, entity := range args.Entities {
		tag, err := names.ParseUnitTag(entity.Tag)
		if err != nil {
			result.Results[i].Error = common.ServerError(common.ErrPerm)
			continue
		}
		err = common.ErrPerm
		if canRead(tag) {
			var unit *state.Unit
			unit, err = u.getUnit(tag)
			if err == nil {
				result.Results[i].Result, err = relationsInScopeTags(unit)
			}
		}
		result.Results[i].Error = common.ServerError(err)
	}
	return result, nil
}

// RelationsStatus returns for each unit the corresponding relation and status information.
func (u *UniterAPI) RelationsStatus(args params.Entities) (params.RelationUnitStatusResults, error) {
	result := params.RelationUnitStatusResults{
		Results: make([]params.RelationUnitStatusResult, len(args.Entities)),
	}
	if len(args.Entities) == 0 {
		return result, nil
	}
	canRead, err := u.accessUnit()
	if err != nil {
		return params.RelationUnitStatusResults{}, err
	}

	oneRelationUnitStatus := func(rel *state.Relation, unit *state.Unit) (params.RelationUnitStatus, error) {
		rus := params.RelationUnitStatus{
			RelationTag: rel.Tag().String(),
			Suspended:   rel.Suspended(),
		}
		ru, err := rel.Unit(unit)
		if err != nil {
			return params.RelationUnitStatus{}, errors.Trace(err)
		}
		inScope, err := ru.InScope()
		if err != nil {
			return params.RelationUnitStatus{}, errors.Trace(err)
		}
		rus.InScope = inScope
		return rus, nil
	}

	relationResults := func(unit *state.Unit) ([]params.RelationUnitStatus, error) {
		var ruStatus []params.RelationUnitStatus
		app, err := unit.Application()
		if err != nil {
			return nil, errors.Trace(err)
		}
		relations, err := app.Relations()
		if err != nil {
			return nil, errors.Trace(err)
		}
		for _, rel := range relations {
			rus, err := oneRelationUnitStatus(rel, unit)
			if err != nil {
				return nil, errors.Trace(err)
			}
			ruStatus = append(ruStatus, rus)
		}
		return ruStatus, nil
	}

	for i, entity := range args.Entities {
		tag, err := names.ParseUnitTag(entity.Tag)
		if err != nil {
			result.Results[i].Error = common.ServerError(common.ErrPerm)
			continue
		}
		err = common.ErrPerm
		if canRead(tag) {
			var unit *state.Unit
			unit, err = u.getUnit(tag)
			if err == nil {
				result.Results[i].RelationResults, err = relationResults(unit)
			}
		}
		result.Results[i].Error = common.ServerError(err)
	}
	return result, nil
}

// Refresh retrieves the latest values for attributes on this unit.
func (u *UniterAPI) Refresh(args params.Entities) (params.UnitRefreshResults, error) {
	result := params.UnitRefreshResults{
		Results: make([]params.UnitRefreshResult, len(args.Entities)),
	}
	if len(args.Entities) == 0 {
		return result, nil
	}
	canRead, err := u.accessUnit()
	if err != nil {
		return params.UnitRefreshResults{}, err
	}
	for i, entity := range args.Entities {
		tag, err := names.ParseUnitTag(entity.Tag)
		if err != nil {
			result.Results[i].Error = common.ServerError(common.ErrPerm)
			continue
		}
		err = common.ErrPerm
		if canRead(tag) {
			var unit *state.Unit
			if unit, err = u.getUnit(tag); err == nil {
				result.Results[i].Life = params.Life(unit.Life().String())
				result.Results[i].Resolved = params.ResolvedMode(unit.Resolved())

				var err1 error
				result.Results[i].ProviderID, err1 = u.getProviderID(unit)
				if err1 != nil && !errors.IsNotFound(err1) {
					// initially, it returns not found error, so just ignore it.
					err = err1
				}
			}
		}
		result.Results[i].Error = common.ServerError(err)
	}
	return result, nil
}

func (u *UniterAPI) getProviderID(unit *state.Unit) (string, error) {
	container, err := unit.ContainerInfo()
	if err != nil {
		return "", err
	}
	return container.ProviderId(), nil
}

// CurrentModel returns the name and UUID for the current juju model.
func (u *UniterAPI) CurrentModel() (params.ModelResult, error) {
	result := params.ModelResult{}
	model, err := u.st.Model()
	if err == nil {
		result.Name = model.Name()
		result.UUID = model.UUID()
		result.Type = string(model.Type())
	}
	return result, err
}

// ProviderType returns the provider type used by the current juju
// model.
//
// TODO(dimitern): Refactor the uniter to call this instead of calling
// ModelConfig() just to get the provider type. Once we have machine
// addresses, this might be completely unnecessary though.
func (u *UniterAPI) ProviderType() (params.StringResult, error) {
	result := params.StringResult{}
	cfg, err := u.m.ModelConfig()
	if err == nil {
		result.Result = cfg.Type()
	}
	return result, err
}

// EnterScope ensures each unit has entered its scope in the relation,
// for all of the given relation/unit pairs. See also
// state.RelationUnit.EnterScope().
func (u *UniterAPI) EnterScope(args params.RelationUnits) (params.ErrorResults, error) {
	result := params.ErrorResults{
		Results: make([]params.ErrorResult, len(args.RelationUnits)),
	}
	canAccess, err := u.accessUnit()
	if err != nil {
		return params.ErrorResults{}, err
	}
	one := func(relTag string, unitTag names.UnitTag, modelSubnets []string) error {
		rel, unit, err := u.getRelationAndUnit(canAccess, relTag, unitTag)
		if err != nil {
			return err
		}
		relUnit, err := rel.Unit(unit)
		if err != nil {
			return err
		}

		valid, err := relUnit.Valid()
		if err != nil {
			return err
		}
		if !valid {
			principalName, _ := unit.PrincipalName()
			logger.Debugf("ignoring %q EnterScope for %q - unit has invalid principal %q",
				unit.Name(), rel.String(), principalName)
			return nil
		}

		settings := map[string]interface{}{}
		_, ingressAddresses, egressSubnets, err := state.NetworksForRelation(relUnit.Endpoint().Name, unit, rel, modelSubnets, false)
		if err == nil && len(ingressAddresses) > 0 {
			ingressAddress := ingressAddresses[0]
			// private-address is historically a cloud local address for the machine.
			// Existing charms are built to ask for this attribute from relation
			// settings to find out what address to use to connect to the app
			// on the other side of a relation. For cross model scenarios, we'll
			// replace this with possibly a public address; we expect to fix more
			// charms than we break - breakage will not occur for correctly written
			// charms, since the semantics of this value dictates the use case described.
			// Any other use goes against the intended purpose of this value.
			settings["private-address"] = ingressAddress
			// ingress-address is the preferred settings attribute name as it more accurately
			// reflects the purpose of the attribute value. We'll deprecate private-address.
			settings["ingress-address"] = ingressAddress
		} else {
			logger.Warningf("cannot set ingress/egress addresses for unit %v in relation %v: %v", unitTag.Id(), relTag, err)
		}
		if len(egressSubnets) > 0 {
			settings["egress-subnets"] = strings.Join(egressSubnets, ",")
		}
		return relUnit.EnterScope(settings)
	}
	cfg, err := u.m.ModelConfig()
	if err != nil {
		return params.ErrorResults{}, errors.Trace(err)
	}
	for i, arg := range args.RelationUnits {
		tag, err := names.ParseUnitTag(arg.Unit)
		if err != nil {
			result.Results[i].Error = common.ServerError(common.ErrPerm)
			continue
		}
		err = one(arg.Relation, tag, cfg.EgressSubnets())
		if err != nil {
			result.Results[i].Error = common.ServerError(err)
		}
	}
	return result, nil
}

// LeaveScope signals each unit has left its scope in the relation,
// for all of the given relation/unit pairs. See also
// state.RelationUnit.LeaveScope().
func (u *UniterAPI) LeaveScope(args params.RelationUnits) (params.ErrorResults, error) {
	result := params.ErrorResults{
		Results: make([]params.ErrorResult, len(args.RelationUnits)),
	}
	canAccess, err := u.accessUnit()
	if err != nil {
		return params.ErrorResults{}, err
	}
	for i, arg := range args.RelationUnits {
		unit, err := names.ParseUnitTag(arg.Unit)
		if err != nil {
			result.Results[i].Error = common.ServerError(common.ErrPerm)
			continue
		}
		relUnit, err := u.getRelationUnit(canAccess, arg.Relation, unit)
		if err == nil {
			err = relUnit.LeaveScope()
		}
		result.Results[i].Error = common.ServerError(err)
	}
	return result, nil
}

// ReadSettings returns the local settings of each given set of
// relation/unit.
func (u *UniterAPI) ReadSettings(args params.RelationUnits) (params.SettingsResults, error) {
	result := params.SettingsResults{
		Results: make([]params.SettingsResult, len(args.RelationUnits)),
	}
	canAccessUnit, err := u.accessUnit()
	if err != nil {
		return params.SettingsResults{}, errors.Trace(err)
	}
	canAccessApp, err := u.accessApplication()
	if err != nil {
		return params.SettingsResults{}, errors.Trace(err)
	}

	readOneSettings := func(arg params.RelationUnit) (params.Settings, error) {
		tag, err := names.ParseTag(arg.Unit)
		if err != nil {
			return nil, common.ErrPerm
		}

		var settings map[string]interface{}

		switch tag := tag.(type) {
		case names.UnitTag:
			var relUnit *state.RelationUnit
			relUnit, err = u.getRelationUnit(canAccessUnit, arg.Relation, tag)
			if err != nil {
				return nil, errors.Trace(err)
<<<<<<< HEAD
			}
			var node *state.Settings
			node, err = relUnit.Settings()
			settings = node.Map()

		case names.ApplicationTag:
			var relation *state.Relation
			relation, err = u.getRelation(arg.Relation)
			if err != nil {
				return nil, errors.Trace(err)
			}
			isPeerRelation := len(relation.Endpoints()) == 1
			token := u.leadershipChecker.LeadershipCheck(tag.Id(), u.auth.GetAuthTag().Id())
			canAccess := func(tag names.Tag) bool {
				if !canAccessApp(tag) {
					return false
				}
				if isPeerRelation {
					return true
				}
				// For provider-requirer relations only allow the
				// leader unit to read the application settings.
				return token.Check(0, nil) == nil
			}
=======
			}
			var node *state.Settings
			node, err = relUnit.Settings()
			settings = node.Map()

		case names.ApplicationTag:
			var relation *state.Relation
			relation, err = u.getRelation(arg.Relation)
			if err != nil {
				return nil, errors.Trace(err)
			}
			endpoints := relation.Endpoints()
			isPeerRelation := len(endpoints) == 1 && endpoints[0].Role == charm.RolePeer
			token := u.leadershipChecker.LeadershipCheck(tag.Id(), u.auth.GetAuthTag().Id())
			canAccess := func(tag names.Tag) bool {
				if !canAccessApp(tag) {
					return false
				}
				if isPeerRelation {
					return true
				}
				// For provider-requirer relations only allow the
				// leader unit to read the application settings.
				return token.Check(0, nil) == nil
			}
>>>>>>> 2a41f7af
			settings, err = u.getRelationAppSettings(canAccess, arg.Relation, tag)

		default:
			return nil, common.ErrPerm
		}

		if err != nil {
			return nil, errors.Trace(err)
		}
		return convertRelationSettings(settings)
	}

	for i, arg := range args.RelationUnits {
		settings, err := readOneSettings(arg)
		result.Results[i].Error = common.ServerError(err)
		result.Results[i].Settings = settings
	}
	return result, nil
}

// ReadRemoteSettings returns the remote settings of each given set of
// relation/local unit/remote unit.
func (u *UniterAPI) ReadRemoteSettings(args params.RelationUnitPairs) (params.SettingsResults, error) {
	result := params.SettingsResults{
		Results: make([]params.SettingsResult, len(args.RelationUnitPairs)),
	}
	canAccess, err := u.accessUnit()
	if err != nil {
		return params.SettingsResults{}, err
	}

	readOneSettings := func(arg params.RelationUnitPair) (params.Settings, error) {
		unit, err := names.ParseUnitTag(arg.LocalUnit)
		if err != nil {
			return nil, common.ErrPerm
		}
		relUnit, err := u.getRelationUnit(canAccess, arg.Relation, unit)
		if err != nil {
			return nil, errors.Trace(err)
		}
		remoteTag, err := names.ParseTag(arg.RemoteUnit)
		if err != nil {
			return nil, common.ErrPerm
		}

		var settings map[string]interface{}

		switch tag := remoteTag.(type) {
		case names.UnitTag:
			var remoteUnit string
			remoteUnit, err = u.checkRemoteUnit(relUnit, tag)
			if err != nil {
				return nil, errors.Trace(err)
			}
			settings, err = relUnit.ReadSettings(remoteUnit)
		case names.ApplicationTag:
			settings, err = u.getRemoteRelationAppSettings(relUnit.Relation(), tag)
		default:
			return nil, common.ErrPerm
<<<<<<< HEAD
		}
		if err != nil {
			return nil, errors.Trace(err)
		}
=======
		}
		if err != nil {
			return nil, errors.Trace(err)
		}
>>>>>>> 2a41f7af
		return convertRelationSettings(settings)
	}

	for i, arg := range args.RelationUnitPairs {
		settings, err := readOneSettings(arg)
		result.Results[i].Error = common.ServerError(err)
		result.Results[i].Settings = settings
	}

	return result, nil
}

// WatchRelationApplicationSettings watches for changes to a
// relation's application settings. Only accessible for agents that
// are members of the relation and counterparts of the requested
// application.
func (u *UniterAPI) WatchRelationApplicationSettings(args params.RelationApplications) (params.NotifyWatchResults, error) {
	result := params.NotifyWatchResults{
		Results: make([]params.NotifyWatchResult, len(args.RelationApplications)),
	}

	canAccess := func(rel *state.Relation, app *state.Application) (bool, error) {
		relatedEPs, err := rel.RelatedEndpoints(app.Name())
		if errors.IsNotFound(err) {
			return false, nil
		}
		if err != nil {
			return false, errors.Trace(err)
		}

		var authApplication string
		switch tag := u.auth.GetAuthTag().(type) {
		case names.ApplicationTag:
			authApplication = tag.Id()
		case names.UnitTag:
			unit, err := u.st.Unit(tag.Id())
			if err != nil {
				return false, errors.Trace(err)
			}
			relUnit, err := rel.Unit(unit)
			if errors.IsNotFound(err) {
				return false, nil
			}
			if err != nil {
				return false, errors.Trace(err)
			}
			inScope, err := relUnit.InScope()
			if err != nil {
				return false, errors.Trace(err)
			}
			if !inScope {
				return false, nil
			}
			authApplication = unit.ApplicationName()
		default:
			return false, nil
		}
		for _, ep := range relatedEPs {
			if authApplication == ep.ApplicationName {
				return true, nil
			}
		}
		return false, nil
	}

	watchOne := func(rel, app string) (string, error) {
		relTag, err := names.ParseRelationTag(rel)
		if err != nil {
			return "", common.ErrPerm
		}
		relation, err := u.st.KeyRelation(relTag.Id())
		if errors.IsNotFound(err) {
			return "", common.ErrPerm
		}
		if err != nil {
			return "", errors.Trace(err)
		}

		appTag, err := names.ParseApplicationTag(app)
		if err != nil {
			return "", common.ErrPerm
		}
		application, err := u.st.Application(appTag.Id())
		if errors.IsNotFound(err) {
			return "", common.ErrPerm
		}
		if err != nil {
			return "", errors.Trace(err)
		}

		allowed, err := canAccess(relation, application)
		if err != nil {
			return "", errors.Trace(err)
		}
		if !allowed {
			return "", common.ErrPerm
		}

		w, err := relation.WatchApplicationSettings(application)
		if errors.IsNotFound(err) {
			return "", common.ErrPerm
		}
		if err != nil {
			return "", errors.Trace(err)
		}

		if _, ok := <-w.Changes(); ok {
			return u.resources.Register(w), nil
		}
		return "", watcher.EnsureErr(w)
	}

	for i, arg := range args.RelationApplications {
		id, err := watchOne(arg.Relation, arg.Application)
		result.Results[i].NotifyWatcherId = id
		result.Results[i].Error = common.ServerError(err)
	}
	return result, nil
}

// UpdateSettings persists all changes made to the local settings of
// all given pairs of relation and unit. Keys with empty values are
// considered a signal to delete these values.
func (u *UniterAPI) UpdateSettings(args params.RelationUnitsSettings) (params.ErrorResults, error) {
	result := params.ErrorResults{
		Results: make([]params.ErrorResult, len(args.RelationUnits)),
	}
	canAccess, err := u.accessUnit()
	if err != nil {
		return params.ErrorResults{}, err
	}

	updateOne := func(arg params.RelationUnitSettings) error {
		unitTag, err := names.ParseUnitTag(arg.Unit)
		if err != nil {
			return common.ErrPerm
		}
		rel, unit, err := u.getRelationAndUnit(canAccess, arg.Relation, unitTag)
		if err != nil {
			return errors.Trace(err)
		}
		relUnit, err := rel.Unit(unit)
		if err != nil {
			return errors.Trace(err)
		}
		err = u.updateApplicationSettings(rel, unit, arg.ApplicationSettings)
		if err != nil {
			return errors.Trace(err)
		}
		err = u.updateUnitSettings(relUnit, arg.Settings)
		if err != nil {
			return errors.Trace(err)
		}
		return nil
	}

	for i, arg := range args.RelationUnits {
		result.Results[i].Error = common.ServerError(updateOne(arg))
	}
	return result, nil
}

func (u *UniterAPI) updateUnitSettings(relUnit *state.RelationUnit, newSettings params.Settings) error {
	if len(newSettings) == 0 {
		return nil
	}
	settings, err := relUnit.Settings()
	if err != nil {
		return errors.Trace(err)
	}
	for k, v := range newSettings {
		if v == "" {
			settings.Delete(k)
		} else {
			settings.Set(k, v)
		}
	}
	_, err = settings.Write()
	return errors.Trace(err)
}

func (u *UniterAPI) updateApplicationSettings(rel *state.Relation, unit *state.Unit, settings params.Settings) error {
	if len(settings) == 0 {
		return nil
	}
	token := u.leadershipChecker.LeadershipCheck(unit.ApplicationName(), unit.Name())
	application, err := unit.Application()
	if err != nil {
		return errors.Trace(err)
	}
	settingsMap := make(map[string]interface{}, len(settings))
	for k, v := range settings {
		settingsMap[k] = v
	}
	err = rel.UpdateApplicationSettings(application, token, settingsMap)
	if leadership.IsNotLeaderError(err) {
		return common.ErrPerm
	}
	return errors.Trace(err)
}

// WatchRelationUnits returns a RelationUnitsWatcher for observing
// changes to every unit in the supplied relation that is visible to
// the supplied unit. See also state/watcher.go:RelationUnit.Watch().
func (u *UniterAPI) WatchRelationUnits(args params.RelationUnits) (params.RelationUnitsWatchResults, error) {
	result := params.RelationUnitsWatchResults{
		Results: make([]params.RelationUnitsWatchResult, len(args.RelationUnits)),
	}
	canAccess, err := u.accessUnit()
	if err != nil {
		return params.RelationUnitsWatchResults{}, err
	}
	for i, arg := range args.RelationUnits {
		unit, err := names.ParseUnitTag(arg.Unit)
		if err != nil {
			result.Results[i].Error = common.ServerError(common.ErrPerm)
			continue
		}
		relUnit, err := u.getRelationUnit(canAccess, arg.Relation, unit)
		if err == nil {
			result.Results[i], err = u.watchOneRelationUnit(relUnit)
		}
		result.Results[i].Error = common.ServerError(err)
	}
	return result, nil
}

// SetRelationStatus updates the status of the specified relations.
func (u *UniterAPI) SetRelationStatus(args params.RelationStatusArgs) (params.ErrorResults, error) {
	var statusResults params.ErrorResults

	unitCache := make(map[string]*state.Unit)
	getUnit := func(tag string) (*state.Unit, error) {
		if unit, ok := unitCache[tag]; ok {
			return unit, nil
		}
		unitTag, err := names.ParseUnitTag(tag)
		if err != nil {
			return nil, errors.Trace(err)
		}
		unit, err := u.st.Unit(unitTag.Id())
		if errors.IsNotFound(err) {
			return nil, common.ErrPerm
		}
		if err != nil {
			return nil, errors.Trace(err)
		}
		unitCache[tag] = unit
		return unit, nil
	}

	checker := u.leadershipChecker
	changeOne := func(arg params.RelationStatusArg) error {
		// TODO(wallyworld) - the token should be passed to SetStatus() but the
		// interface method doesn't allow for that yet.
		unitTag := arg.UnitTag
		if unitTag == "" {
			// Older clients don't pass in the unit tag explicitly.
			unitTag = u.auth.GetAuthTag().String()
		}
		unit, err := getUnit(unitTag)
		if err != nil {
			return err
		}
		token := checker.LeadershipCheck(unit.ApplicationName(), unit.Name())
		if err := token.Check(0, nil); err != nil {
			return errors.Trace(err)
		}

		rel, err := u.st.Relation(arg.RelationId)
		if errors.IsNotFound(err) {
			return common.ErrPerm
		} else if err != nil {
			return errors.Trace(err)
		}
		_, err = rel.Unit(unit)
		if errors.IsNotFound(err) {
			return common.ErrPerm
		} else if err != nil {
			return errors.Trace(err)
		}
		// If we are transitioning from "suspending" to "suspended",
		// we retain any existing message so that if the user has
		// previously specified a reason for suspending, it is retained.
		message := arg.Message
		if message == "" && arg.Status == params.Suspended {
			current, err := rel.Status()
			if err != nil {
				return errors.Trace(err)
			}
			if current.Status == status.Suspending {
				message = current.Message
			}
		}
		return rel.SetStatus(status.StatusInfo{
			Status:  status.Status(arg.Status),
			Message: message,
		})
	}
	results := make([]params.ErrorResult, len(args.Args))
	for i, arg := range args.Args {
		err := changeOne(arg)
		results[i].Error = common.ServerError(err)
	}
	statusResults.Results = results
	return statusResults, nil
}

// WatchUnitAddresses returns a NotifyWatcher for observing changes
// to each unit's addresses.
func (u *UniterAPIV8) WatchUnitAddresses(args params.Entities) (params.NotifyWatchResults, error) {
	result := params.NotifyWatchResults{
		Results: make([]params.NotifyWatchResult, len(args.Entities)),
	}
	canAccess, err := u.accessUnit()
	if err != nil {
		return params.NotifyWatchResults{}, err
	}
	for i, entity := range args.Entities {
		unit, err := names.ParseUnitTag(entity.Tag)
		if err != nil {
			result.Results[i].Error = common.ServerError(common.ErrPerm)
			continue
		}
		err = common.ErrPerm
		watcherId := ""
		if canAccess(unit) {
			watcherId, err = u.watchOneUnitAddresses(unit)
		}
		result.Results[i].NotifyWatcherId = watcherId
		result.Results[i].Error = common.ServerError(err)
	}
	return result, nil
}

func (u *UniterAPI) getUnit(tag names.UnitTag) (*state.Unit, error) {
	return u.st.Unit(tag.Id())
}

func (u *UniterAPI) getCacheUnit(tag names.UnitTag) (cache.Unit, error) {
	unit, err := u.cacheModel.Unit(tag.Id())
	return unit, errors.Trace(err)
}

func (u *UniterAPI) getApplication(tag names.ApplicationTag) (*state.Application, error) {
	return u.st.Application(tag.Id())
}

func (u *UniterAPI) getRelationUnit(canAccess common.AuthFunc, relTag string, unitTag names.UnitTag) (*state.RelationUnit, error) {
	rel, unit, err := u.getRelationAndUnit(canAccess, relTag, unitTag)
	if err != nil {
		return nil, err
	}
	return rel.Unit(unit)
}

func (u *UniterAPI) getOneRelationById(relId int) (params.RelationResult, error) {
	nothing := params.RelationResult{}
	rel, err := u.st.Relation(relId)
	if errors.IsNotFound(err) {
		return nothing, common.ErrPerm
	} else if err != nil {
		return nothing, err
	}
	var applicationName string
	tag := u.auth.GetAuthTag()
	switch tag.(type) {
	case names.UnitTag:
		unit, err := u.st.Unit(tag.Id())
		if err != nil {
			return nothing, err
		}
		applicationName = unit.ApplicationName()
	case names.ApplicationTag:
		applicationName = tag.Id()
	default:
		panic("authenticated entity is not a unit or application")
	}
	// Use the currently authenticated unit to get the endpoint.
	result, err := u.prepareRelationResult(rel, applicationName)
	if err != nil {
		// An error from prepareRelationResult means the authenticated
		// unit's application is not part of the requested
		// relation. That's why it's appropriate to return ErrPerm
		// here.
		return nothing, common.ErrPerm
	}
	return result, nil
}

func (u *UniterAPI) getRelation(relTag string) (*state.Relation, error) {
	tag, err := names.ParseRelationTag(relTag)
	if err != nil {
		return nil, common.ErrPerm
	}
	rel, err := u.st.KeyRelation(tag.Id())
	if errors.IsNotFound(err) {
		return nil, common.ErrPerm
	} else if err != nil {
		return nil, err
	}
	return rel, nil
}

func (u *UniterAPI) getRelationAndUnit(canAccess common.AuthFunc, relTag string, unitTag names.UnitTag) (*state.Relation, *state.Unit, error) {
	rel, err := u.getRelation(relTag)
	if err != nil {
		return nil, nil, errors.Trace(err)
	}
	if !canAccess(unitTag) {
		return nil, nil, common.ErrPerm
	}
	unit, err := u.getUnit(unitTag)
	return rel, unit, err
}

func (u *UniterAPI) prepareRelationResult(rel *state.Relation, applicationName string) (params.RelationResult, error) {
	nothing := params.RelationResult{}
	ep, err := rel.Endpoint(applicationName)
	if err != nil {
		// An error here means the unit's application is not part of the
		// relation.
		return nothing, err
	}
	var otherAppName string
	otherEndpoints, err := rel.RelatedEndpoints(applicationName)
	if err != nil {
		return nothing, err
	}
	for _, otherEp := range otherEndpoints {
		otherAppName = otherEp.ApplicationName
	}
	return params.RelationResult{
		Id:        rel.Id(),
		Key:       rel.String(),
		Life:      params.Life(rel.Life().String()),
		Suspended: rel.Suspended(),
		Endpoint: multiwatcher.Endpoint{
			ApplicationName: ep.ApplicationName,
			Relation:        multiwatcher.NewCharmRelation(ep.Relation),
		},
		OtherApplication: otherAppName,
	}, nil
}

func (u *UniterAPI) getOneRelation(canAccess common.AuthFunc, relTag, unitTag string) (params.RelationResult, error) {
	nothing := params.RelationResult{}
	tag, err := names.ParseUnitTag(unitTag)
	if err != nil {
		return nothing, common.ErrPerm
	}
	rel, unit, err := u.getRelationAndUnit(canAccess, relTag, tag)
	if err != nil {
		return nothing, err
	}
	return u.prepareRelationResult(rel, unit.ApplicationName())
}

func (u *UniterAPI) getRelationAppSettings(canAccess common.AuthFunc, relTag string, appTag names.ApplicationTag) (map[string]interface{}, error) {
	tag, err := names.ParseRelationTag(relTag)
	if err != nil {
		return nil, common.ErrPerm
	}
	rel, err := u.st.KeyRelation(tag.Id())
	if errors.IsNotFound(err) {
		return nil, common.ErrPerm
	} else if err != nil {
		return nil, errors.Trace(err)
	}

	if !canAccess(appTag) {
		return nil, common.ErrPerm
	}

	app, err := u.st.Application(appTag.Id())
	if errors.IsNotFound(err) {
		return nil, common.ErrPerm
	} else if err != nil {
		return nil, errors.Trace(err)
	}

	return rel.ApplicationSettings(app)
}

func (u *UniterAPI) getRemoteRelationAppSettings(rel *state.Relation, appTag names.ApplicationTag) (map[string]interface{}, error) {
	// Check that the application is actually remote.
	var localAppName string
	switch tag := u.auth.GetAuthTag().(type) {
	case names.UnitTag:
		unit, err := u.st.Unit(tag.Id())
		if err != nil {
			return nil, errors.Trace(err)
		}
		localAppName = unit.ApplicationName()
	case names.ApplicationTag:
		localAppName = tag.Id()
	}
	relatedEPs, err := rel.RelatedEndpoints(localAppName)
	if err != nil {
		return nil, common.ErrPerm
	}

	var isRelatedToLocalApp bool
	for _, ep := range relatedEPs {
		if appTag.Id() == ep.ApplicationName {
			isRelatedToLocalApp = true
			break
		}
	}

	if !isRelatedToLocalApp {
		return nil, common.ErrPerm
	}

	app, err := u.st.Application(appTag.Id())
	if err != nil {
		return nil, errors.Trace(err)
	}

	return rel.ApplicationSettings(app)
}

func (u *UniterAPI) destroySubordinates(principal *state.Unit) error {
	subordinates := principal.SubordinateNames()
	for _, subName := range subordinates {
		unit, err := u.getUnit(names.NewUnitTag(subName))
		if err != nil {
			return err
		}
		if err = unit.Destroy(); err != nil {
			return err
		}
	}
	return nil
}

func (u *UniterAPIV8) watchOneUnitConfigSettings(tag names.UnitTag, configWatcherFn func(u *state.Unit) (state.NotifyWatcher, error)) (string, error) {
	unit, err := u.getUnit(tag)
	if err != nil {
		return "", err
	}
	configWatcher, err := configWatcherFn(unit)
	if err != nil {
		return "", errors.Trace(err)
	}
	// Consume the initial event. Technically, API
	// calls to Watch 'transmit' the initial event
	// in the Watch response. But NotifyWatchers
	// have no state to transmit.
	if _, ok := <-configWatcher.Changes(); ok {
		return u.resources.Register(configWatcher), nil
	}
	return "", watcher.EnsureErr(configWatcher)
}

func (u *UniterAPIV8) watchOneUnitAddresses(tag names.UnitTag) (string, error) {
	unit, err := u.getUnit(tag)
	if err != nil {
		return "", err
	}
	var watch state.NotifyWatcher
	if unit.ShouldBeAssigned() {
		machineId, err := unit.AssignedMachineId()
		if err != nil {
			return "", err
		}
		machine, err := u.st.Machine(machineId)
		if err != nil {
			return "", err
		}
		watch = machine.WatchAddresses()
	} else {
		watch = unit.WatchContainerAddresses()
	}
	// Consume the initial event. Technically, API
	// calls to Watch 'transmit' the initial event
	// in the Watch response. But NotifyWatchers
	// have no state to transmit.
	if _, ok := <-watch.Changes(); ok {
		return u.resources.Register(watch), nil
	}
	return "", watcher.EnsureErr(watch)
}

func (u *UniterAPI) watchOneRelationUnit(relUnit *state.RelationUnit) (params.RelationUnitsWatchResult, error) {
	watch := relUnit.Watch()
	// Consume the initial event and forward it to the result.
	if changes, ok := <-watch.Changes(); ok {
		return params.RelationUnitsWatchResult{
			RelationUnitsWatcherId: u.resources.Register(watch),
			Changes:                changes,
		}, nil
	}
	return params.RelationUnitsWatchResult{}, watcher.EnsureErr(watch)
}

func (u *UniterAPI) checkRemoteUnit(relUnit *state.RelationUnit, remoteUnitTag names.UnitTag) (string, error) {
	// Make sure the unit is indeed remote.
	switch tag := u.auth.GetAuthTag().(type) {
	case names.UnitTag:
		if remoteUnitTag == tag {
			return "", common.ErrPerm
		}
	case names.ApplicationTag:
		// If called by an application agent, we need
		// to check the units of the application.
		app, err := u.st.Application(tag.Name)
		if err != nil {
			return "", errors.Trace(err)
		}
		allUnits, err := app.AllUnits()
		if err != nil {
			return "", errors.Trace(err)
		}
		for _, unit := range allUnits {
			if remoteUnitTag == unit.Tag() {
				return "", common.ErrPerm
			}
		}
	}

	// Check remoteUnit is indeed related. Note that we don't want to actually get
	// the *Unit, because it might have been removed; but its relation settings will
	// persist until the relation itself has been removed (and must remain accessible
	// because the local unit's view of reality may be time-shifted).
	remoteUnitName := remoteUnitTag.Id()
	remoteApplicationName, err := names.UnitApplication(remoteUnitName)
	if err != nil {
		return "", common.ErrPerm
	}
	rel := relUnit.Relation()
	_, err = rel.RelatedEndpoints(remoteApplicationName)
	if err != nil {
		return "", common.ErrPerm
	}
	return remoteUnitName, nil
}

func convertRelationSettings(settings map[string]interface{}) (params.Settings, error) {
	result := make(params.Settings)
	for k, v := range settings {
		// All relation settings should be strings.
		sval, ok := v.(string)
		if !ok {
			return nil, fmt.Errorf("unexpected relation setting %q: expected string, got %T", k, v)
		}
		result[k] = sval
	}
	return result, nil
}

func relationsInScopeTags(unit *state.Unit) ([]string, error) {
	relations, err := unit.RelationsInScope()
	if err != nil {
		return nil, err
	}
	tags := make([]string, len(relations))
	for i, relation := range relations {
		tags[i] = relation.Tag().String()
	}
	return tags, nil
}

func leadershipSettingsAccessorFactory(
	st *state.State,
	checker leadership.Checker,
	resources facade.Resources,
	auth facade.Authorizer,
) *leadershipapiserver.LeadershipSettingsAccessor {
	registerWatcher := func(applicationId string) (string, error) {
		application, err := st.Application(applicationId)
		if err != nil {
			return "", err
		}
		w := application.WatchLeaderSettings()
		if _, ok := <-w.Changes(); ok {
			return resources.Register(w), nil
		}
		return "", watcher.EnsureErr(w)
	}
	getSettings := func(applicationId string) (map[string]string, error) {
		application, err := st.Application(applicationId)
		if err != nil {
			return nil, err
		}
		return application.LeaderSettings()
	}
	writeSettings := func(token leadership.Token, applicationId string, settings map[string]string) error {
		application, err := st.Application(applicationId)
		if err != nil {
			return err
		}
		return application.UpdateLeaderSettings(token, settings)
	}
	return leadershipapiserver.NewLeadershipSettingsAccessor(
		auth,
		registerWatcher,
		getSettings,
		checker.LeadershipCheck,
		writeSettings,
	)
}

// AddMetricBatches adds the metrics for the specified unit.
func (u *UniterAPI) AddMetricBatches(args params.MetricBatchParams) (params.ErrorResults, error) {
	result := params.ErrorResults{
		Results: make([]params.ErrorResult, len(args.Batches)),
	}
	canAccess, err := u.accessUnit()
	if err != nil {
		logger.Warningf("failed to check unit access: %v", err)
		return params.ErrorResults{}, common.ErrPerm
	}
	for i, batch := range args.Batches {
		tag, err := names.ParseUnitTag(batch.Tag)
		if err != nil {
			result.Results[i].Error = common.ServerError(err)
			continue
		}
		if !canAccess(tag) {
			result.Results[i].Error = common.ServerError(common.ErrPerm)
			continue
		}
		metrics := make([]state.Metric, len(batch.Batch.Metrics))
		for j, metric := range batch.Batch.Metrics {
			metrics[j] = state.Metric{
				Key:    metric.Key,
				Value:  metric.Value,
				Time:   metric.Time,
				Labels: metric.Labels,
			}
		}
		_, err = u.st.AddMetrics(state.BatchParam{
			UUID:     batch.Batch.UUID,
			Created:  batch.Batch.Created,
			CharmURL: batch.Batch.CharmURL,
			Metrics:  metrics,
			Unit:     tag,
		})
		result.Results[i].Error = common.ServerError(err)
	}
	return result, nil
}

// V4 specific methods.

//  specific methods - the new SLALevel, NetworkInfo and
// WatchUnitRelations methods.

// SLALevel returns the model's SLA level.
func (u *UniterAPI) SLALevel() (params.StringResult, error) {
	result := params.StringResult{}
	sla, err := u.st.SLALevel()
	if err == nil {
		result.Result = sla
	}
	return result, err
}

// NetworkInfo returns network interfaces/addresses for specified bindings.
func (u *UniterAPI) NetworkInfo(args params.NetworkInfoParams) (params.NetworkInfoResults, error) {
	canAccess, err := u.accessUnit()
	if err != nil {
		return params.NetworkInfoResults{}, err
	}

	unitTag, err := names.ParseUnitTag(args.Unit)
	if err != nil {
		return params.NetworkInfoResults{}, err
	}

	if !canAccess(unitTag) {
		return params.NetworkInfoResults{}, common.ErrPerm
	}

	unit, err := u.getUnit(unitTag)
	if err != nil {
		return params.NetworkInfoResults{}, err
	}

	result := params.NetworkInfoResults{
		Results: make(map[string]params.NetworkInfoResult),
	}

	spaces := set.NewStrings()
	bindingsToSpace := make(map[string]string)
	bindingsToEgressSubnets := make(map[string][]string)
	bindingsToIngressAddresses := make(map[string][]string)

	model, err := u.st.Model()
	if err != nil {
		return params.NetworkInfoResults{}, err
	}
	modelCfg, err := model.ModelConfig()
	if err != nil {
		return params.NetworkInfoResults{}, err
	}
	for _, binding := range args.Bindings {
		if boundSpace, err := unit.GetSpaceForBinding(binding); err != nil {
			result.Results[binding] = params.NetworkInfoResult{Error: common.ServerError(err)}
		} else {
			spaces.Add(boundSpace)
			bindingsToSpace[binding] = boundSpace
		}
		bindingsToEgressSubnets[binding] = modelCfg.EgressSubnets()
	}

	if args.RelationId != nil {
		// We're in a relation context.
		rel, err := u.st.Relation(*args.RelationId)
		if err != nil {
			return params.NetworkInfoResults{}, err
		}
		endpoint, err := rel.Endpoint(unit.ApplicationName())
		if err != nil {
			return params.NetworkInfoResults{}, err
		}

		pollPublic := unit.ShouldBeAssigned()
		// For k8s services which may have a public
		// address, we want to poll in case it's not ready yet.
		if !pollPublic {
			app, err := unit.Application()
			if err != nil {
				return params.NetworkInfoResults{}, err
			}
			cfg, err := app.ApplicationConfig()
			if err != nil {
				return params.NetworkInfoResults{}, err
			}
			svcType := cfg.GetString(k8sprovider.ServiceTypeConfigKey, "")
			switch k8score.ServiceType(svcType) {
			case k8score.ServiceTypeLoadBalancer, k8score.ServiceTypeExternalName:
				pollPublic = true
			}
		}

		boundSpace, ingress, egress, err := state.NetworksForRelation(endpoint.Name, unit, rel, modelCfg.EgressSubnets(), pollPublic)
		if err != nil {
			return params.NetworkInfoResults{}, err
		}
		spaces.Add(boundSpace)
		if len(egress) > 0 {
			bindingsToEgressSubnets[endpoint.Name] = egress
		}
		bindingsToIngressAddresses[endpoint.Name] = ingress
	}

	var (
		networkInfos            map[string]state.MachineNetworkInfoResult
		defaultIngressAddresses []string
	)

	if unit.ShouldBeAssigned() {
		machineID, err := unit.AssignedMachineId()
		if err != nil {
			return params.NetworkInfoResults{}, err
		}
		machine, err := u.st.Machine(machineID)
		if err != nil {
			return params.NetworkInfoResults{}, err
		}
		networkInfos = machine.GetNetworkInfoForSpaces(spaces)
	} else {
		// For CAAS units, we build up a minimal result struct
		// based on the default space and unit public/private addresses,
		// ie the addresses of the CAAS service.
		addr, err := unit.AllAddresses()
		if err != nil {
			return params.NetworkInfoResults{}, err
		}
		corenetwork.SortAddresses(addr)

		// We record the interface addresses as the machine local ones - these
		// are used later as the binding addresses.
		// For CAAS models, we need to default ingress addresses to all available
		// addresses so record those in the default ingress address slice.
		var interfaceAddr []network.InterfaceAddress
		for _, a := range addr {
			if a.Scope == corenetwork.ScopeMachineLocal {
				interfaceAddr = append(interfaceAddr, network.InterfaceAddress{Address: a.Value})
			}
			defaultIngressAddresses = append(defaultIngressAddresses, a.Value)
		}
		networkInfos = make(map[string]state.MachineNetworkInfoResult)
		networkInfos[corenetwork.DefaultSpaceName] = state.MachineNetworkInfoResult{
			NetworkInfos: []network.NetworkInfo{{Addresses: interfaceAddr}},
		}
	}

	for binding, space := range bindingsToSpace {
		// The binding address information based on link layer devices.
		info := networkingcommon.MachineNetworkInfoResultToNetworkInfoResult(networkInfos[space])

		// Set egress and ingress address information.
		info.EgressSubnets = bindingsToEgressSubnets[binding]
		info.IngressAddresses = bindingsToIngressAddresses[binding]

		// If there is no ingress address explicitly defined for a given binding,
		// set the ingress addresses to either any defaults set above, or the binding addresses.
		if len(info.IngressAddresses) == 0 {
			for _, addr := range defaultIngressAddresses {
				info.IngressAddresses = append(info.IngressAddresses, addr)
			}
		}
		if len(info.IngressAddresses) == 0 {
			for _, nwInfo := range info.Info {
				for _, addr := range nwInfo.Addresses {
					info.IngressAddresses = append(info.IngressAddresses, addr.Address)
				}
			}
		}

		// If there is no egress subnet explicitly defined for a given binding,
		// default to the first ingress address. This matches the behaviour when
		// there's a relation in place.
		if len(info.EgressSubnets) == 0 && len(info.IngressAddresses) > 0 {
			info.EgressSubnets, err = network.FormatAsCIDR([]string{info.IngressAddresses[0]})
			if err != nil {
				return result, errors.Trace(err)
			}
		}

		result.Results[binding] = info
	}

	return result, nil
}

// WatchUnitRelations returns a StringsWatcher, for each given
// unit, that notifies of changes to the lifecycles of relations
// relevant to that unit. For principal units, this will be all of the
// relations for the application. For subordinate units, only
// relations with the principal unit's application will be monitored.
func (u *UniterAPI) WatchUnitRelations(args params.Entities) (params.StringsWatchResults, error) {
	result := params.StringsWatchResults{
		Results: make([]params.StringsWatchResult, len(args.Entities)),
	}
	canAccess, err := u.accessUnit()
	if err != nil {
		return params.StringsWatchResults{}, err
	}
	for i, entity := range args.Entities {
		tag, err := names.ParseUnitTag(entity.Tag)
		if err != nil {
			result.Results[i].Error = common.ServerError(common.ErrPerm)
			continue
		}
		err = common.ErrPerm
		if canAccess(tag) {
			result.Results[i], err = u.watchOneUnitRelations(tag)
		}
		result.Results[i].Error = common.ServerError(err)
	}
	return result, nil
}

func (u *UniterAPI) watchOneUnitRelations(tag names.UnitTag) (params.StringsWatchResult, error) {
	nothing := params.StringsWatchResult{}
	unit, err := u.getUnit(tag)
	if err != nil {
		return nothing, err
	}
	app, err := unit.Application()
	if err != nil {
		return nothing, err
	}
	principalName, isSubordinate := unit.PrincipalName()
	var watch state.StringsWatcher
	if isSubordinate {
		principalUnit, err := u.st.Unit(principalName)
		if err != nil {
			return nothing, errors.Trace(err)
		}
		principalApp, err := principalUnit.Application()
		if err != nil {
			return nothing, errors.Trace(err)
		}
		watch, err = newSubordinateRelationsWatcher(u.st, app, principalApp.Name())
		if err != nil {
			return nothing, errors.Trace(err)
		}
	} else {
		watch = app.WatchRelations()
	}
	// Consume the initial event and forward it to the result.
	if changes, ok := <-watch.Changes(); ok {
		return params.StringsWatchResult{
			StringsWatcherId: u.resources.Register(watch),
			Changes:          changes,
		}, nil
	}
	return nothing, watcher.EnsureErr(watch)
}

// NetworkConfig returns information about all given relation/unit pairs,
// including their id, key and the local endpoint.
// It's not included in APIv5
// TODO(wpk): NetworkConfig API is obsoleted by Uniter.NetworkInfo
func (u *UniterAPIV4) NetworkConfig(args params.UnitsNetworkConfig) (params.UnitNetworkConfigResults, error) {
	result := params.UnitNetworkConfigResults{
		Results: make([]params.UnitNetworkConfigResult, len(args.Args)),
	}

	canAccess, err := u.accessUnit()
	if err != nil {
		return params.UnitNetworkConfigResults{}, err
	}

	for i, arg := range args.Args {
		netConfig, err := u.getOneNetworkConfig(canAccess, arg.UnitTag, arg.BindingName)
		if err == nil {
			result.Results[i].Config = netConfig
		} else {
			result.Results[i].Error = common.ServerError(err)
		}
	}
	return result, nil
}

func (u *UniterAPIV4) getOneNetworkConfig(canAccess common.AuthFunc, unitTagArg, bindingName string) ([]params.NetworkConfig, error) {
	unitTag, err := names.ParseUnitTag(unitTagArg)
	if err != nil {
		return nil, errors.Trace(err)
	}

	if bindingName == "" {
		return nil, errors.Errorf("binding name cannot be empty")
	}

	if !canAccess(unitTag) {
		return nil, common.ErrPerm
	}

	unit, err := u.getUnit(unitTag)
	if err != nil {
		return nil, errors.Trace(err)
	}

	application, err := unit.Application()
	if err != nil {
		return nil, errors.Trace(err)
	}

	bindings, err := application.EndpointBindings()
	if err != nil {
		return nil, errors.Trace(err)
	}
	boundSpace, known := bindings[bindingName]
	if !known {
		return nil, errors.Errorf("binding name %q not defined by the unit's charm", bindingName)
	}

	machineID, err := unit.AssignedMachineId()
	if err != nil {
		return nil, errors.Trace(err)
	}

	machine, err := u.st.Machine(machineID)
	if err != nil {
		return nil, errors.Trace(err)
	}

	var results []params.NetworkConfig
	if boundSpace == "" {
		logger.Debugf(
			"endpoint %q not explicitly bound to a space, using preferred private address for machine %q",
			bindingName, machineID,
		)

		privateAddress, err := machine.PrivateAddress()
		if err != nil {
			return nil, errors.Annotatef(err, "getting machine %q preferred private address", machineID)
		}

		results = append(results, params.NetworkConfig{
			Address: privateAddress.Value,
		})
		return results, nil
	} else {
		logger.Debugf("endpoint %q is explicitly bound to space %q", bindingName, boundSpace)
	}

	// TODO(dimitern): Use NetworkInterfaces() instead later, this is just for
	// the PoC to enable minimal network-get implementation returning just the
	// primary address.
	//
	// LKK Card: https://canonical.leankit.com/Boards/View/101652562/119258804
	addresses, err := machine.AllAddresses()
	if err != nil {
		return nil, errors.Annotate(err, "cannot get devices addresses")
	}
	logger.Debugf(
		"getting network config for machine %q with addresses %+v, hosting unit %q of application %q, with bindings %+v",
		machineID, addresses, unit.Name(), application.Name(), bindings,
	)

	for _, addr := range addresses {
		subnet, err := addr.Subnet()
		if errors.IsNotFound(err) {
			logger.Debugf("skipping %s: not linked to a known subnet (%v)", addr, err)
			continue
		} else if err != nil {
			return nil, errors.Annotatef(err, "cannot get subnet for address %q", addr)
		}

		if space := subnet.SpaceName(); space != boundSpace {
			logger.Debugf("skipping %s: want bound to space %q, got space %q", addr, boundSpace, space)
			continue
		}
		logger.Debugf("endpoint %q bound to space %q has address %q", bindingName, boundSpace, addr)

		// TODO(dimitern): Fill in the rest later (see linked LKK card above).
		results = append(results, params.NetworkConfig{
			Address: addr.Value(),
		})
	}

	return results, nil
}

func relationResultsToV5(v6Results params.RelationResults) params.RelationResultsV5 {
	results := make([]params.RelationResultV5, len(v6Results.Results))
	for i, v6Result := range v6Results.Results {
		results[i].Error = v6Result.Error
		results[i].Life = v6Result.Life
		results[i].Id = v6Result.Id
		results[i].Key = v6Result.Key
		results[i].Endpoint = v6Result.Endpoint
	}
	return params.RelationResultsV5{Results: results}
}

// Relation returns information about all given relation/unit pairs,
// including their id, key and the local endpoint (without other
// application name).
func (u *UniterAPIV5) Relation(args params.RelationUnits) (params.RelationResultsV5, error) {
	v6Results, err := u.UniterAPI.Relation(args)
	if err != nil {
		return params.RelationResultsV5{}, errors.Trace(err)
	}
	return relationResultsToV5(v6Results), nil
}

// RelationById returns information about all given relations,
// specified by their ids, including their key and the local
// endpoint (without other application name).
func (u *UniterAPIV5) RelationById(args params.RelationIds) (params.RelationResultsV5, error) {
	v6Results, err := u.UniterAPI.RelationById(args)
	if err != nil {
		return params.RelationResultsV5{}, errors.Trace(err)
	}
	return relationResultsToV5(v6Results), nil
}

// WatchApplicationRelations returns a StringsWatcher, for each given
// application, that notifies of changes to the lifecycles of
// relations involving that application. This method is obsolete -
// it's been replaced by WatchUnitRelations in V5 of the uniter API.
func (u *UniterAPIV4) WatchApplicationRelations(args params.Entities) (params.StringsWatchResults, error) {
	result := params.StringsWatchResults{
		Results: make([]params.StringsWatchResult, len(args.Entities)),
	}
	canAccess, err := u.accessApplication()
	if err != nil {
		return params.StringsWatchResults{}, err
	}
	for i, entity := range args.Entities {
		tag, err := names.ParseApplicationTag(entity.Tag)
		if err != nil {
			result.Results[i].Error = common.ServerError(common.ErrPerm)
			continue
		}
		err = common.ErrPerm
		if canAccess(tag) {
			result.Results[i], err = u.watchOneApplicationRelations(tag)
		}
		result.Results[i].Error = common.ServerError(err)
	}
	return result, nil
}

func (u *UniterAPIV4) watchOneApplicationRelations(tag names.ApplicationTag) (params.StringsWatchResult, error) {
	nothing := params.StringsWatchResult{}
	application, err := u.getApplication(tag)
	if err != nil {
		return nothing, err
	}
	watch := application.WatchRelations()
	// Consume the initial event and forward it to the result.
	if changes, ok := <-watch.Changes(); ok {
		return params.StringsWatchResult{
			StringsWatcherId: u.resources.Register(watch),
			Changes:          changes,
		}, nil
	}
	return nothing, watcher.EnsureErr(watch)
}

// Mask the new methods from the V4 API. The API reflection code in
// rpc/rpcreflect/type.go:newMethod skips 2-argument methods, so this
// removes the method as far as the RPC machinery is concerned.

// SLALevel isn't on the V4 API.
func (u *UniterAPIV4) SLALevel(_, _ struct{}) {}

// NetworkInfo isn't on the V4 API.
func (u *UniterAPIV4) NetworkInfo(_, _ struct{}) {}

// WatchUnitRelations isn't on the V4 API.
func (u *UniterAPIV4) WatchUnitRelations(_, _ struct{}) {}

func networkInfoResultsToV6(v7Results params.NetworkInfoResults) params.NetworkInfoResultsV6 {
	results := make(map[string]params.NetworkInfoResultV6)
	for k, v6Result := range v7Results.Results {
		results[k] = params.NetworkInfoResultV6{Error: v6Result.Error, Info: v6Result.Info}
	}
	return params.NetworkInfoResultsV6{Results: results}
}

// Network Info implements UniterAPIV6 version of NetworkInfo by constructing an API V6 compatible result.
func (u *UniterAPIV6) NetworkInfo(args params.NetworkInfoParams) (params.NetworkInfoResultsV6, error) {
	v6Results, err := u.UniterAPI.NetworkInfo(args)
	if err != nil {
		return params.NetworkInfoResultsV6{}, errors.Trace(err)
	}
	return networkInfoResultsToV6(v6Results), nil
}

// Mask the SetPodSpec method from the v7 API. The API reflection code
// in rpc/rpcreflect/type.go:newMethod skips 2-argument methods, so
// this removes the method as far as the RPC machinery is concerned.

// SetPodSpec isn't on the v7 API.
func (u *UniterAPIV7) SetPodSpec(_, _ struct{}) {}

// SetPodSpec sets the pod specs for a set of applications.
func (u *UniterAPI) SetPodSpec(args params.SetPodSpecParams) (params.ErrorResults, error) {
	results := params.ErrorResults{
		Results: make([]params.ErrorResult, len(args.Specs)),
	}
	authTag := u.auth.GetAuthTag()
	canAccess := func(tag names.Tag) bool {
		if tag, ok := tag.(names.ApplicationTag); ok {
			switch authTag.(type) {
			case names.UnitTag:
				appName, err := names.UnitApplication(authTag.Id())
				return err == nil && appName == tag.Id()
			case names.ApplicationTag:
				return tag == authTag
			}
		}
		return false
	}

	for i, arg := range args.Specs {
		tag, err := names.ParseApplicationTag(arg.Tag)
		if err != nil {
			results.Results[i].Error = common.ServerError(err)
			continue
		}
		if !canAccess(tag) {
			results.Results[i].Error = common.ServerError(common.ErrPerm)
			continue
		}
		if _, err := k8sspecs.ParsePodSpec(arg.Value); err != nil {
			results.Results[i].Error = common.ServerError(errors.Annotate(err, "invalid pod spec"))
			continue
		}
		cm, err := u.m.CAASModel()
		if err != nil {
			results.Results[i].Error = common.ServerError(err)
			continue
		}
		results.Results[i].Error = common.ServerError(
			cm.SetPodSpec(tag, arg.Value),
		)
	}
	return results, nil
}

// CloudSpec returns the cloud spec used by the model in which the
// authenticated unit or application resides.
// A check is made beforehand to ensure that the request is made by an entity
// that has been granted the appropriate trust.
func (u *UniterAPI) CloudSpec() (params.CloudSpecResult, error) {
	canAccess, err := u.accessCloudSpec()
	if err != nil {
		return params.CloudSpecResult{}, err
	}
	if !canAccess() {
		return params.CloudSpecResult{Error: common.ServerError(common.ErrPerm)}, nil
	}

	return u.cloudSpec.GetCloudSpec(u.m.Tag().(names.ModelTag)), nil
}

// GoalStates returns information of charm units and relations.
func (u *UniterAPI) GoalStates(args params.Entities) (params.GoalStateResults, error) {
	result := params.GoalStateResults{
		Results: make([]params.GoalStateResult, len(args.Entities)),
	}

	canAccess, err := u.accessUnit()
	if err != nil {
		return params.GoalStateResults{}, err
	}
	for i, entity := range args.Entities {
		tag, err := names.ParseUnitTag(entity.Tag)
		if err != nil {
			result.Results[i].Error = common.ServerError(common.ErrPerm)
			continue
		}
		if !canAccess(tag) {
			result.Results[i].Error = common.ServerError(common.ErrPerm)
			continue
		}
		unit, err := u.getUnit(tag)
		if err != nil {
			result.Results[i].Error = common.ServerError(err)
			continue
		}
		result.Results[i].Result, err = u.oneGoalState(unit)
		if err != nil {
			result.Results[i].Error = common.ServerError(err)
		}
	}
	return result, nil
}

// oneGoalState creates the goal state for a given unit.
func (u *UniterAPI) oneGoalState(unit *state.Unit) (*params.GoalState, error) {
	app, err := unit.Application()
	if err != nil {
		return nil, err
	}

	gs := params.GoalState{}
	gs.Units, err = u.goalStateUnits(app, unit.Name())
	if err != nil {
		return nil, err
	}
	allRelations, err := app.Relations()
	if err != nil {
		return nil, err
	}
	if allRelations != nil {
		gs.Relations, err = u.goalStateRelations(app.Name(), unit.Name(), allRelations)
		if err != nil {
			return nil, err
		}
	}
	return &gs, nil
}

// goalStateRelations creates the structure with all the relations between endpoints in an application.
func (u *UniterAPI) goalStateRelations(appName, principalName string, allRelations []*state.Relation) (map[string]params.UnitsGoalState, error) {

	result := map[string]params.UnitsGoalState{}

	for _, r := range allRelations {
		statusInfo, err := r.Status()
		if err != nil {
			return nil, errors.Annotate(err, "getting relation status")
		}
		endPoints := r.Endpoints()
		if len(endPoints) == 1 {
			// Ignore peer relations here.
			continue
		}

		// First determine the local endpoint name to use later
		// as the key in the result map.
		var resultEndpointName string
		for _, e := range endPoints {
			if e.ApplicationName == appName {
				resultEndpointName = e.Name
			}
		}
		if resultEndpointName == "" {
			continue
		}

		// Now gather the goal state.
		for _, e := range endPoints {
			var key string
			app, err := u.st.Application(e.ApplicationName)
			if err == nil {
				key = app.Name()
			} else if errors.IsNotFound(err) {
				logger.Debugf("application %q must be a remote application.", e.ApplicationName)
				remoteApplication, err := u.st.RemoteApplication(e.ApplicationName)
				if err != nil {
					return nil, err
				}
				var ok bool
				key, ok = remoteApplication.URL()
				if !ok {
					// If we are on the offering side of a remote relation, don't show anything
					// in goal state for that relation.
					continue
				}
			} else {
				return nil, err
			}

			// We don't show units for the same application as we are currently processing.
			if key == appName {
				continue
			}

			goalState := params.GoalStateStatus{}
			goalState.Status = statusInfo.Status.String()
			goalState.Since = statusInfo.Since
			relationGoalState := result[e.Name]
			if relationGoalState == nil {
				relationGoalState = params.UnitsGoalState{}
			}
			relationGoalState[key] = goalState

			// For local applications, add in the status of units as well.
			if app != nil {
				units, err := u.goalStateUnits(app, principalName)
				if err != nil {
					return nil, err
				}
				for unitName, unitGS := range units {
					relationGoalState[unitName] = unitGS
				}
			}

			// Merge in the goal state for the current remote endpoint
			// with any other goal state already collected for the local endpoint.
			unitsGoalState := result[resultEndpointName]
			if unitsGoalState == nil {
				unitsGoalState = params.UnitsGoalState{}
			}
			for k, v := range relationGoalState {
				unitsGoalState[k] = v
			}
			result[resultEndpointName] = unitsGoalState
		}
	}
	return result, nil
}

// goalStateUnits loops through all application units related to principalName,
// and stores the goal state status in UnitsGoalState.
func (u *UniterAPI) goalStateUnits(app *state.Application, principalName string) (params.UnitsGoalState, error) {

	allUnits, err := app.AllUnits()
	if err != nil {
		return nil, err
	}
	unitsGoalState := params.UnitsGoalState{}
	for _, unit := range allUnits {
		// Ignore subordinates belonging to other units.
		pn, ok := unit.PrincipalName()
		if ok && pn != principalName {
			continue
		}
		unitLife := unit.Life()
		if unitLife == state.Dead {
			// only show Alive and Dying units
			logger.Debugf("unit %q is dead, ignore it.", unit.Name())
			continue
		}
		unitGoalState := params.GoalStateStatus{}
		statusInfo, err := unit.Status()
		if err != nil {
			return nil, errors.Trace(err)
		}
		unitGoalState.Status = statusInfo.Status.String()
		if unitLife == state.Dying {
			unitGoalState.Status = unitLife.String()
		}
		unitGoalState.Since = statusInfo.Since
		unitsGoalState[unit.Name()] = unitGoalState
	}

	return unitsGoalState, nil
}

// WatchConfigSettingsHash returns a StringsWatcher that yields a hash
// of the config values every time the config changes. The uniter can
// save this hash and use it to decide whether the config-changed hook
// needs to be run (or whether this was just an agent restart with no
// substantive config change).
func (u *UniterAPI) WatchConfigSettingsHash(args params.Entities) (params.StringsWatchResults, error) {
	result := params.StringsWatchResults{
		Results: make([]params.StringsWatchResult, len(args.Entities)),
	}
	canAccess, err := u.accessUnit()
	if err != nil {
		return params.StringsWatchResults{}, err
	}
	for i, entity := range args.Entities {
		tag, err := names.ParseUnitTag(entity.Tag)
		if err != nil || !canAccess(tag) {
			result.Results[i].Error = common.ServerError(common.ErrPerm)
			continue
		}

		unit, err := u.getCacheUnit(tag)
		if err != nil {
			result.Results[i].Error = common.ServerError(err)
			continue
		}

		w, err := unit.WatchConfigSettings()
		if err != nil {
			result.Results[i].Error = common.ServerError(err)
			continue
		}

		// Consume the initial event.
		changes, ok := <-w.Changes()
		if !ok {
			result.Results[i].Error = common.ServerError(watcher.EnsureErr(w))
			continue
		}

		result.Results[i].Changes = changes
		result.Results[i].StringsWatcherId = u.resources.Register(w)
	}

	return result, nil
}

// WatchTrustConfigSettingsHash returns a StringsWatcher that yields a
// hash of the application config values whenever they change. The
// uniter can use the hash to determine whether the actual values have
// changed since it last saw the config.
func (u *UniterAPI) WatchTrustConfigSettingsHash(args params.Entities) (params.StringsWatchResults, error) {
	getWatcher := func(unit *state.Unit) (state.StringsWatcher, error) {
		return unit.WatchApplicationConfigSettingsHash()
	}
	result, err := u.watchHashes(args, getWatcher)
	if err != nil {
		return params.StringsWatchResults{}, errors.Trace(err)
	}
	return result, nil
}

// WatchUnitAddressesHash returns a StringsWatcher that yields the
// hashes of the addresses for the unit whenever the addresses
// change. The uniter can use the hash to determine whether the actual
// address values have changed since it last saw the config.
func (u *UniterAPI) WatchUnitAddressesHash(args params.Entities) (params.StringsWatchResults, error) {
	getWatcher := func(unit *state.Unit) (state.StringsWatcher, error) {
		if !unit.ShouldBeAssigned() {
			app, err := unit.Application()
			if err != nil {
				return nil, err
			}
			return app.WatchServiceAddressesHash(), nil
		}
		machineId, err := unit.AssignedMachineId()
		if err != nil {
			return nil, err
		}
		machine, err := u.st.Machine(machineId)
		if err != nil {
			return nil, err
		}
		return machine.WatchAddressesHash(), nil
	}
	result, err := u.watchHashes(args, getWatcher)
	if err != nil {
		return params.StringsWatchResults{}, errors.Trace(err)
	}
	return result, nil
}

// Mask WatchConfigSettingsHash from the v8 API. The API reflection
// code in rpc/rpcreflect/type.go:newMethod skips 2-argument methods,
// so this removes the method as far as the RPC machinery is
// concerned.

// WatchConfigSettingsHash isn't on the v8 API.
func (u *UniterAPIV8) WatchConfigSettingsHash(_, _ struct{}) {}

// WatchTrustConfigSettingsHash isn't on the v8 API.
func (u *UniterAPIV8) WatchTrustConfigSettingsHash(_, _ struct{}) {}

// WatchUnitAddressesHash isn't on the v8 API.
func (u *UniterAPIV8) WatchUnitAddressesHash(_, _ struct{}) {}

func (u *UniterAPI) watchHashes(args params.Entities, getWatcher func(u *state.Unit) (state.StringsWatcher, error)) (params.StringsWatchResults, error) {
	result := params.StringsWatchResults{
		Results: make([]params.StringsWatchResult, len(args.Entities)),
	}
	canAccess, err := u.accessUnit()
	if err != nil {
		return params.StringsWatchResults{}, err
	}
	for i, entity := range args.Entities {
		tag, err := names.ParseUnitTag(entity.Tag)
		if err != nil {
			result.Results[i].Error = common.ServerError(common.ErrPerm)
			continue
		}
		err = common.ErrPerm
		watcherId := ""
		var changes []string
		if canAccess(tag) {
			watcherId, changes, err = u.watchOneUnitHashes(tag, getWatcher)
		}
		result.Results[i].StringsWatcherId = watcherId
		result.Results[i].Changes = changes
		result.Results[i].Error = common.ServerError(err)
	}
	return result, nil
}

func (u *UniterAPI) watchOneUnitHashes(tag names.UnitTag, getWatcher func(u *state.Unit) (state.StringsWatcher, error)) (string, []string, error) {
	unit, err := u.getUnit(tag)
	if err != nil {
		return "", nil, err
	}
	w, err := getWatcher(unit)
	if err != nil {
		return "", nil, errors.Trace(err)
	}
	// Consume the initial event.
	if changes, ok := <-w.Changes(); ok {
		return u.resources.Register(w), changes, nil
	}
	return "", nil, watcher.EnsureErr(w)
}

// CloudAPIVersion isn't on the v10 API.
func (u *UniterAPIV10) CloudAPIVersion(_, _ struct{}) {}

// CloudAPIVersion returns the cloud API version, if available.
func (u *UniterAPI) CloudAPIVersion() (params.StringResult, error) {
	result := params.StringResult{}

	configGetter := stateenvirons.EnvironConfigGetter{State: u.st, Model: u.m, NewContainerBroker: u.containerBrokerFunc}
	spec, err := configGetter.CloudSpec()
	if err != nil {
		return result, common.ServerError(err)
	}
	apiVersion, err := configGetter.CloudAPIVersion(spec)
	if err != nil {
		return result, common.ServerError(err)
	}
	result.Result = apiVersion
	return result, err
}<|MERGE_RESOLUTION|>--- conflicted
+++ resolved
@@ -1518,32 +1518,6 @@
 			relUnit, err = u.getRelationUnit(canAccessUnit, arg.Relation, tag)
 			if err != nil {
 				return nil, errors.Trace(err)
-<<<<<<< HEAD
-			}
-			var node *state.Settings
-			node, err = relUnit.Settings()
-			settings = node.Map()
-
-		case names.ApplicationTag:
-			var relation *state.Relation
-			relation, err = u.getRelation(arg.Relation)
-			if err != nil {
-				return nil, errors.Trace(err)
-			}
-			isPeerRelation := len(relation.Endpoints()) == 1
-			token := u.leadershipChecker.LeadershipCheck(tag.Id(), u.auth.GetAuthTag().Id())
-			canAccess := func(tag names.Tag) bool {
-				if !canAccessApp(tag) {
-					return false
-				}
-				if isPeerRelation {
-					return true
-				}
-				// For provider-requirer relations only allow the
-				// leader unit to read the application settings.
-				return token.Check(0, nil) == nil
-			}
-=======
 			}
 			var node *state.Settings
 			node, err = relUnit.Settings()
@@ -1569,7 +1543,6 @@
 				// leader unit to read the application settings.
 				return token.Check(0, nil) == nil
 			}
->>>>>>> 2a41f7af
 			settings, err = u.getRelationAppSettings(canAccess, arg.Relation, tag)
 
 		default:
@@ -1629,17 +1602,10 @@
 			settings, err = u.getRemoteRelationAppSettings(relUnit.Relation(), tag)
 		default:
 			return nil, common.ErrPerm
-<<<<<<< HEAD
 		}
 		if err != nil {
 			return nil, errors.Trace(err)
 		}
-=======
-		}
-		if err != nil {
-			return nil, errors.Trace(err)
-		}
->>>>>>> 2a41f7af
 		return convertRelationSettings(settings)
 	}
 
