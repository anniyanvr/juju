--- conflicted
+++ resolved
@@ -202,15 +202,12 @@
 // It returns a new form of ProvisioningInfo that
 // supports multiple space constraints.
 type ProvisionerAPIV10 struct {
-<<<<<<< HEAD
-=======
 	*ProvisionerAPIV11
 }
 
 // ProvisionerAPIV11 provides v10 of the provisioner facade.
 // It relies on agent-set origin when calling SetHostMachineNetworkConfig.
 type ProvisionerAPIV11 struct {
->>>>>>> 1e3b7464
 	*ProvisionerAPI
 }
 
@@ -270,19 +267,13 @@
 
 // NewProvisionerAPIV10 creates a new server-side Provisioner API facade.
 func NewProvisionerAPIV10(st *state.State, resources facade.Resources, authorizer facade.Authorizer) (*ProvisionerAPIV10, error) {
-<<<<<<< HEAD
-	provisionerAPI, err := NewProvisionerAPI(st, resources, authorizer)
-=======
 	provisionerAPI, err := NewProvisionerAPIV11(st, resources, authorizer)
->>>>>>> 1e3b7464
 	if err != nil {
 		return nil, errors.Trace(err)
 	}
 	return &ProvisionerAPIV10{provisionerAPI}, nil
 }
 
-<<<<<<< HEAD
-=======
 // NewProvisionerAPIV11 creates a new server-side Provisioner API facade.
 func NewProvisionerAPIV11(st *state.State, resources facade.Resources, authorizer facade.Authorizer) (*ProvisionerAPIV11, error) {
 	provisionerAPI, err := NewProvisionerAPI(st, resources, authorizer)
@@ -292,7 +283,6 @@
 	return &ProvisionerAPIV11{provisionerAPI}, nil
 }
 
->>>>>>> 1e3b7464
 func (api *ProvisionerAPI) getMachine(canAccess common.AuthFunc, tag names.MachineTag) (*state.Machine, error) {
 	if !canAccess(tag) {
 		return nil, common.ErrPerm
