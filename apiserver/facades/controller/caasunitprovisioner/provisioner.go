// Copyright 2017 Canonical Ltd.
// Licensed under the AGPLv3, see LICENCE file for details.

package caasunitprovisioner

import (
	"fmt"
	"sort"
	"time"

	"github.com/juju/clock"
	"github.com/juju/collections/set"
	"github.com/juju/errors"
	"github.com/juju/loggo"
	"gopkg.in/juju/names.v2"

	"github.com/juju/juju/apiserver/common"
	"github.com/juju/juju/apiserver/common/storagecommon"
	"github.com/juju/juju/apiserver/facade"
	"github.com/juju/juju/apiserver/facades/controller/caasoperatorprovisioner"
	"github.com/juju/juju/apiserver/params"
	"github.com/juju/juju/caas"
	"github.com/juju/juju/caas/kubernetes/provider"
	"github.com/juju/juju/controller"
	"github.com/juju/juju/core/status"
	"github.com/juju/juju/environs/config"
	"github.com/juju/juju/environs/tags"
	"github.com/juju/juju/state"
	"github.com/juju/juju/state/stateenvirons"
	"github.com/juju/juju/state/watcher"
	"github.com/juju/juju/storage"
	"github.com/juju/juju/storage/poolmanager"
)

var logger = loggo.GetLogger("juju.apiserver.controller.caasunitprovisioner")

type Facade struct {
	*common.LifeGetter
	resources          facade.Resources
	state              CAASUnitProvisionerState
	storage            StorageBackend
	storagePoolManager poolmanager.PoolManager
	registry           storage.ProviderRegistry
	devices            DeviceBackend
	clock              clock.Clock
}

// NewStateFacade provides the signature required for facade registration.
func NewStateFacade(ctx facade.Context) (*Facade, error) {
	authorizer := ctx.Auth()
	resources := ctx.Resources()
	sb, err := state.NewStorageBackend(ctx.State())
	if err != nil {
		return nil, errors.Trace(err)
	}
	db, err := state.NewDeviceBackend(ctx.State())
	if err != nil {
		return nil, errors.Trace(err)
	}

	broker, err := stateenvirons.GetNewCAASBrokerFunc(caas.New)(ctx.State())
	if err != nil {
		return nil, errors.Annotate(err, "getting caas client")
	}
	registry := stateenvirons.NewStorageProviderRegistry(broker)
	pm := poolmanager.New(state.NewStateSettings(ctx.State()), registry)

	return NewFacade(
		resources,
		authorizer,
		stateShim{ctx.State()},
		sb,
		db,
		pm,
		registry,
		clock.WallClock,
	)
}

// NewFacade returns a new CAAS unit provisioner Facade facade.
func NewFacade(
	resources facade.Resources,
	authorizer facade.Authorizer,
	st CAASUnitProvisionerState,
	sb StorageBackend,
	db DeviceBackend,
	storagePoolManager poolmanager.PoolManager,
	registry storage.ProviderRegistry,
	clock clock.Clock,
) (*Facade, error) {
	if !authorizer.AuthController() {
		return nil, common.ErrPerm
	}
	return &Facade{
		LifeGetter: common.NewLifeGetter(
			st, common.AuthAny(
				common.AuthFuncForTagKind(names.ApplicationTagKind),
				common.AuthFuncForTagKind(names.UnitTagKind),
			),
		),
		resources:          resources,
		state:              st,
		storage:            sb,
		devices:            db,
		storagePoolManager: storagePoolManager,
		registry:           registry,
		clock:              clock,
	}, nil
}

// WatchApplications starts a StringsWatcher to watch CAAS applications
// deployed to this model.
func (f *Facade) WatchApplications() (params.StringsWatchResult, error) {
	watch := f.state.WatchApplications()
	if changes, ok := <-watch.Changes(); ok {
		return params.StringsWatchResult{
			StringsWatcherId: f.resources.Register(watch),
			Changes:          changes,
		}, nil
	}
	return params.StringsWatchResult{}, watcher.EnsureErr(watch)
}

// WatchApplicationsScale starts a NotifyWatcher to watch changes
// to the applications' scale.
func (f *Facade) WatchApplicationsScale(args params.Entities) (params.NotifyWatchResults, error) {
	results := params.NotifyWatchResults{
		Results: make([]params.NotifyWatchResult, len(args.Entities)),
	}
	for i, arg := range args.Entities {
		id, err := f.watchApplicationScale(arg.Tag)
		if err != nil {
			results.Results[i].Error = common.ServerError(err)
			continue
		}
		results.Results[i].NotifyWatcherId = id
	}
	return results, nil
}

func (f *Facade) watchApplicationScale(tagString string) (string, error) {
	tag, err := names.ParseApplicationTag(tagString)
	if err != nil {
		return "", errors.Trace(err)
	}
	app, err := f.state.Application(tag.Id())
	if err != nil {
		return "", errors.Trace(err)
	}
	w := app.WatchScale()
	if _, ok := <-w.Changes(); ok {
		return f.resources.Register(w), nil
	}
	return "", watcher.EnsureErr(w)
}

// WatchPodSpec starts a NotifyWatcher to watch changes to the
// pod spec for specified units in this model.
func (f *Facade) WatchPodSpec(args params.Entities) (params.NotifyWatchResults, error) {
	model, err := f.state.Model()
	if err != nil {
		return params.NotifyWatchResults{}, errors.Trace(err)
	}
	results := params.NotifyWatchResults{
		Results: make([]params.NotifyWatchResult, len(args.Entities)),
	}
	for i, arg := range args.Entities {
		id, err := f.watchPodSpec(model, arg.Tag)
		if err != nil {
			results.Results[i].Error = common.ServerError(err)
			continue
		}
		results.Results[i].NotifyWatcherId = id
	}
	return results, nil
}

func (f *Facade) watchPodSpec(model Model, tagString string) (string, error) {
	tag, err := names.ParseApplicationTag(tagString)
	if err != nil {
		return "", errors.Trace(err)
	}
	w, err := model.WatchPodSpec(tag)
	if err != nil {
		return "", errors.Trace(err)
	}
	if _, ok := <-w.Changes(); ok {
		return f.resources.Register(w), nil
	}
	return "", watcher.EnsureErr(w)
}

// ApplicationsScale returns the scaling info for specified applications in this model.
func (f *Facade) ApplicationsScale(args params.Entities) (params.IntResults, error) {
	results := params.IntResults{
		Results: make([]params.IntResult, len(args.Entities)),
	}
	for i, arg := range args.Entities {
		scale, err := f.applicationScale(arg.Tag)
		if err != nil {
			results.Results[i].Error = common.ServerError(err)
			continue
		}
		results.Results[i].Result = scale
	}
	logger.Debugf("provisioning info result: %#v", results)
	return results, nil
}

func (f *Facade) applicationScale(tagString string) (int, error) {
	appTag, err := names.ParseApplicationTag(tagString)
	if err != nil {
		return 0, errors.Trace(err)
	}
	app, err := f.state.Application(appTag.Id())
	if err != nil {
		return 0, errors.Trace(err)
	}
	return app.GetScale(), nil
}

// ProvisioningInfo returns the provisioning info for specified applications in this model.
func (f *Facade) ProvisioningInfo(args params.Entities) (params.KubernetesProvisioningInfoResults, error) {
	model, err := f.state.Model()
	if err != nil {
		return params.KubernetesProvisioningInfoResults{}, errors.Trace(err)
	}
	results := params.KubernetesProvisioningInfoResults{
		Results: make([]params.KubernetesProvisioningInfoResult, len(args.Entities)),
	}
	for i, arg := range args.Entities {
		info, err := f.provisioningInfo(model, arg.Tag)
		if err != nil {
			results.Results[i].Error = common.ServerError(err)
			continue
		}
		results.Results[i].Result = info
	}
	return results, nil
}

func (f *Facade) provisioningInfo(model Model, tagString string) (*params.KubernetesProvisioningInfo, error) {
	appTag, err := names.ParseApplicationTag(tagString)
	if err != nil {
		return nil, errors.Trace(err)
	}
	// First the pod spec.
	podSpec, err := model.PodSpec(appTag)
	if err != nil {
		return nil, errors.Trace(err)
	}

	// Now get any required storage. We need to provision storage
	// at the same time as the pod as it can't be attached later.

	// All units are currently homogeneous so we just
	// need to get info for the first alive unit.
	app, err := f.state.Application(appTag.Id())
	if err != nil {
		return nil, errors.Trace(err)
	}
	modelConfig, err := model.ModelConfig()
	if err != nil {
		return nil, errors.Trace(err)
	}

	controllerCfg, err := f.state.ControllerConfig()
	if err != nil {
		return nil, errors.Trace(err)
	}

	filesystemParams, err := f.applicationFilesystemParams(app, controllerCfg, modelConfig)
	if err != nil {
		return nil, errors.Trace(err)
	}

	devices, err := f.devicesParams(app)
	if err != nil {
		return nil, errors.Trace(err)
	}
	cons, err := app.Constraints()
	if err != nil {
		return nil, errors.Trace(err)
	}
	mergedCons, err := f.state.ResolveConstraints(cons)
	if err != nil {
		return nil, errors.Trace(err)
	}
	resourceTags := tags.ResourceTags(
		names.NewModelTag(modelConfig.UUID()),
		names.NewControllerTag(controllerCfg.ControllerUUID()),
		modelConfig,
	)

	ch, _, err := app.Charm()
	if err != nil {
		return nil, errors.Trace(err)
	}

	info := &params.KubernetesProvisioningInfo{
		PodSpec:     podSpec,
		Filesystems: filesystemParams,
		Devices:     devices,
		Constraints: mergedCons,
		Tags:        resourceTags,
	}
	deployInfo := ch.Meta().Deployment
	if deployInfo != nil {
		info.DeploymentInfo = &params.KubernetesDeploymentInfo{
			DeploymentType: string(deployInfo.DeploymentType),
			ServiceType:    string(deployInfo.ServiceType),
		}
	}
	return info, nil
}

func filesystemParams(
	app Application,
	cons state.StorageConstraints,
	storageName string,
	controllerUUID string,
	modelConfig *config.Config,
	poolManager poolmanager.PoolManager,
	registry storage.ProviderRegistry,
) (params.KubernetesFilesystemParams, error) {

	filesystemTags, err := storagecommon.StorageTags(nil, modelConfig.UUID(), controllerUUID, modelConfig)
	if err != nil {
		return params.KubernetesFilesystemParams{}, errors.Annotate(err, "computing storage tags")
	}
	filesystemTags[tags.JujuStorageOwner] = app.Name()

	storageClassName, _ := modelConfig.AllAttrs()[provider.WorkloadStorageKey].(string)
	if cons.Pool == "" && storageClassName == "" {
		return params.KubernetesFilesystemParams{}, errors.Errorf("storage pool for %q must be specified since there's no model default storage class", storageName)
	}
	fsParams, err := caasoperatorprovisioner.CharmStorageParams(controllerUUID, storageClassName, modelConfig, cons.Pool, poolManager, registry)
	if err != nil {
		return params.KubernetesFilesystemParams{}, errors.Maskf(err, "getting filesystem storage parameters")
	}

	fsParams.Size = cons.Size
	fsParams.StorageName = storageName
	fsParams.Tags = filesystemTags
	return fsParams, nil
}

// applicationFilesystemParams retrieves FilesystemParams for the filesystems
// that should be provisioned with, and attached to, pods of the application.
func (f *Facade) applicationFilesystemParams(
	app Application,
	controllerConfig controller.Config,
	modelConfig *config.Config,
) ([]params.KubernetesFilesystemParams, error) {
<<<<<<< HEAD
	storage, err := app.StorageConstraints()
=======
	storageConstraints, err := app.StorageConstraints()
>>>>>>> 9c827767
	if err != nil {
		return nil, errors.Trace(err)
	}

	ch, _, err := app.Charm()
	if err != nil {
		return nil, errors.Trace(err)
	}

	var allFilesystemParams []params.KubernetesFilesystemParams
<<<<<<< HEAD
	for name, cons := range storage {
=======
	// To always guarantee the same order, sort by names.
	var sNames []string
	for name := range storageConstraints {
		sNames = append(sNames, name)
	}
	sort.Strings(sNames)
	for _, name := range sNames {
		cons := storageConstraints[name]
>>>>>>> 9c827767
		fsParams, err := filesystemParams(
			app, cons, name,
			controllerConfig.ControllerUUID(),
			modelConfig,
			f.storagePoolManager, f.registry,
		)
		if err != nil {
			return nil, errors.Annotatef(err, "getting filesystem %q parameters", name)
		}
		for i := 0; i < int(cons.Count); i++ {
			charmStorage := ch.Meta().Storage[name]
			id := fmt.Sprintf("%s/%v", name, i)
			tag := names.NewStorageTag(id)
			location, err := state.FilesystemMountPoint(charmStorage, tag, "kubernetes")
			if err != nil {
				return nil, errors.Trace(err)
			}
			filesystemAttachmentParams := params.KubernetesFilesystemAttachmentParams{
				Provider:   fsParams.Provider,
				MountPoint: location,
				ReadOnly:   charmStorage.ReadOnly,
			}
			fsParams.Attachment = &filesystemAttachmentParams
			allFilesystemParams = append(allFilesystemParams, fsParams)
		}
	}
	return allFilesystemParams, nil
}

func (f *Facade) devicesParams(app Application) ([]params.KubernetesDeviceParams, error) {
	devices, err := app.DeviceConstraints()
	if err != nil {
		return nil, errors.Trace(err)
	}
	logger.Debugf("getting device constraints from state: %#v", devices)
	var devicesParams []params.KubernetesDeviceParams
	for _, d := range devices {
		devicesParams = append(devicesParams, params.KubernetesDeviceParams{
			Type:       params.DeviceType(d.Type),
			Count:      d.Count,
			Attributes: d.Attributes,
		})
	}
	return devicesParams, nil
}

// ApplicationsConfig returns the config for the specified applications.
func (f *Facade) ApplicationsConfig(args params.Entities) (params.ApplicationGetConfigResults, error) {
	results := params.ApplicationGetConfigResults{
		Results: make([]params.ConfigResult, len(args.Entities)),
	}
	for i, arg := range args.Entities {
		result, err := f.getApplicationConfig(arg.Tag)
		results.Results[i].Config = result
		results.Results[i].Error = common.ServerError(err)
	}
	return results, nil
}

func (f *Facade) getApplicationConfig(tagString string) (map[string]interface{}, error) {
	tag, err := names.ParseApplicationTag(tagString)
	if err != nil {
		return nil, errors.Trace(err)
	}
	app, err := f.state.Application(tag.Id())
	if err != nil {
		return nil, errors.Trace(err)
	}
	return app.ApplicationConfig()
}

// UpdateApplicationsUnits updates the Juju data model to reflect the given
// units of the specified application.
func (a *Facade) UpdateApplicationsUnits(args params.UpdateApplicationUnitArgs) (params.ErrorResults, error) {
	result := params.ErrorResults{
		Results: make([]params.ErrorResult, len(args.Args)),
	}
	if len(args.Args) == 0 {
		return result, nil
	}
	for i, appUpdate := range args.Args {
		appTag, err := names.ParseApplicationTag(appUpdate.ApplicationTag)
		if err != nil {
			result.Results[i].Error = common.ServerError(err)
			continue
		}
		app, err := a.state.Application(appTag.Id())
		if err != nil {
			result.Results[i].Error = common.ServerError(err)
			continue
		}
		appStatus := appUpdate.Status
		if appStatus.Status != "" && appStatus.Status != status.Unknown {
			now := a.clock.Now()
			err = app.SetStatus(status.StatusInfo{
				Status:  appStatus.Status,
				Message: appStatus.Info,
				Data:    appStatus.Data,
				Since:   &now,
			})
			if err != nil {
				result.Results[i].Error = common.ServerError(err)
				continue
			}
		}
		err = a.updateUnitsFromCloud(app, appUpdate.Scale, appUpdate.Units)
		if err != nil {
			// Mask any not found errors as the worker (caller) treats them specially
			// and they are not relevant here.
			result.Results[i].Error = common.ServerError(errors.Mask(err))
		}
	}
	return result, nil
}

// updateStatus constructs the agent and cloud container status values.
func (a *Facade) updateStatus(params params.ApplicationUnitParams) (
	agentStatus *status.StatusInfo,
	cloudContainerStatus *status.StatusInfo,
) {
	var containerStatus status.Status
	switch status.Status(params.Status) {
	case status.Unknown:
		// The container runtime can spam us with unimportant
		// status updates, so ignore any irrelevant ones.
		return nil, nil
	case status.Allocating:
		// The container runtime has decided to restart the pod.
		agentStatus = &status.StatusInfo{
			Status:  status.Allocating,
			Message: params.Info,
		}
		containerStatus = status.Waiting
	case status.Running:
		// A pod has finished starting so the workload is now active.
		agentStatus = &status.StatusInfo{
			Status: status.Idle,
		}
		containerStatus = status.Running
	case status.Error:
		agentStatus = &status.StatusInfo{
			Status:  status.Error,
			Message: params.Info,
			Data:    params.Data,
		}
		containerStatus = status.Error
	case status.Blocked:
		containerStatus = status.Blocked
		agentStatus = &status.StatusInfo{
			Status: status.Idle,
		}
	}
	cloudContainerStatus = &status.StatusInfo{
		Status:  containerStatus,
		Message: params.Info,
		Data:    params.Data,
	}
	return agentStatus, cloudContainerStatus
}

// updateUnitsFromCloud takes a slice of unit information provided by an external
// source (typically a cloud update event) and merges that with the existing unit
// data model in state. The passed in units are the complete set for the cloud, so
// any existing units in state with provider ids which aren't in the set will be removed.
func (a *Facade) updateUnitsFromCloud(app Application, scale *int, unitUpdates []params.ApplicationUnitParams) error {
	logger.Debugf("unit updates: %#v", unitUpdates)
	if scale != nil {
		logger.Debugf("application scale: %v", *scale)
	}
	// Set up the initial data structures.
	existingStateUnits, err := app.AllUnits()
	if err != nil {
		return errors.Trace(err)
	}

	stateUnitsById := make(map[string]stateUnit)
	cloudPodsById := make(map[string]params.ApplicationUnitParams)

	// Record all unit provider ids known to exist in the cloud.
	for _, u := range unitUpdates {
		cloudPodsById[u.ProviderId] = u
	}

	stateUnitExistsInCloud := func(providerId string) bool {
		if providerId == "" {
			return false
		}
		_, ok := cloudPodsById[providerId]
		return ok
	}

	unitInfo := &updateStateUnitParams{
		stateUnitsInCloud: make(map[string]Unit),
		deletedRemoved:    true,
	}
	var (
		// aliveStateIds holds the provider ids of alive units in state.
		aliveStateIds = set.NewStrings()

		// extraStateIds holds the provider ids of units in state which
		// no longer exist in the cloud.
		extraStateIds = set.NewStrings()
	)

	// Loop over any existing state units and record those which do not yet have
	// provider ids, and those which have been removed or updated.
	for _, u := range existingStateUnits {
		var providerId string
		info, err := u.ContainerInfo()
		if err != nil && !errors.IsNotFound(err) {
			return errors.Trace(err)
		}
		if err == nil {
			providerId = info.ProviderId()
		}

		unitAlive := u.Life() == state.Alive
		if !unitAlive {
			continue
		}

		if providerId == "" {
			logger.Debugf("unit %q is not associated with any pod", u.Name())
			unitInfo.unassociatedUnits = append(unitInfo.unassociatedUnits, u)
			continue
		}
		stateUnitsById[providerId] = stateUnit{Unit: u}
		stateUnitInCloud := stateUnitExistsInCloud(providerId)
		aliveStateIds.Add(providerId)

		if stateUnitInCloud {
			logger.Debugf("unit %q (%v) has changed in the cloud", u.Name(), providerId)
			unitInfo.stateUnitsInCloud[u.UnitTag().String()] = u
		} else {
			extraStateIds.Add(providerId)
		}
	}

	// Do it in sorted order so it's deterministic for tests.
	var ids []string
	for id := range cloudPodsById {
		ids = append(ids, id)
	}
	sort.Strings(ids)

	// Sort extra ids also to guarantee order.
	var extraIds []string
	for id := range extraStateIds {
		extraIds = append(extraIds, id)
	}
	sort.Strings(extraIds)
	unassociatedUnitCount := len(unitInfo.unassociatedUnits)
	extraUnitsInStateCount := 0
	if scale != nil {
		extraUnitsInStateCount = len(stateUnitsById) + unassociatedUnitCount - *scale
	}

	for _, id := range ids {
		u := cloudPodsById[id]
		unitInfo.deletedRemoved = !u.Stateful
		if aliveStateIds.Contains(id) {
			u.UnitTag = stateUnitsById[id].UnitTag().String()
			unitInfo.existingCloudPods = append(unitInfo.existingCloudPods, u)
			continue
		}

		// First attempt to add any new cloud pod not yet represented in state
		// to a unit which does not yet have a provider id.
		if unassociatedUnitCount > 0 {
			unassociatedUnitCount -= 1
			unitInfo.addedCloudPods = append(unitInfo.addedCloudPods, u)
			continue
		}

		// A new pod was added to the cloud but does not yet have a unit in state.
		unitInfo.addedCloudPods = append(unitInfo.addedCloudPods, u)
	}

	// If there are any extra provider ids left over after allocating all the cloud pods,
	// then consider those state units as terminated.
	logger.Debugf("alive state ids %v", aliveStateIds.Values())
	logger.Debugf("extra state ids %v", extraStateIds.Values())
	logger.Debugf("extra units in state: %v", extraUnitsInStateCount)
	for _, providerId := range extraIds {
		u := stateUnitsById[providerId]
		logger.Debugf("unit %q (%v) has been removed from the cloud", u.Name(), providerId)
		// If the unit in state is surplus to the application scale, remove it from state also.
		// We retain units in state that are not surplus to cloud requirements as they will
		// be regenerated by the cloud and we want to keep a stable unit name.
		u.delete = unitInfo.deletedRemoved && scale != nil
		if !u.delete && extraUnitsInStateCount > 0 {
			logger.Debugf("deleting %v because it exceeds the scale of %v", u.Name(), scale)
			u.delete = true
			extraUnitsInStateCount = extraUnitsInStateCount - 1
		}
		unitInfo.removedUnits = append(unitInfo.removedUnits, u)
	}

	if err := a.updateStateUnits(app, unitInfo); err != nil {
		return errors.Trace(err)
	}

	if scale == nil {
		return nil
	}
	// Update the scale last now that the state
	// model accurately reflects the cluster pods.
	currentScale := app.GetScale()
	if currentScale != *scale {
		return app.SetScale(*scale)
	}
	return nil
}

type stateUnit struct {
	Unit
	delete bool
}

type updateStateUnitParams struct {
	stateUnitsInCloud map[string]Unit
	addedCloudPods    []params.ApplicationUnitParams
	existingCloudPods []params.ApplicationUnitParams
	removedUnits      []stateUnit
	unassociatedUnits []Unit
	deletedRemoved    bool
}

type filesystemInfo struct {
	unitTag      names.UnitTag
	providerId   string
	mountPoint   string
	readOnly     bool
	size         uint64
	filesystemId string
}

type volumeInfo struct {
	unitTag    names.UnitTag
	providerId string
	readOnly   bool
	persistent bool
	size       uint64
	volumeId   string
}

func (a *Facade) updateStateUnits(app Application, unitInfo *updateStateUnitParams) error {

	if app.Life() != state.Alive {
		// We ignore any updates for dying applications.
		logger.Debugf("ignoring unit updates for dying application: %v", app.Name())
		return nil
	}

	logger.Tracef("added cloud units: %+v", unitInfo.addedCloudPods)
	logger.Tracef("existing cloud units: %+v", unitInfo.existingCloudPods)
	logger.Tracef("removed units: %+v", unitInfo.removedUnits)
	logger.Tracef("unassociated units: %+v", unitInfo.unassociatedUnits)

	// Now we have the added, removed, updated units all sorted,
	// generate the state update operations.
	var unitUpdate state.UpdateUnitsOperation

	filesystemUpdates := make(map[string]filesystemInfo)
	filesystemStatus := make(map[string]status.StatusInfo)
	volumeUpdates := make(map[string]volumeInfo)
	volumeStatus := make(map[string]status.StatusInfo)

	for _, u := range unitInfo.removedUnits {
		// If a unit is removed from the cloud, all filesystems are considered detached.
		unitStorage, err := a.storage.UnitStorageAttachments(u.UnitTag())
		if err != nil {
			return errors.Trace(err)
		}
		for _, sa := range unitStorage {
			fs, err := a.storage.StorageInstanceFilesystem(sa.StorageInstance())
			if err != nil {
				return errors.Trace(err)
			}
			filesystemStatus[fs.FilesystemTag().String()] = status.StatusInfo{Status: status.Detached}
		}

		if u.delete {
			unitUpdate.Deletes = append(unitUpdate.Deletes, u.DestroyOperation())
		}
		// We'll set the status as Terminated. This will either be transient, as will
		// occur when a pod is restarted external to Juju, or permanent if the pod has
		// been deleted external to Juju. In the latter case, juju remove-unit will be
		// need to clean things up on the Juju side.
		cloudContainerStatus := &status.StatusInfo{
			Status:  status.Terminated,
			Message: "unit stopped by the cloud",
		}
		agentStatus := &status.StatusInfo{
			Status: status.Idle,
		}
		updateProps := state.UnitUpdateProperties{
			CloudContainerStatus: cloudContainerStatus,
			AgentStatus:          agentStatus,
		}
		unitUpdate.Updates = append(unitUpdate.Updates,
			u.UpdateOperation(updateProps))
	}

	processUnitParams := func(unitParams params.ApplicationUnitParams) *state.UnitUpdateProperties {
		agentStatus, cloudContainerStatus := a.updateStatus(unitParams)
		return &state.UnitUpdateProperties{
			ProviderId:           &unitParams.ProviderId,
			Address:              &unitParams.Address,
			Ports:                &unitParams.Ports,
			AgentStatus:          agentStatus,
			CloudContainerStatus: cloudContainerStatus,
		}
	}

	processFilesystemParams := func(processedFilesystemIds set.Strings, unitTag names.UnitTag, unitParams params.ApplicationUnitParams) error {
		// Once a unit is available in the cluster, we consider
		// its filesystem(s) to be attached since the unit is
		// not considered ready until this happens.
		filesystemInfoByName := make(map[string][]params.KubernetesFilesystemInfo)
		for _, fsInfo := range unitParams.FilesystemInfo {
			infos := filesystemInfoByName[fsInfo.StorageName]
			infos = append(infos, fsInfo)
			filesystemInfoByName[fsInfo.StorageName] = infos
		}

		for storageName, infos := range filesystemInfoByName {
			logger.Debugf("updating storage %v for %v", storageName, unitTag)
			if len(infos) == 0 {
				continue
			}

			unitStorage, err := a.storage.UnitStorageAttachments(unitTag)
			if err != nil {
				return errors.Trace(err)
			}

			// Loop over all the storage for the unit and skip storage not
			// relevant for storageName.
			// TODO(caas) - Add storage bankend API to get all unit storage instances for a named storage.
			for _, sa := range unitStorage {
				si, err := a.storage.StorageInstance(sa.StorageInstance())
				if errors.IsNotFound(err) {
					logger.Warningf("ignoring non-existent storage instance %v for unit %v", sa.StorageInstance(), unitTag.Id())
					continue
				}
				if err != nil {
					return errors.Trace(err)
				}
				if si.StorageName() != storageName {
					continue
				}
				fs, err := a.storage.StorageInstanceFilesystem(sa.StorageInstance())
				if err != nil {
					return errors.Trace(err)
				}
				fsInfo := infos[0]
				processedFilesystemIds.Add(fsInfo.FilesystemId)

				// k8s reports provisioned info even when the volume is not ready.
				// Only update state when volume is created so Juju doesn't think
				// the volume is active when it's not.
				if fsInfo.Status != status.Pending.String() {
					filesystemUpdates[fs.FilesystemTag().String()] = filesystemInfo{
						unitTag:      unitTag,
						providerId:   unitParams.ProviderId,
						mountPoint:   fsInfo.MountPoint,
						readOnly:     fsInfo.ReadOnly,
						size:         fsInfo.Size,
						filesystemId: fsInfo.FilesystemId,
					}
				}
				filesystemStatus[fs.FilesystemTag().String()] = status.StatusInfo{
					Status:  status.Status(fsInfo.Status),
					Message: fsInfo.Info,
					Data:    fsInfo.Data,
				}

				// If the filesystem has a backing volume, get that info also.
				if _, err := fs.Volume(); err == nil {
					vol, err := a.storage.StorageInstanceVolume(sa.StorageInstance())
					if err != nil {
						return errors.Trace(err)
					}
					if fsInfo.Volume.Status != status.Pending.String() {
						volumeUpdates[vol.VolumeTag().String()] = volumeInfo{
							unitTag:    unitTag,
							providerId: unitParams.ProviderId,
							size:       fsInfo.Volume.Size,
							volumeId:   fsInfo.Volume.VolumeId,
							persistent: fsInfo.Volume.Persistent,
							readOnly:   fsInfo.ReadOnly,
						}
					}
					volumeStatus[vol.VolumeTag().String()] = status.StatusInfo{
						Status:  status.Status(fsInfo.Volume.Status),
						Message: fsInfo.Volume.Info,
						Data:    fsInfo.Volume.Data,
					}
				}

				infos = infos[1:]
				if len(infos) == 0 {
					break
				}
			}
		}
		return nil
	}

	var unitParamsWithFilesystemInfo []params.ApplicationUnitParams

	for _, unitParams := range unitInfo.existingCloudPods {
		u, ok := unitInfo.stateUnitsInCloud[unitParams.UnitTag]
		if !ok {
			logger.Warningf("unexpected unit parameters %+v not in state", unitParams)
			continue
		}
		updateProps := processUnitParams(unitParams)
		if len(unitParams.FilesystemInfo) > 0 {
			unitParamsWithFilesystemInfo = append(unitParamsWithFilesystemInfo, unitParams)
		}
		unitUpdate.Updates = append(unitUpdate.Updates,
			u.UpdateOperation(*updateProps))
	}

	// For newly added units in the cloud, either update state units which
	// exist but which do not yet have provider ids (recording the provider
	// id as well), or add a brand new unit.
	idx := 0
	for _, unitParams := range unitInfo.addedCloudPods {
		if idx < len(unitInfo.unassociatedUnits) {
			u := unitInfo.unassociatedUnits[idx]
			updateProps := processUnitParams(unitParams)
			unitUpdate.Updates = append(unitUpdate.Updates,
				u.UpdateOperation(*updateProps))
			idx += 1
			if len(unitParams.FilesystemInfo) > 0 {
				unitParamsWithFilesystemInfo = append(unitParamsWithFilesystemInfo, unitParams)
			}
			continue
		}

		// Process units added directly in the cloud instead of via Juju.
		updateProps := processUnitParams(unitParams)
		if len(unitParams.FilesystemInfo) > 0 {
			unitParamsWithFilesystemInfo = append(unitParamsWithFilesystemInfo, unitParams)
		}
		unitUpdate.Adds = append(unitUpdate.Adds,
			app.AddOperation(*updateProps))
	}
	err := app.UpdateUnits(&unitUpdate)
	// We ignore any updates for dying applications.
	if state.IsNotAlive(err) {
		return nil
	}

	// Now update filesystem info - attachment data and status.
	// For units added to the cloud directly, we first need to lookup the
	// newly created unit tag from Juju using the cloud provider ids.
	var providerIds []string
	for _, unitParams := range unitParamsWithFilesystemInfo {
		if unitParams.UnitTag == "" {
			providerIds = append(providerIds, unitParams.ProviderId)
		}
	}
	m, err := a.state.Model()
	if err != nil {
		return errors.Trace(err)
	}
	var providerIdToUnit = make(map[string]names.UnitTag)
	containers, err := m.Containers(providerIds...)
	if err != nil {
		return errors.Trace(err)
	}
	for _, c := range containers {
		providerIdToUnit[c.ProviderId()] = names.NewUnitTag(c.Unit())
	}

	processedFilesystemIds := set.NewStrings()
	for _, unitParams := range unitParamsWithFilesystemInfo {
		var (
			unitTag names.UnitTag
			ok      bool
		)
		// For units added to the cloud directly, we first need to lookup the
		// newly created unit tag from Juju using the cloud provider ids.
		if unitParams.UnitTag == "" {
			unitTag, ok = providerIdToUnit[unitParams.ProviderId]
			if !ok {
				logger.Warningf("cannot update filesystem data for unknown pod %q", unitParams.ProviderId)
				continue
			}
		} else {
			unitTag, _ = names.ParseUnitTag(unitParams.UnitTag)
		}
		if err := processFilesystemParams(processedFilesystemIds, unitTag, unitParams); err != nil {
			return errors.Annotatef(err, "processing filesystem info for unit %q", unitTag.Id())
		}
	}

	// If pods are recreated on the Kubernetes side, new units are created on the Juju
	// side and so any previously attached filesystems become orphaned and need to
	// be cleaned up.
	appName := app.Name()
	if err := a.cleaupOrphanedFilesystems(processedFilesystemIds); err != nil {
		return errors.Annotatef(err, "deleting orphaned filesystems for %v", appName)
	}

	// First do the volume updates as volumes need to be attached before the filesystem updates.
	if err := a.updateVolumeInfo(volumeUpdates, volumeStatus); err != nil {
		return errors.Annotatef(err, "updating volume information for %v", appName)
	}

	err = a.updateFilesystemInfo(filesystemUpdates, filesystemStatus)
	return errors.Annotatef(err, "updating filesystem information for %v", appName)
}

func (a *Facade) cleaupOrphanedFilesystems(processedFilesystemIds set.Strings) error {
	// TODO(caas) - record unit id on the filesystem so we can query by unit
	allFilesystems, err := a.storage.AllFilesystems()
	if err != nil {
		return errors.Trace(err)
	}
	for _, fs := range allFilesystems {
		fsInfo, err := fs.Info()
		if errors.IsNotProvisioned(err) {
			continue
		}
		if err != nil {
			return errors.Trace(err)
		}
		if !processedFilesystemIds.Contains(fsInfo.FilesystemId) {
			continue
		}

		storageTag, err := fs.Storage()
		if err != nil && !errors.IsNotFound(err) {
			return errors.Trace(err)
		}
		if err != nil {
			continue
		}

		si, err := a.storage.StorageInstance(storageTag)
		if err != nil && !errors.IsNotFound(err) {
			return errors.Trace(err)
		}
		if err != nil {
			continue
		}
		_, ok := si.Owner()
		if ok {
			continue
		}

		logger.Debugf("found orphaned filesystem %v", fs.FilesystemTag())
		// TODO (anastasiamac 2019-04-04) We can now force storage removal
		// but for now, while we have not an arg passed in, just hardcode.
		err = a.storage.DestroyStorageInstance(storageTag, false, false, time.Duration(0))
		if err != nil && !errors.IsNotFound(err) {
			return errors.Trace(err)
		}
		err = a.storage.DestroyFilesystem(fs.FilesystemTag())
		if err != nil && !errors.IsNotFound(err) {
			return errors.Trace(err)
		}
	}
	return nil
}

func (a *Facade) updateVolumeInfo(volumeUpdates map[string]volumeInfo, volumeStatus map[string]status.StatusInfo) error {
	// Do it in sorted order so it's deterministic for tests.
	var volTags []string
	for tag := range volumeUpdates {
		volTags = append(volTags, tag)
	}
	sort.Strings(volTags)

	logger.Debugf("updating volume data: %+v", volumeUpdates)
	for _, tagString := range volTags {
		volTag, _ := names.ParseVolumeTag(tagString)
		volData := volumeUpdates[tagString]

		vol, err := a.storage.Volume(volTag)
		if err != nil {
			return errors.Trace(err)
		}
		// If we have already recorded the provisioning info,
		// it's an error to try and do it again.
		_, err = vol.Info()
		if err != nil && !errors.IsNotProvisioned(err) {
			return errors.Trace(err)
		}
		if err != nil {
			// Provisioning info not set yet.
			err = a.storage.SetVolumeInfo(volTag, state.VolumeInfo{
				Size:       volData.size,
				VolumeId:   volData.volumeId,
				Persistent: volData.persistent,
			})
			if err != nil {
				return errors.Trace(err)
			}
		}

		err = a.storage.SetVolumeAttachmentInfo(volData.unitTag, volTag, state.VolumeAttachmentInfo{
			ReadOnly: volData.readOnly,
		})
		if err != nil {
			return errors.Trace(err)
		}
	}

	// Do it in sorted order so it's deterministic for tests.
	volTags = []string{}
	for tag := range volumeStatus {
		volTags = append(volTags, tag)
	}
	sort.Strings(volTags)

	logger.Debugf("updating volume status: %+v", volumeStatus)
	for _, tagString := range volTags {
		volTag, _ := names.ParseVolumeTag(tagString)
		volStatus := volumeStatus[tagString]
		vol, err := a.storage.Volume(volTag)
		if err != nil {
			return errors.Trace(err)
		}
		now := a.clock.Now()
		err = vol.SetStatus(status.StatusInfo{
			Status:  volStatus.Status,
			Message: volStatus.Message,
			Data:    volStatus.Data,
			Since:   &now,
		})
		if err != nil {
			return errors.Trace(err)
		}
	}

	return nil
}

func (a *Facade) updateFilesystemInfo(filesystemUpdates map[string]filesystemInfo, filesystemStatus map[string]status.StatusInfo) error {
	// Do it in sorted order so it's deterministic for tests.
	var fsTags []string
	for tag := range filesystemUpdates {
		fsTags = append(fsTags, tag)
	}
	sort.Strings(fsTags)

	logger.Debugf("updating filesystem data: %+v", filesystemUpdates)
	for _, tagString := range fsTags {
		fsTag, _ := names.ParseFilesystemTag(tagString)
		fsData := filesystemUpdates[tagString]

		fs, err := a.storage.Filesystem(fsTag)
		if err != nil {
			return errors.Trace(err)
		}
		// If we have already recorded the provisioning info,
		// it's an error to try and do it again.
		_, err = fs.Info()
		if err != nil && !errors.IsNotProvisioned(err) {
			return errors.Trace(err)
		}
		if err != nil {
			// Provisioning info not set yet.
			err = a.storage.SetFilesystemInfo(fsTag, state.FilesystemInfo{
				Size:         fsData.size,
				FilesystemId: fsData.filesystemId,
			})
			if err != nil {
				return errors.Trace(err)
			}
		}

		err = a.storage.SetFilesystemAttachmentInfo(fsData.unitTag, fsTag, state.FilesystemAttachmentInfo{
			MountPoint: fsData.mountPoint,
			ReadOnly:   fsData.readOnly,
		})
		if err != nil {
			return errors.Trace(err)
		}
	}

	// Do it in sorted order so it's deterministic for tests.
	fsTags = []string{}
	for tag := range filesystemStatus {
		fsTags = append(fsTags, tag)
	}
	sort.Strings(fsTags)

	logger.Debugf("updating filesystem status: %+v", filesystemStatus)
	for _, tagString := range fsTags {
		fsTag, _ := names.ParseFilesystemTag(tagString)
		fsStatus := filesystemStatus[tagString]
		fs, err := a.storage.Filesystem(fsTag)
		if err != nil {
			return errors.Trace(err)
		}
		now := a.clock.Now()
		err = fs.SetStatus(status.StatusInfo{
			Status:  fsStatus.Status,
			Message: fsStatus.Message,
			Data:    fsStatus.Data,
			Since:   &now,
		})
		if err != nil {
			return errors.Trace(err)
		}
	}

	return nil
}

// UpdateApplicationsService updates the Juju data model to reflect the given
// service details of the specified application.
func (a *Facade) UpdateApplicationsService(args params.UpdateApplicationServiceArgs) (params.ErrorResults, error) {
	result := params.ErrorResults{
		Results: make([]params.ErrorResult, len(args.Args)),
	}
	if len(args.Args) == 0 {
		return result, nil
	}
	for i, appUpdate := range args.Args {
		appTag, err := names.ParseApplicationTag(appUpdate.ApplicationTag)
		if err != nil {
			result.Results[i].Error = common.ServerError(err)
			continue
		}
		app, err := a.state.Application(appTag.Id())
		if err != nil {
			result.Results[i].Error = common.ServerError(err)
			continue
		}
		if err := app.UpdateCloudService(appUpdate.ProviderId, params.NetworkAddresses(appUpdate.Addresses...)); err != nil {
			result.Results[i].Error = common.ServerError(err)
		}
	}
	return result, nil
}

// SetOperatorStatus updates the operator status for each given application.
func (a *Facade) SetOperatorStatus(args params.SetStatus) (params.ErrorResults, error) {
	result := params.ErrorResults{
		Results: make([]params.ErrorResult, len(args.Entities)),
	}
	for i, arg := range args.Entities {
		appTag, err := names.ParseApplicationTag(arg.Tag)
		if err != nil {
			result.Results[i].Error = common.ServerError(err)
			continue
		}
		app, err := a.state.Application(appTag.Id())
		if err != nil {
			result.Results[i].Error = common.ServerError(err)
			continue
		}
		now := a.clock.Now()
		s := status.StatusInfo{
			Status:  status.Status(arg.Status),
			Message: arg.Info,
			Data:    arg.Data,
			Since:   &now,
		}
		if err := app.SetOperatorStatus(s); err != nil {
			result.Results[i].Error = common.ServerError(err)
		}
	}
	return result, nil
}<|MERGE_RESOLUTION|>--- conflicted
+++ resolved
@@ -352,11 +352,7 @@
 	controllerConfig controller.Config,
 	modelConfig *config.Config,
 ) ([]params.KubernetesFilesystemParams, error) {
-<<<<<<< HEAD
-	storage, err := app.StorageConstraints()
-=======
 	storageConstraints, err := app.StorageConstraints()
->>>>>>> 9c827767
 	if err != nil {
 		return nil, errors.Trace(err)
 	}
@@ -367,9 +363,6 @@
 	}
 
 	var allFilesystemParams []params.KubernetesFilesystemParams
-<<<<<<< HEAD
-	for name, cons := range storage {
-=======
 	// To always guarantee the same order, sort by names.
 	var sNames []string
 	for name := range storageConstraints {
@@ -378,7 +371,6 @@
 	sort.Strings(sNames)
 	for _, name := range sNames {
 		cons := storageConstraints[name]
->>>>>>> 9c827767
 		fsParams, err := filesystemParams(
 			app, cons, name,
 			controllerConfig.ControllerUUID(),
