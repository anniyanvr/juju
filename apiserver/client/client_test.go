// Copyright 2012-2014 Canonical Ltd.
// Licensed under the AGPLv3, see LICENCE file for details.

package client_test

import (
	"fmt"
	"regexp"
	"sort"
	"strconv"
	"strings"
	"time"

	"github.com/juju/errors"
	"github.com/juju/names"
	jc "github.com/juju/testing/checkers"
	gc "gopkg.in/check.v1"
	"gopkg.in/juju/charm.v6-unstable"
	"gopkg.in/juju/charmrepo.v1"

	"github.com/juju/juju/agent"
	"github.com/juju/juju/api"
	"github.com/juju/juju/apiserver/client"
	"github.com/juju/juju/apiserver/common"
	"github.com/juju/juju/apiserver/params"
	"github.com/juju/juju/apiserver/service"
	"github.com/juju/juju/apiserver/testing"
	apiservertesting "github.com/juju/juju/apiserver/testing"
	"github.com/juju/juju/constraints"
	"github.com/juju/juju/environs/config"
	"github.com/juju/juju/environs/manual"
	toolstesting "github.com/juju/juju/environs/tools/testing"
	"github.com/juju/juju/instance"
	"github.com/juju/juju/network"
	"github.com/juju/juju/provider/dummy"
	"github.com/juju/juju/state"
	"github.com/juju/juju/state/multiwatcher"
	"github.com/juju/juju/state/presence"
	coretesting "github.com/juju/juju/testing"
	"github.com/juju/juju/testing/factory"
	"github.com/juju/juju/version"
)

type Killer interface {
	Kill() error
}

type serverSuite struct {
	baseSuite
	client *client.Client
}

var _ = gc.Suite(&serverSuite{})

func (s *serverSuite) SetUpTest(c *gc.C) {
	s.baseSuite.SetUpTest(c)

	var err error
	auth := testing.FakeAuthorizer{
		Tag:            s.AdminUserTag(c),
		EnvironManager: true,
	}
	s.client, err = client.NewClient(s.State, common.NewResources(), auth)
	c.Assert(err, jc.ErrorIsNil)
}

func (s *serverSuite) setAgentPresence(c *gc.C, machineId string) *presence.Pinger {
	m, err := s.State.Machine(machineId)
	c.Assert(err, jc.ErrorIsNil)
	pinger, err := m.SetAgentPresence()
	c.Assert(err, jc.ErrorIsNil)
	s.State.StartSync()
	err = m.WaitAgentPresence(coretesting.LongWait)
	c.Assert(err, jc.ErrorIsNil)
	return pinger
}

func (s *serverSuite) TestEnsureAvailabilityDeprecated(c *gc.C) {
	_, err := s.State.AddMachine("quantal", state.JobManageEnviron)
	c.Assert(err, jc.ErrorIsNil)
	// We have to ensure the agents are alive, or EnsureAvailability will
	// create more to replace them.
	pingerA := s.setAgentPresence(c, "0")
	defer assertKill(c, pingerA)

	machines, err := s.State.AllMachines()
	c.Assert(err, jc.ErrorIsNil)
	c.Assert(machines, gc.HasLen, 1)
	c.Assert(machines[0].Series(), gc.Equals, "quantal")

	arg := params.StateServersSpecs{[]params.StateServersSpec{{NumStateServers: 3}}}
	results, err := s.client.EnsureAvailability(arg)
	c.Assert(err, jc.ErrorIsNil)
	c.Assert(results.Results, gc.HasLen, 1)
	result := results.Results[0]
	c.Assert(result.Error, gc.IsNil)
	ensureAvailabilityResult := result.Result
	c.Assert(ensureAvailabilityResult.Maintained, gc.DeepEquals, []string{"machine-0"})
	c.Assert(ensureAvailabilityResult.Added, gc.DeepEquals, []string{"machine-1", "machine-2"})
	c.Assert(ensureAvailabilityResult.Removed, gc.HasLen, 0)

	machines, err = s.State.AllMachines()
	c.Assert(err, jc.ErrorIsNil)
	c.Assert(machines, gc.HasLen, 3)
	c.Assert(machines[0].Series(), gc.Equals, "quantal")
	c.Assert(machines[1].Series(), gc.Equals, "quantal")
	c.Assert(machines[2].Series(), gc.Equals, "quantal")
}

func (s *serverSuite) TestBlockEnsureAvailabilityDeprecated(c *gc.C) {
	_, err := s.State.AddMachine("quantal", state.JobManageEnviron)
	c.Assert(err, jc.ErrorIsNil)

	s.BlockAllChanges(c, "TestBlockEnsureAvailabilityDeprecated")

	arg := params.StateServersSpecs{[]params.StateServersSpec{{NumStateServers: 3}}}
	results, err := s.client.EnsureAvailability(arg)
	s.AssertBlocked(c, err, "TestBlockEnsureAvailabilityDeprecated")
	c.Assert(results.Results, gc.HasLen, 0)

	machines, err := s.State.AllMachines()
	c.Assert(err, jc.ErrorIsNil)
	c.Assert(machines, gc.HasLen, 1)
}

func (s *serverSuite) TestEnvUsersInfo(c *gc.C) {
	testAdmin := s.AdminUserTag(c)
	owner, err := s.State.EnvironmentUser(testAdmin)
	c.Assert(err, jc.ErrorIsNil)

	localUser1 := s.makeLocalEnvUser(c, "ralphdoe", "Ralph Doe")
	localUser2 := s.makeLocalEnvUser(c, "samsmith", "Sam Smith")
	remoteUser1 := s.Factory.MakeEnvUser(c, &factory.EnvUserParams{User: "bobjohns@ubuntuone", DisplayName: "Bob Johns"})
	remoteUser2 := s.Factory.MakeEnvUser(c, &factory.EnvUserParams{User: "nicshaw@idprovider", DisplayName: "Nic Shaw"})

	results, err := s.client.EnvUserInfo()
	c.Assert(err, jc.ErrorIsNil)
	var expected params.EnvUserInfoResults
	for _, r := range []struct {
		user *state.EnvironmentUser
		info *params.EnvUserInfo
	}{
		{
			owner,
			&params.EnvUserInfo{
				UserName:    owner.UserName(),
				DisplayName: owner.DisplayName(),
			},
		}, {
			localUser1,
			&params.EnvUserInfo{
				UserName:    "ralphdoe@local",
				DisplayName: "Ralph Doe",
			},
		}, {
			localUser2,
			&params.EnvUserInfo{
				UserName:    "samsmith@local",
				DisplayName: "Sam Smith",
			},
		}, {
			remoteUser1,
			&params.EnvUserInfo{
				UserName:    "bobjohns@ubuntuone",
				DisplayName: "Bob Johns",
			},
		}, {
			remoteUser2,
			&params.EnvUserInfo{
				UserName:    "nicshaw@idprovider",
				DisplayName: "Nic Shaw",
			},
		},
	} {
		r.info.CreatedBy = owner.UserName()
		r.info.DateCreated = r.user.DateCreated()
		r.info.LastConnection = lastConnPointer(c, r.user)
		expected.Results = append(expected.Results, params.EnvUserInfoResult{Result: r.info})
	}

	sort.Sort(ByUserName(expected.Results))
	sort.Sort(ByUserName(results.Results))
	c.Assert(results, jc.DeepEquals, expected)
}

func lastConnPointer(c *gc.C, envUser *state.EnvironmentUser) *time.Time {
	lastConn, err := envUser.LastConnection()
	if err != nil {
		if state.IsNeverConnectedError(err) {
			return nil
		}
		c.Fatal(err)
	}
	return &lastConn
}

// ByUserName implements sort.Interface for []params.EnvUserInfoResult based on
// the UserName field.
type ByUserName []params.EnvUserInfoResult

func (a ByUserName) Len() int           { return len(a) }
func (a ByUserName) Swap(i, j int)      { a[i], a[j] = a[j], a[i] }
func (a ByUserName) Less(i, j int) bool { return a[i].Result.UserName < a[j].Result.UserName }

func (s *serverSuite) makeLocalEnvUser(c *gc.C, username, displayname string) *state.EnvironmentUser {
	// factory.MakeUser will create an EnvUser for a local user by defalut
	user := s.Factory.MakeUser(c, &factory.UserParams{Name: username, DisplayName: displayname})
	envUser, err := s.State.EnvironmentUser(user.UserTag())
	c.Assert(err, jc.ErrorIsNil)
	return envUser
}

func (s *serverSuite) TestShareEnvironmentAddMissingLocalFails(c *gc.C) {
	args := params.ModifyEnvironUsers{
		Changes: []params.ModifyEnvironUser{{
			UserTag: names.NewLocalUserTag("foobar").String(),
			Action:  params.AddEnvUser,
		}}}

	result, err := s.client.ShareEnvironment(args)
	c.Assert(err, jc.ErrorIsNil)
	expectedErr := `could not share environment: user "foobar" does not exist locally: user "foobar" not found`
	c.Assert(result.OneError(), gc.ErrorMatches, expectedErr)
	c.Assert(result.Results, gc.HasLen, 1)
	c.Assert(result.Results[0].Error, gc.ErrorMatches, expectedErr)
}

func (s *serverSuite) TestUnshareEnvironment(c *gc.C) {
	user := s.Factory.MakeEnvUser(c, nil)
	_, err := s.State.EnvironmentUser(user.UserTag())
	c.Assert(err, jc.ErrorIsNil)

	args := params.ModifyEnvironUsers{
		Changes: []params.ModifyEnvironUser{{
			UserTag: user.UserTag().String(),
			Action:  params.RemoveEnvUser,
		}}}

	result, err := s.client.ShareEnvironment(args)
	c.Assert(err, jc.ErrorIsNil)
	c.Assert(result.OneError(), gc.IsNil)
	c.Assert(result.Results, gc.HasLen, 1)
	c.Assert(result.Results[0].Error, gc.IsNil)

	_, err = s.State.EnvironmentUser(user.UserTag())
	c.Assert(errors.IsNotFound(err), jc.IsTrue)
}

func (s *serverSuite) TestUnshareEnvironmentMissingUser(c *gc.C) {
	user := names.NewUserTag("bob")
	args := params.ModifyEnvironUsers{
		Changes: []params.ModifyEnvironUser{{
			UserTag: user.String(),
			Action:  params.RemoveEnvUser,
		}}}

	result, err := s.client.ShareEnvironment(args)
	c.Assert(err, jc.ErrorIsNil)
	c.Assert(result.OneError(), gc.ErrorMatches, `could not unshare environment: env user "bob@local" does not exist: transaction aborted`)

	c.Assert(result.Results, gc.HasLen, 1)
	c.Assert(result.Results[0].Error, gc.NotNil)

	_, err = s.State.EnvironmentUser(user)
	c.Assert(errors.IsNotFound(err), jc.IsTrue)
}

func (s *serverSuite) TestShareEnvironmentAddLocalUser(c *gc.C) {
	user := s.Factory.MakeUser(c, &factory.UserParams{Name: "foobar", NoEnvUser: true})
	args := params.ModifyEnvironUsers{
		Changes: []params.ModifyEnvironUser{{
			UserTag: user.Tag().String(),
			Action:  params.AddEnvUser,
		}}}

	result, err := s.client.ShareEnvironment(args)
	c.Assert(err, jc.ErrorIsNil)
	c.Assert(result.OneError(), gc.IsNil)
	c.Assert(result.Results, gc.HasLen, 1)
	c.Assert(result.Results[0].Error, gc.IsNil)

	envUser, err := s.State.EnvironmentUser(user.UserTag())
	c.Assert(err, jc.ErrorIsNil)
	c.Assert(envUser.UserName(), gc.Equals, user.UserTag().Username())
	c.Assert(envUser.CreatedBy(), gc.Equals, dummy.AdminUserTag().Username())
	lastConn, err := envUser.LastConnection()
	c.Assert(err, jc.Satisfies, state.IsNeverConnectedError)
	c.Assert(lastConn, gc.Equals, time.Time{})
}

func (s *serverSuite) TestShareEnvironmentAddRemoteUser(c *gc.C) {
	user := names.NewUserTag("foobar@ubuntuone")
	args := params.ModifyEnvironUsers{
		Changes: []params.ModifyEnvironUser{{
			UserTag: user.String(),
			Action:  params.AddEnvUser,
		}}}

	result, err := s.client.ShareEnvironment(args)
	c.Assert(err, jc.ErrorIsNil)
	c.Assert(result.OneError(), gc.IsNil)
	c.Assert(result.Results, gc.HasLen, 1)
	c.Assert(result.Results[0].Error, gc.IsNil)

	envUser, err := s.State.EnvironmentUser(user)
	c.Assert(err, jc.ErrorIsNil)
	c.Assert(envUser.UserName(), gc.Equals, user.Username())
	c.Assert(envUser.CreatedBy(), gc.Equals, dummy.AdminUserTag().Username())
	lastConn, err := envUser.LastConnection()
	c.Assert(err, jc.Satisfies, state.IsNeverConnectedError)
	c.Assert(lastConn.IsZero(), jc.IsTrue)
}

func (s *serverSuite) TestShareEnvironmentAddUserTwice(c *gc.C) {
	user := s.Factory.MakeUser(c, &factory.UserParams{Name: "foobar"})
	args := params.ModifyEnvironUsers{
		Changes: []params.ModifyEnvironUser{{
			UserTag: user.Tag().String(),
			Action:  params.AddEnvUser,
		}}}

	_, err := s.client.ShareEnvironment(args)
	c.Assert(err, jc.ErrorIsNil)

	result, err := s.client.ShareEnvironment(args)
	c.Assert(err, jc.ErrorIsNil)
	c.Assert(result.OneError(), gc.ErrorMatches, "could not share environment: environment user \"foobar@local\" already exists")
	c.Assert(result.Results, gc.HasLen, 1)
	c.Assert(result.Results[0].Error, gc.ErrorMatches, "could not share environment: environment user \"foobar@local\" already exists")
	c.Assert(result.Results[0].Error.Code, gc.Matches, params.CodeAlreadyExists)

	envUser, err := s.State.EnvironmentUser(user.UserTag())
	c.Assert(err, jc.ErrorIsNil)
	c.Assert(envUser.UserName(), gc.Equals, user.UserTag().Username())
}

func (s *serverSuite) TestShareEnvironmentInvalidTags(c *gc.C) {
	for _, testParam := range []struct {
		tag      string
		validTag bool
	}{{
		tag:      "unit-foo/0",
		validTag: true,
	}, {
		tag:      "service-foo",
		validTag: true,
	}, {
		tag:      "relation-wordpress:db mysql:db",
		validTag: true,
	}, {
		tag:      "machine-0",
		validTag: true,
	}, {
		tag:      "user@local",
		validTag: false,
	}, {
		tag:      "user-Mua^h^h^h^arh",
		validTag: true,
	}, {
		tag:      "user@",
		validTag: false,
	}, {
		tag:      "user@ubuntuone",
		validTag: false,
	}, {
		tag:      "user@ubuntuone",
		validTag: false,
	}, {
		tag:      "@ubuntuone",
		validTag: false,
	}, {
		tag:      "in^valid.",
		validTag: false,
	}, {
		tag:      "",
		validTag: false,
	},
	} {
		var expectedErr string
		errPart := `could not share environment: "` + regexp.QuoteMeta(testParam.tag) + `" is not a valid `

		if testParam.validTag {

			// The string is a valid tag, but not a user tag.
			expectedErr = errPart + `user tag`
		} else {

			// The string is not a valid tag of any kind.
			expectedErr = errPart + `tag`
		}

		args := params.ModifyEnvironUsers{
			Changes: []params.ModifyEnvironUser{{
				UserTag: testParam.tag,
				Action:  params.AddEnvUser,
			}}}

		_, err := s.client.ShareEnvironment(args)
		result, err := s.client.ShareEnvironment(args)
		c.Assert(err, jc.ErrorIsNil)
		c.Assert(result.OneError(), gc.ErrorMatches, expectedErr)
		c.Assert(result.Results, gc.HasLen, 1)
		c.Assert(result.Results[0].Error, gc.ErrorMatches, expectedErr)
	}
}

func (s *serverSuite) TestShareEnvironmentZeroArgs(c *gc.C) {
	args := params.ModifyEnvironUsers{Changes: []params.ModifyEnvironUser{{}}}

	_, err := s.client.ShareEnvironment(args)
	result, err := s.client.ShareEnvironment(args)
	c.Assert(err, jc.ErrorIsNil)
	expectedErr := `could not share environment: "" is not a valid tag`
	c.Assert(result.OneError(), gc.ErrorMatches, expectedErr)
	c.Assert(result.Results, gc.HasLen, 1)
	c.Assert(result.Results[0].Error, gc.ErrorMatches, expectedErr)
}

func (s *serverSuite) TestShareEnvironmentInvalidAction(c *gc.C) {
	var dance params.EnvironAction = "dance"
	args := params.ModifyEnvironUsers{
		Changes: []params.ModifyEnvironUser{{
			UserTag: "user-user@local",
			Action:  dance,
		}}}

	_, err := s.client.ShareEnvironment(args)
	result, err := s.client.ShareEnvironment(args)
	c.Assert(err, jc.ErrorIsNil)
	expectedErr := `unknown action "dance"`
	c.Assert(result.OneError(), gc.ErrorMatches, expectedErr)
	c.Assert(result.Results, gc.HasLen, 1)
	c.Assert(result.Results[0].Error, gc.ErrorMatches, expectedErr)
}

func (s *serverSuite) TestSetEnvironAgentVersion(c *gc.C) {
	args := params.SetEnvironAgentVersion{
		Version: version.MustParse("9.8.7"),
	}
	err := s.client.SetEnvironAgentVersion(args)
	c.Assert(err, jc.ErrorIsNil)

	envConfig, err := s.State.EnvironConfig()
	c.Assert(err, jc.ErrorIsNil)
	agentVersion, found := envConfig.AllAttrs()["agent-version"]
	c.Assert(found, jc.IsTrue)
	c.Assert(agentVersion, gc.Equals, "9.8.7")
}

func (s *serverSuite) assertSetEnvironAgentVersion(c *gc.C) {
	args := params.SetEnvironAgentVersion{
		Version: version.MustParse("9.8.7"),
	}
	err := s.client.SetEnvironAgentVersion(args)
	c.Assert(err, jc.ErrorIsNil)
	envConfig, err := s.State.EnvironConfig()
	c.Assert(err, jc.ErrorIsNil)
	agentVersion, found := envConfig.AllAttrs()["agent-version"]
	c.Assert(found, jc.IsTrue)
	c.Assert(agentVersion, gc.Equals, "9.8.7")
}

func (s *serverSuite) assertSetEnvironAgentVersionBlocked(c *gc.C, msg string) {
	args := params.SetEnvironAgentVersion{
		Version: version.MustParse("9.8.7"),
	}
	err := s.client.SetEnvironAgentVersion(args)
	s.AssertBlocked(c, err, msg)
}

func (s *serverSuite) TestBlockDestroySetEnvironAgentVersion(c *gc.C) {
	s.BlockDestroyEnvironment(c, "TestBlockDestroySetEnvironAgentVersion")
	s.assertSetEnvironAgentVersion(c)
}

func (s *serverSuite) TestBlockRemoveSetEnvironAgentVersion(c *gc.C) {
	s.BlockRemoveObject(c, "TestBlockRemoveSetEnvironAgentVersion")
	s.assertSetEnvironAgentVersion(c)
}

func (s *serverSuite) TestBlockChangesSetEnvironAgentVersion(c *gc.C) {
	s.BlockAllChanges(c, "TestBlockChangesSetEnvironAgentVersion")
	s.assertSetEnvironAgentVersionBlocked(c, "TestBlockChangesSetEnvironAgentVersion")
}

func (s *serverSuite) TestAbortCurrentUpgrade(c *gc.C) {
	// Create a provisioned state server.
	machine, err := s.State.AddMachine("series", state.JobManageEnviron)
	c.Assert(err, jc.ErrorIsNil)
	err = machine.SetProvisioned(instance.Id("i-blah"), "fake-nonce", nil)
	c.Assert(err, jc.ErrorIsNil)

	// Start an upgrade.
	_, err = s.State.EnsureUpgradeInfo(
		machine.Id(),
		version.MustParse("1.2.3"),
		version.MustParse("9.8.7"),
	)
	c.Assert(err, jc.ErrorIsNil)
	isUpgrading, err := s.State.IsUpgrading()
	c.Assert(err, jc.ErrorIsNil)
	c.Assert(isUpgrading, jc.IsTrue)

	// Abort it.
	err = s.client.AbortCurrentUpgrade()
	c.Assert(err, jc.ErrorIsNil)

	isUpgrading, err = s.State.IsUpgrading()
	c.Assert(err, jc.ErrorIsNil)
	c.Assert(isUpgrading, jc.IsFalse)
}

func (s *serverSuite) assertAbortCurrentUpgradeBlocked(c *gc.C, msg string) {
	err := s.client.AbortCurrentUpgrade()
	s.AssertBlocked(c, err, msg)
}

func (s *serverSuite) assertAbortCurrentUpgrade(c *gc.C) {
	err := s.client.AbortCurrentUpgrade()
	c.Assert(err, jc.ErrorIsNil)
	isUpgrading, err := s.State.IsUpgrading()
	c.Assert(err, jc.ErrorIsNil)
	c.Assert(isUpgrading, jc.IsFalse)
}

func (s *serverSuite) setupAbortCurrentUpgradeBlocked(c *gc.C) {
	// Create a provisioned state server.
	machine, err := s.State.AddMachine("series", state.JobManageEnviron)
	c.Assert(err, jc.ErrorIsNil)
	err = machine.SetProvisioned(instance.Id("i-blah"), "fake-nonce", nil)
	c.Assert(err, jc.ErrorIsNil)

	// Start an upgrade.
	_, err = s.State.EnsureUpgradeInfo(
		machine.Id(),
		version.MustParse("1.2.3"),
		version.MustParse("9.8.7"),
	)
	c.Assert(err, jc.ErrorIsNil)
	isUpgrading, err := s.State.IsUpgrading()
	c.Assert(err, jc.ErrorIsNil)
	c.Assert(isUpgrading, jc.IsTrue)
}

func (s *serverSuite) TestBlockDestroyAbortCurrentUpgrade(c *gc.C) {
	s.setupAbortCurrentUpgradeBlocked(c)
	s.BlockDestroyEnvironment(c, "TestBlockDestroyAbortCurrentUpgrade")
	s.assertAbortCurrentUpgrade(c)
}

func (s *serverSuite) TestBlockRemoveAbortCurrentUpgrade(c *gc.C) {
	s.setupAbortCurrentUpgradeBlocked(c)
	s.BlockRemoveObject(c, "TestBlockRemoveAbortCurrentUpgrade")
	s.assertAbortCurrentUpgrade(c)
}

func (s *serverSuite) TestBlockChangesAbortCurrentUpgrade(c *gc.C) {
	s.setupAbortCurrentUpgradeBlocked(c)
	s.BlockAllChanges(c, "TestBlockChangesAbortCurrentUpgrade")
	s.assertAbortCurrentUpgradeBlocked(c, "TestBlockChangesAbortCurrentUpgrade")
}

type clientSuite struct {
	baseSuite
}

var _ = gc.Suite(&clientSuite{})

// clearSinceTimes zeros out the updated timestamps inside status
// so we can easily check the results.
func clearSinceTimes(status *params.FullStatus) {
	for serviceId, service := range status.Services {
		for unitId, unit := range service.Units {
			unit.Workload.Since = nil
			unit.UnitAgent.Since = nil
			for id, subord := range unit.Subordinates {
				subord.Workload.Since = nil
				subord.UnitAgent.Since = nil
				unit.Subordinates[id] = subord
			}
			service.Units[unitId] = unit
		}
		service.Status.Since = nil
		status.Services[serviceId] = service
	}
	for id, machine := range status.Machines {
		machine.Agent.Since = nil
		status.Machines[id] = machine
	}
}

func (s *clientSuite) TestClientStatus(c *gc.C) {
	s.setUpScenario(c)
	status, err := s.APIState.Client().Status(nil)
	clearSinceTimes(status)
	c.Assert(err, jc.ErrorIsNil)
	c.Assert(status, jc.DeepEquals, scenarioStatus)
}

var (
	validSetTestValue     = "a value with spaces\nand newline\nand UTF-8 characters: \U0001F604 / \U0001F44D"
	invalidSetTestValue   = "a value with an invalid UTF-8 sequence: " + string([]byte{0xFF, 0xFF})
	correctedSetTestValue = "a value with an invalid UTF-8 sequence: \ufffd\ufffd"
)

func (s *clientSuite) TestClientServiceSet(c *gc.C) {
	dummy := s.AddTestingService(c, "dummy", s.AddTestingCharm(c, "dummy"))

	err := s.APIState.Client().ServiceSet("dummy", map[string]string{
		"title":    "foobar",
		"username": validSetTestValue,
	})
	c.Assert(err, jc.ErrorIsNil)
	settings, err := dummy.ConfigSettings()
	c.Assert(err, jc.ErrorIsNil)
	c.Assert(settings, gc.DeepEquals, charm.Settings{
		"title":    "foobar",
		"username": validSetTestValue,
	})

	// Test doesn't fail because Go JSON marshalling converts invalid
	// UTF-8 sequences transparently to U+FFFD. The test demonstrates
	// this behavior. It's a currently accepted behavior as it never has
	// been a real-life issue.
	err = s.APIState.Client().ServiceSet("dummy", map[string]string{
		"title":    "foobar",
		"username": invalidSetTestValue,
	})
	c.Assert(err, jc.ErrorIsNil)
	settings, err = dummy.ConfigSettings()
	c.Assert(err, jc.ErrorIsNil)
	c.Assert(settings, gc.DeepEquals, charm.Settings{
		"title":    "foobar",
		"username": correctedSetTestValue,
	})

	err = s.APIState.Client().ServiceSet("dummy", map[string]string{
		"title":    "barfoo",
		"username": "",
	})
	c.Assert(err, jc.ErrorIsNil)
	settings, err = dummy.ConfigSettings()
	c.Assert(err, jc.ErrorIsNil)
	c.Assert(settings, gc.DeepEquals, charm.Settings{
		"title":    "barfoo",
		"username": "",
	})
}

func (s *serverSuite) assertServiceSetBlocked(c *gc.C, dummy *state.Service, msg string) {
	err := s.client.ServiceSet(params.ServiceSet{
		ServiceName: "dummy",
		Options: map[string]string{
			"title":    "foobar",
			"username": validSetTestValue}})
	s.AssertBlocked(c, err, msg)
}

func (s *serverSuite) assertServiceSet(c *gc.C, dummy *state.Service) {
	err := s.client.ServiceSet(params.ServiceSet{
		ServiceName: "dummy",
		Options: map[string]string{
			"title":    "foobar",
			"username": validSetTestValue}})
	c.Assert(err, jc.ErrorIsNil)
	settings, err := dummy.ConfigSettings()
	c.Assert(err, jc.ErrorIsNil)
	c.Assert(settings, gc.DeepEquals, charm.Settings{
		"title":    "foobar",
		"username": validSetTestValue,
	})
}

func (s *serverSuite) TestBlockDestroyServiceSet(c *gc.C) {
	dummy := s.AddTestingService(c, "dummy", s.AddTestingCharm(c, "dummy"))
	s.BlockDestroyEnvironment(c, "TestBlockDestroyServiceSet")
	s.assertServiceSet(c, dummy)
}

func (s *serverSuite) TestBlockRemoveServiceSet(c *gc.C) {
	dummy := s.AddTestingService(c, "dummy", s.AddTestingCharm(c, "dummy"))
	s.BlockRemoveObject(c, "TestBlockRemoveServiceSet")
	s.assertServiceSet(c, dummy)
}

func (s *serverSuite) TestBlockChangesServiceSet(c *gc.C) {
	dummy := s.AddTestingService(c, "dummy", s.AddTestingCharm(c, "dummy"))
	s.BlockAllChanges(c, "TestBlockChangesServiceSet")
	s.assertServiceSetBlocked(c, dummy, "TestBlockChangesServiceSet")
}

func (s *clientSuite) TestClientServerUnset(c *gc.C) {
	dummy := s.AddTestingService(c, "dummy", s.AddTestingCharm(c, "dummy"))

	err := s.APIState.Client().ServiceSet("dummy", map[string]string{
		"title":    "foobar",
		"username": "user name",
	})
	c.Assert(err, jc.ErrorIsNil)
	settings, err := dummy.ConfigSettings()
	c.Assert(err, jc.ErrorIsNil)
	c.Assert(settings, gc.DeepEquals, charm.Settings{
		"title":    "foobar",
		"username": "user name",
	})

	err = s.APIState.Client().ServiceUnset("dummy", []string{"username"})
	c.Assert(err, jc.ErrorIsNil)
	settings, err = dummy.ConfigSettings()
	c.Assert(err, jc.ErrorIsNil)
	c.Assert(settings, gc.DeepEquals, charm.Settings{
		"title": "foobar",
	})
}

func (s *serverSuite) setupServerUnsetBlocked(c *gc.C) *state.Service {
	dummy := s.AddTestingService(c, "dummy", s.AddTestingCharm(c, "dummy"))

	err := s.client.ServiceSet(params.ServiceSet{
		ServiceName: "dummy",
		Options: map[string]string{
			"title":    "foobar",
			"username": "user name",
		}})
	c.Assert(err, jc.ErrorIsNil)
	settings, err := dummy.ConfigSettings()
	c.Assert(err, jc.ErrorIsNil)
	c.Assert(settings, gc.DeepEquals, charm.Settings{
		"title":    "foobar",
		"username": "user name",
	})
	return dummy
}

func (s *serverSuite) assertServerUnset(c *gc.C, dummy *state.Service) {
	err := s.client.ServiceUnset(params.ServiceUnset{
		ServiceName: "dummy",
		Options:     []string{"username"},
	})
	c.Assert(err, jc.ErrorIsNil)
	settings, err := dummy.ConfigSettings()
	c.Assert(err, jc.ErrorIsNil)
	c.Assert(settings, gc.DeepEquals, charm.Settings{
		"title": "foobar",
	})
}

func (s *serverSuite) assertServerUnsetBlocked(c *gc.C, dummy *state.Service, msg string) {
	err := s.client.ServiceUnset(params.ServiceUnset{
		ServiceName: "dummy",
		Options:     []string{"username"},
	})
	s.AssertBlocked(c, err, msg)
}

func (s *serverSuite) TestBlockDestroyServerUnset(c *gc.C) {
	dummy := s.setupServerUnsetBlocked(c)
	s.BlockDestroyEnvironment(c, "TestBlockDestroyServerUnset")
	s.assertServerUnset(c, dummy)
}

func (s *serverSuite) TestBlockRemoveServerUnset(c *gc.C) {
	dummy := s.setupServerUnsetBlocked(c)
	s.BlockRemoveObject(c, "TestBlockRemoveServerUnset")
	s.assertServerUnset(c, dummy)
}

func (s *serverSuite) TestBlockChangesServerUnset(c *gc.C) {
	dummy := s.setupServerUnsetBlocked(c)
	s.BlockAllChanges(c, "TestBlockChangesServerUnset")
	s.assertServerUnsetBlocked(c, dummy, "TestBlockChangesServerUnset")
}

func (s *clientSuite) TestClientServiceSetYAML(c *gc.C) {
	dummy := s.AddTestingService(c, "dummy", s.AddTestingCharm(c, "dummy"))

	err := s.APIState.Client().ServiceSetYAML("dummy", "dummy:\n  title: foobar\n  username: user name\n")
	c.Assert(err, jc.ErrorIsNil)
	settings, err := dummy.ConfigSettings()
	c.Assert(err, jc.ErrorIsNil)
	c.Assert(settings, gc.DeepEquals, charm.Settings{
		"title":    "foobar",
		"username": "user name",
	})

	err = s.APIState.Client().ServiceSetYAML("dummy", "dummy:\n  title: barfoo\n  username: \n")
	c.Assert(err, jc.ErrorIsNil)
	settings, err = dummy.ConfigSettings()
	c.Assert(err, jc.ErrorIsNil)
	c.Assert(settings, gc.DeepEquals, charm.Settings{
		"title": "barfoo",
	})
}

func (s *clientSuite) assertServiceSetYAML(c *gc.C, dummy *state.Service) {
	err := s.APIState.Client().ServiceSetYAML("dummy", "dummy:\n  title: foobar\n  username: user name\n")
	c.Assert(err, jc.ErrorIsNil)
	settings, err := dummy.ConfigSettings()
	c.Assert(err, jc.ErrorIsNil)
	c.Assert(settings, gc.DeepEquals, charm.Settings{
		"title":    "foobar",
		"username": "user name",
	})
}

func (s *clientSuite) assertServiceSetYAMLBlocked(c *gc.C, dummy *state.Service, msg string) {
	err := s.APIState.Client().ServiceSetYAML("dummy", "dummy:\n  title: foobar\n  username: user name\n")
	s.AssertBlocked(c, err, msg)
}

func (s *clientSuite) TestBlockDestroyServiceSetYAML(c *gc.C) {
	dummy := s.AddTestingService(c, "dummy", s.AddTestingCharm(c, "dummy"))
	s.BlockDestroyEnvironment(c, "TestBlockDestroyServiceSetYAML")
	s.assertServiceSetYAML(c, dummy)
}

func (s *clientSuite) TestBlockRemoveServiceSetYAML(c *gc.C) {
	dummy := s.AddTestingService(c, "dummy", s.AddTestingCharm(c, "dummy"))
	s.BlockRemoveObject(c, "TestBlockRemoveServiceSetYAML")
	s.assertServiceSetYAML(c, dummy)
}

func (s *clientSuite) TestBlockChangesServiceSetYAML(c *gc.C) {
	dummy := s.AddTestingService(c, "dummy", s.AddTestingCharm(c, "dummy"))
	s.BlockAllChanges(c, "TestBlockChangesServiceSetYAML")
	s.assertServiceSetYAMLBlocked(c, dummy, "TestBlockChangesServiceSetYAML")
}

var clientAddServiceUnitsTests = []struct {
	about    string
	service  string // if not set, defaults to 'dummy'
	expected []string
	to       string
	err      string
}{
	{
		about:    "returns unit names",
		expected: []string{"dummy/0", "dummy/1", "dummy/2"},
	},
	{
		about: "fails trying to add zero units",
		err:   "must add at least one unit",
	},
	{
		about:    "cannot mix to when adding multiple units",
		err:      "cannot use NumUnits with ToMachineSpec",
		expected: []string{"dummy/0", "dummy/1"},
		to:       "0",
	},
	{
		// Note: chained-state, we add 1 unit here, but the 3 units
		// from the first condition still exist
		about:    "force the unit onto bootstrap machine",
		expected: []string{"dummy/3"},
		to:       "0",
	},
	{
		about:   "unknown service name",
		service: "unknown-service",
		err:     `service "unknown-service" not found`,
	},
}

func (s *clientSuite) TestClientAddServiceUnits(c *gc.C) {
	s.AddTestingService(c, "dummy", s.AddTestingCharm(c, "dummy"))
	for i, t := range clientAddServiceUnitsTests {
		c.Logf("test %d. %s", i, t.about)
		serviceName := t.service
		if serviceName == "" {
			serviceName = "dummy"
		}
		units, err := s.APIState.Client().AddServiceUnits(serviceName, len(t.expected), t.to)
		if t.err != "" {
			c.Assert(err, gc.ErrorMatches, t.err)
			continue
		}
		c.Assert(err, jc.ErrorIsNil)
		c.Assert(units, gc.DeepEquals, t.expected)
	}
	// Test that we actually assigned the unit to machine 0
	forcedUnit, err := s.BackingState.Unit("dummy/3")
	c.Assert(err, jc.ErrorIsNil)
	assignedMachine, err := forcedUnit.AssignedMachineId()
	c.Assert(err, jc.ErrorIsNil)
	c.Assert(assignedMachine, gc.Equals, "0")
}

func (s *clientSuite) TestClientAddServiceUnitsToNewContainer(c *gc.C) {
	svc := s.AddTestingService(c, "dummy", s.AddTestingCharm(c, "dummy"))
	machine, err := s.State.AddMachine("quantal", state.JobHostUnits)
	c.Assert(err, jc.ErrorIsNil)

	_, err = s.APIState.Client().AddServiceUnits("dummy", 1, "lxc:"+machine.Id())
	c.Assert(err, jc.ErrorIsNil)

	units, err := svc.AllUnits()
	c.Assert(err, jc.ErrorIsNil)
	mid, err := units[0].AssignedMachineId()
	c.Assert(err, jc.ErrorIsNil)
	c.Assert(mid, gc.Equals, machine.Id()+"/lxc/0")
}

var clientAddServiceUnitsWithPlacementTests = []struct {
	about      string
	service    string // if not set, defaults to 'dummy'
	expected   []string
	machineIds []string
	placement  []*instance.Placement
	err        string
}{
	{
		about:      "valid placement directives",
		expected:   []string{"dummy/0"},
		placement:  []*instance.Placement{{"deadbeef-0bad-400d-8000-4b1d0d06f00d", "valid"}},
		machineIds: []string{"1"},
	}, {
		about:      "direct machine assignment placement directive",
		expected:   []string{"dummy/1", "dummy/2"},
		placement:  []*instance.Placement{{"#", "1"}, {"lxc", "1"}},
		machineIds: []string{"1", "1/lxc/0"},
	}, {
		about:     "invalid placement directive",
		err:       ".* invalid placement is invalid",
		expected:  []string{"dummy/3"},
		placement: []*instance.Placement{{"deadbeef-0bad-400d-8000-4b1d0d06f00d", "invalid"}},
	},
}

func (s *clientSuite) TestClientAddServiceUnitsWithPlacement(c *gc.C) {
	s.AddTestingService(c, "dummy", s.AddTestingCharm(c, "dummy"))
	// Add a machine for the units to be placed on.
	_, err := s.State.AddMachine("quantal", state.JobHostUnits)
	c.Assert(err, jc.ErrorIsNil)
	for i, t := range clientAddServiceUnitsWithPlacementTests {
		c.Logf("test %d. %s", i, t.about)
		serviceName := t.service
		if serviceName == "" {
			serviceName = "dummy"
		}
		units, err := s.APIState.Client().AddServiceUnitsWithPlacement(serviceName, len(t.expected), t.placement)
		if t.err != "" {
			c.Assert(err, gc.ErrorMatches, t.err)
			continue
		}
		c.Assert(err, jc.ErrorIsNil)
		c.Assert(units, gc.DeepEquals, t.expected)
		for i, unitName := range units {
			u, err := s.BackingState.Unit(unitName)
			c.Assert(err, jc.ErrorIsNil)
			assignedMachine, err := u.AssignedMachineId()
			c.Assert(err, jc.ErrorIsNil)
			c.Assert(assignedMachine, gc.Equals, t.machineIds[i])
		}
	}
}

func (s *clientSuite) assertAddServiceUnits(c *gc.C) {
	units, err := s.APIState.Client().AddServiceUnits("dummy", 3, "")
	c.Assert(err, jc.ErrorIsNil)
	c.Assert(units, gc.DeepEquals, []string{"dummy/0", "dummy/1", "dummy/2"})

	// Test that we actually assigned the unit to machine 0
	forcedUnit, err := s.BackingState.Unit("dummy/0")
	c.Assert(err, jc.ErrorIsNil)
	assignedMachine, err := forcedUnit.AssignedMachineId()
	c.Assert(err, jc.ErrorIsNil)
	c.Assert(assignedMachine, gc.Equals, "0")
}

func (s *clientSuite) assertAddServiceUnitsBlocked(c *gc.C, msg string) {
	_, err := s.APIState.Client().AddServiceUnits("dummy", 3, "")
	s.AssertBlocked(c, err, msg)
}

func (s *clientSuite) TestBlockDestroyAddServiceUnits(c *gc.C) {
	s.AddTestingService(c, "dummy", s.AddTestingCharm(c, "dummy"))
	s.BlockDestroyEnvironment(c, "TestBlockDestroyAddServiceUnits")
	s.assertAddServiceUnits(c)
}

func (s *clientSuite) TestBlockRemoveAddServiceUnits(c *gc.C) {
	s.AddTestingService(c, "dummy", s.AddTestingCharm(c, "dummy"))
	s.BlockRemoveObject(c, "TestBlockRemoveAddServiceUnits")
	s.assertAddServiceUnits(c)
}

func (s *clientSuite) TestBlockChangeAddServiceUnits(c *gc.C) {
	s.AddTestingService(c, "dummy", s.AddTestingCharm(c, "dummy"))
	s.BlockAllChanges(c, "TestBlockChangeAddServiceUnits")
	s.assertAddServiceUnitsBlocked(c, "TestBlockChangeAddServiceUnits")
}

func (s *clientSuite) TestClientAddUnitToMachineNotFound(c *gc.C) {
	s.AddTestingService(c, "dummy", s.AddTestingCharm(c, "dummy"))
	_, err := s.APIState.Client().AddServiceUnits("dummy", 1, "42")
	c.Assert(err, gc.ErrorMatches, `cannot add units for service "dummy" to machine 42: machine 42 not found`)
}

func (s *clientSuite) TestClientCharmInfo(c *gc.C) {
	var clientCharmInfoTests = []struct {
		about           string
		charm           string
		url             string
		expectedActions *charm.Actions
		err             string
	}{
		{
			about: "dummy charm which contains an expectedActions spec",
			charm: "dummy",
			url:   "local:quantal/dummy-1",
			expectedActions: &charm.Actions{
				ActionSpecs: map[string]charm.ActionSpec{
					"snapshot": {
						Description: "Take a snapshot of the database.",
						Params: map[string]interface{}{
							"type":        "object",
							"title":       "snapshot",
							"description": "Take a snapshot of the database.",
							"properties": map[string]interface{}{
								"outfile": map[string]interface{}{
									"default":     "foo.bz2",
									"description": "The file to write out to.",
									"type":        "string",
								},
							},
						},
					},
				},
			},
		},
		{
			about: "retrieves charm info",
			// Use wordpress for tests so that we can compare Provides and Requires.
			charm: "wordpress",
			expectedActions: &charm.Actions{ActionSpecs: map[string]charm.ActionSpec{
				"fakeaction": {
					Description: "No description",
					Params: map[string]interface{}{
						"type":        "object",
						"title":       "fakeaction",
						"description": "No description",
						"properties":  map[string]interface{}{},
					},
				},
			}},
			url: "local:quantal/wordpress-3",
		},
		{
			about:           "invalid URL",
			charm:           "wordpress",
			expectedActions: &charm.Actions{ActionSpecs: nil},
			url:             "not-valid",
<<<<<<< HEAD
			err:             "entity url series is not resolved",
=======
			err:             "charm or bundle url series is not resolved",
>>>>>>> a0029133
		},
		{
			about:           "invalid schema",
			charm:           "wordpress",
			expectedActions: &charm.Actions{ActionSpecs: nil},
			url:             "not-valid:your-arguments",
<<<<<<< HEAD
			err:             `entity URL has invalid schema: "not-valid:your-arguments"`,
=======
			err:             `charm or bundle URL has invalid schema: "not-valid:your-arguments"`,
>>>>>>> a0029133
		},
		{
			about:           "unknown charm",
			charm:           "wordpress",
			expectedActions: &charm.Actions{ActionSpecs: nil},
			url:             "cs:missing/one-1",
			err:             `charm "cs:missing/one-1" not found`,
		},
	}

	for i, t := range clientCharmInfoTests {
		c.Logf("test %d. %s", i, t.about)
		charm := s.AddTestingCharm(c, t.charm)
		info, err := s.APIState.Client().CharmInfo(t.url)
		if t.err != "" {
			c.Check(err, gc.ErrorMatches, t.err)
			continue
		}
		c.Assert(err, jc.ErrorIsNil)
		expected := &api.CharmInfo{
			Revision: charm.Revision(),
			URL:      charm.URL().String(),
			Config:   charm.Config(),
			Meta:     charm.Meta(),
			Actions:  charm.Actions(),
		}
		c.Check(info, jc.DeepEquals, expected)
		c.Check(info.Actions, jc.DeepEquals, t.expectedActions)
	}
}

func (s *clientSuite) TestClientEnvironmentInfo(c *gc.C) {
	conf, _ := s.State.EnvironConfig()
	info, err := s.APIState.Client().EnvironmentInfo()
	c.Assert(err, jc.ErrorIsNil)
	env, err := s.State.Environment()
	c.Assert(err, jc.ErrorIsNil)
	c.Assert(info.DefaultSeries, gc.Equals, config.PreferredSeries(conf))
	c.Assert(info.ProviderType, gc.Equals, conf.Type())
	c.Assert(info.Name, gc.Equals, conf.Name())
	c.Assert(info.UUID, gc.Equals, env.UUID())
	c.Assert(info.ServerUUID, gc.Equals, env.ServerUUID())
}

var clientAnnotationsTests = []struct {
	about    string
	initial  map[string]string
	input    map[string]string
	expected map[string]string
	err      string
}{
	{
		about:    "test setting an annotation",
		input:    map[string]string{"mykey": "myvalue"},
		expected: map[string]string{"mykey": "myvalue"},
	},
	{
		about:    "test setting multiple annotations",
		input:    map[string]string{"key1": "value1", "key2": "value2"},
		expected: map[string]string{"key1": "value1", "key2": "value2"},
	},
	{
		about:    "test overriding annotations",
		initial:  map[string]string{"mykey": "myvalue"},
		input:    map[string]string{"mykey": "another-value"},
		expected: map[string]string{"mykey": "another-value"},
	},
	{
		about: "test setting an invalid annotation",
		input: map[string]string{"invalid.key": "myvalue"},
		err:   `cannot update annotations on .*: invalid key "invalid.key"`,
	},
}

func (s *clientSuite) TestClientAnnotations(c *gc.C) {
	// Set up entities.
	service := s.AddTestingService(c, "dummy", s.AddTestingCharm(c, "dummy"))
	unit, err := service.AddUnit()
	c.Assert(err, jc.ErrorIsNil)
	machine, err := s.State.AddMachine("quantal", state.JobHostUnits)
	c.Assert(err, jc.ErrorIsNil)
	environment, err := s.State.Environment()
	c.Assert(err, jc.ErrorIsNil)
	type taggedAnnotator interface {
		state.Entity
	}
	entities := []taggedAnnotator{service, unit, machine, environment}
	for i, t := range clientAnnotationsTests {
		for _, entity := range entities {
			id := entity.Tag().String() // this is WRONG, it should be Tag().Id() but the code is wrong.
			c.Logf("test %d. %s. entity %s", i, t.about, id)
			// Set initial entity annotations.
			err := s.APIState.Client().SetAnnotations(id, t.initial)
			c.Assert(err, jc.ErrorIsNil)
			// Add annotations using the API call.
			err = s.APIState.Client().SetAnnotations(id, t.input)
			if t.err != "" {
				c.Assert(err, gc.ErrorMatches, t.err)
				continue
			}
			// Retrieve annotations using the API call.
			ann, err := s.APIState.Client().GetAnnotations(id)
			c.Assert(err, jc.ErrorIsNil)
			// Check annotations are correctly returned.
			c.Assert(ann, gc.DeepEquals, t.input)
			// Clean up annotations on the current entity.
			cleanup := make(map[string]string)
			for key := range ann {
				cleanup[key] = ""
			}
			err = s.APIState.Client().SetAnnotations(id, cleanup)
			c.Assert(err, jc.ErrorIsNil)
		}
	}
}

func (s *clientSuite) TestCharmAnnotationsUnsupported(c *gc.C) {
	// Set up charm.
	charm := s.AddTestingCharm(c, "dummy")
	id := charm.Tag().Id()
	for i, t := range clientAnnotationsTests {
		c.Logf("test %d. %s. entity %s", i, t.about, id)
		// Add annotations using the API call.
		err := s.APIState.Client().SetAnnotations(id, t.input)
		// Should not be able to annotate charm with this client
		c.Assert(err.Error(), gc.Matches, ".*is not a valid tag.*")

		// Retrieve annotations using the API call.
		ann, err := s.APIState.Client().GetAnnotations(id)
		// Should not be able to get annotations from charm using this client
		c.Assert(err.Error(), gc.Matches, ".*is not a valid tag.*")
		c.Assert(ann, gc.IsNil)
	}
}

func (s *clientSuite) TestClientAnnotationsBadEntity(c *gc.C) {
	bad := []string{"", "machine", "-foo", "foo-", "---", "machine-jim", "unit-123", "unit-foo", "service-", "service-foo/bar"}
	expected := `".*" is not a valid( [a-z]+)? tag`
	for _, id := range bad {
		err := s.APIState.Client().SetAnnotations(id, map[string]string{"mykey": "myvalue"})
		c.Assert(err, gc.ErrorMatches, expected)
		_, err = s.APIState.Client().GetAnnotations(id)
		c.Assert(err, gc.ErrorMatches, expected)
	}
}

var serviceExposeTests = []struct {
	about   string
	service string
	err     string
	exposed bool
}{
	{
		about:   "unknown service name",
		service: "unknown-service",
		err:     `service "unknown-service" not found`,
	},
	{
		about:   "expose a service",
		service: "dummy-service",
		exposed: true,
	},
	{
		about:   "expose an already exposed service",
		service: "exposed-service",
		exposed: true,
	},
}

func (s *clientSuite) TestClientServiceExpose(c *gc.C) {
	charm := s.AddTestingCharm(c, "dummy")
	serviceNames := []string{"dummy-service", "exposed-service"}
	svcs := make([]*state.Service, len(serviceNames))
	var err error
	for i, name := range serviceNames {
		svcs[i] = s.AddTestingService(c, name, charm)
		c.Assert(svcs[i].IsExposed(), jc.IsFalse)
	}
	err = svcs[1].SetExposed()
	c.Assert(err, jc.ErrorIsNil)
	c.Assert(svcs[1].IsExposed(), jc.IsTrue)
	for i, t := range serviceExposeTests {
		c.Logf("test %d. %s", i, t.about)
		err = s.APIState.Client().ServiceExpose(t.service)
		if t.err != "" {
			c.Assert(err, gc.ErrorMatches, t.err)
		} else {
			c.Assert(err, jc.ErrorIsNil)
			service, err := s.State.Service(t.service)
			c.Assert(err, jc.ErrorIsNil)
			c.Assert(service.IsExposed(), gc.Equals, t.exposed)
		}
	}
}

func (s *clientSuite) setupServiceExpose(c *gc.C) {
	charm := s.AddTestingCharm(c, "dummy")
	serviceNames := []string{"dummy-service", "exposed-service"}
	svcs := make([]*state.Service, len(serviceNames))
	var err error
	for i, name := range serviceNames {
		svcs[i] = s.AddTestingService(c, name, charm)
		c.Assert(svcs[i].IsExposed(), jc.IsFalse)
	}
	err = svcs[1].SetExposed()
	c.Assert(err, jc.ErrorIsNil)
	c.Assert(svcs[1].IsExposed(), jc.IsTrue)
}

func (s *clientSuite) assertServiceExpose(c *gc.C) {
	for i, t := range serviceExposeTests {
		c.Logf("test %d. %s", i, t.about)
		err := s.APIState.Client().ServiceExpose(t.service)
		if t.err != "" {
			c.Assert(err, gc.ErrorMatches, t.err)
		} else {
			c.Assert(err, jc.ErrorIsNil)
			service, err := s.State.Service(t.service)
			c.Assert(err, jc.ErrorIsNil)
			c.Assert(service.IsExposed(), gc.Equals, t.exposed)
		}
	}
}

func (s *clientSuite) assertServiceExposeBlocked(c *gc.C, msg string) {
	for i, t := range serviceExposeTests {
		c.Logf("test %d. %s", i, t.about)
		err := s.APIState.Client().ServiceExpose(t.service)
		s.AssertBlocked(c, err, msg)
	}
}

func (s *clientSuite) TestBlockDestroyServiceExpose(c *gc.C) {
	s.setupServiceExpose(c)
	s.BlockDestroyEnvironment(c, "TestBlockDestroyServiceExpose")
	s.assertServiceExpose(c)
}

func (s *clientSuite) TestBlockRemoveServiceExpose(c *gc.C) {
	s.setupServiceExpose(c)
	s.BlockRemoveObject(c, "TestBlockRemoveServiceExpose")
	s.assertServiceExpose(c)
}

func (s *clientSuite) TestBlockChangesServiceExpose(c *gc.C) {
	s.setupServiceExpose(c)
	s.BlockAllChanges(c, "TestBlockChangesServiceExpose")
	s.assertServiceExposeBlocked(c, "TestBlockChangesServiceExpose")
}

var serviceUnexposeTests = []struct {
	about    string
	service  string
	err      string
	initial  bool
	expected bool
}{
	{
		about:   "unknown service name",
		service: "unknown-service",
		err:     `service "unknown-service" not found`,
	},
	{
		about:    "unexpose a service",
		service:  "dummy-service",
		initial:  true,
		expected: false,
	},
	{
		about:    "unexpose an already unexposed service",
		service:  "dummy-service",
		initial:  false,
		expected: false,
	},
}

func (s *clientSuite) TestClientServiceUnexpose(c *gc.C) {
	charm := s.AddTestingCharm(c, "dummy")
	for i, t := range serviceUnexposeTests {
		c.Logf("test %d. %s", i, t.about)
		svc := s.AddTestingService(c, "dummy-service", charm)
		if t.initial {
			svc.SetExposed()
		}
		c.Assert(svc.IsExposed(), gc.Equals, t.initial)
		err := s.APIState.Client().ServiceUnexpose(t.service)
		if t.err == "" {
			c.Assert(err, jc.ErrorIsNil)
			svc.Refresh()
			c.Assert(svc.IsExposed(), gc.Equals, t.expected)
		} else {
			c.Assert(err, gc.ErrorMatches, t.err)
		}
		err = svc.Destroy()
		c.Assert(err, jc.ErrorIsNil)
	}
}

func (s *clientSuite) setupServiceUnexpose(c *gc.C) *state.Service {
	charm := s.AddTestingCharm(c, "dummy")
	svc := s.AddTestingService(c, "dummy-service", charm)
	svc.SetExposed()
	c.Assert(svc.IsExposed(), gc.Equals, true)
	return svc
}

func (s *clientSuite) assertServiceUnexpose(c *gc.C, svc *state.Service) {
	err := s.APIState.Client().ServiceUnexpose("dummy-service")
	c.Assert(err, jc.ErrorIsNil)
	svc.Refresh()
	c.Assert(svc.IsExposed(), gc.Equals, false)
	err = svc.Destroy()
	c.Assert(err, jc.ErrorIsNil)
}

func (s *clientSuite) assertServiceUnexposeBlocked(c *gc.C, svc *state.Service, msg string) {
	err := s.APIState.Client().ServiceUnexpose("dummy-service")
	s.AssertBlocked(c, err, msg)
	err = svc.Destroy()
	c.Assert(err, jc.ErrorIsNil)
}

func (s *clientSuite) TestBlockDestroyServiceUnexpose(c *gc.C) {
	svc := s.setupServiceUnexpose(c)
	s.BlockDestroyEnvironment(c, "TestBlockDestroyServiceUnexpose")
	s.assertServiceUnexpose(c, svc)
}

func (s *clientSuite) TestBlockRemoveServiceUnexpose(c *gc.C) {
	svc := s.setupServiceUnexpose(c)
	s.BlockRemoveObject(c, "TestBlockRemoveServiceUnexpose")
	s.assertServiceUnexpose(c, svc)
}

func (s *clientSuite) TestBlockChangesServiceUnexpose(c *gc.C) {
	svc := s.setupServiceUnexpose(c)
	s.BlockAllChanges(c, "TestBlockChangesServiceUnexpose")
	s.assertServiceUnexposeBlocked(c, svc, "TestBlockChangesServiceUnexpose")
}

var serviceDestroyTests = []struct {
	about   string
	service string
	err     string
}{
	{
		about:   "unknown service name",
		service: "unknown-service",
		err:     `service "unknown-service" not found`,
	},
	{
		about:   "destroy a service",
		service: "dummy-service",
	},
	{
		about:   "destroy an already destroyed service",
		service: "dummy-service",
		err:     `service "dummy-service" not found`,
	},
}

func (s *clientSuite) TestClientServiceDestroy(c *gc.C) {
	s.AddTestingService(c, "dummy-service", s.AddTestingCharm(c, "dummy"))
	for i, t := range serviceDestroyTests {
		c.Logf("test %d. %s", i, t.about)
		err := s.APIState.Client().ServiceDestroy(t.service)
		if t.err != "" {
			c.Assert(err, gc.ErrorMatches, t.err)
		} else {
			c.Assert(err, jc.ErrorIsNil)
		}
	}

	// Now do ServiceDestroy on a service with units. Destroy will
	// cause the service to be not-Alive, but will not remove its
	// document.
	s.setUpScenario(c)
	serviceName := "wordpress"
	service, err := s.State.Service(serviceName)
	c.Assert(err, jc.ErrorIsNil)
	err = s.APIState.Client().ServiceDestroy(serviceName)
	c.Assert(err, jc.ErrorIsNil)
	err = service.Refresh()
	c.Assert(err, jc.ErrorIsNil)
	c.Assert(service.Life(), gc.Not(gc.Equals), state.Alive)
}

func assertLife(c *gc.C, entity state.Living, life state.Life) {
	err := entity.Refresh()
	c.Assert(err, jc.ErrorIsNil)
	c.Assert(entity.Life(), gc.Equals, life)
}

func assertRemoved(c *gc.C, entity state.Living) {
	err := entity.Refresh()
	c.Assert(err, jc.Satisfies, errors.IsNotFound)
}

func assertKill(c *gc.C, killer Killer) {
	c.Assert(killer.Kill(), gc.IsNil)
}

func (s *clientSuite) setupDestroyMachinesTest(c *gc.C) (*state.Machine, *state.Machine, *state.Machine, *state.Unit) {
	m0, err := s.State.AddMachine("quantal", state.JobManageEnviron)
	c.Assert(err, jc.ErrorIsNil)
	m1, err := s.State.AddMachine("quantal", state.JobHostUnits)
	c.Assert(err, jc.ErrorIsNil)
	m2, err := s.State.AddMachine("quantal", state.JobHostUnits)
	c.Assert(err, jc.ErrorIsNil)

	sch := s.AddTestingCharm(c, "wordpress")
	wordpress := s.AddTestingService(c, "wordpress", sch)
	u, err := wordpress.AddUnit()
	c.Assert(err, jc.ErrorIsNil)
	err = u.AssignToMachine(m1)
	c.Assert(err, jc.ErrorIsNil)

	return m0, m1, m2, u
}

func (s *clientSuite) TestDestroyMachines(c *gc.C) {
	m0, m1, m2, u := s.setupDestroyMachinesTest(c)
	s.assertDestroyMachineSuccess(c, u, m0, m1, m2)
}

func (s *clientSuite) TestForceDestroyMachines(c *gc.C) {
	s.assertForceDestroyMachines(c)
}

func (s *clientSuite) TestDestroyPrincipalUnits(c *gc.C) {
	wordpress := s.AddTestingService(c, "wordpress", s.AddTestingCharm(c, "wordpress"))
	units := make([]*state.Unit, 5)
	for i := range units {
		unit, err := wordpress.AddUnit()
		c.Assert(err, jc.ErrorIsNil)
		err = unit.SetAgentStatus(state.StatusIdle, "", nil)
		c.Assert(err, jc.ErrorIsNil)
		units[i] = unit
	}
	s.assertDestroyPrincipalUnits(c, units)
}

func (s *clientSuite) TestDestroySubordinateUnits(c *gc.C) {
	wordpress := s.AddTestingService(c, "wordpress", s.AddTestingCharm(c, "wordpress"))
	wordpress0, err := wordpress.AddUnit()
	c.Assert(err, jc.ErrorIsNil)
	s.AddTestingService(c, "logging", s.AddTestingCharm(c, "logging"))
	eps, err := s.State.InferEndpoints("logging", "wordpress")
	c.Assert(err, jc.ErrorIsNil)
	rel, err := s.State.AddRelation(eps...)
	c.Assert(err, jc.ErrorIsNil)
	ru, err := rel.Unit(wordpress0)
	c.Assert(err, jc.ErrorIsNil)
	err = ru.EnterScope(nil)
	c.Assert(err, jc.ErrorIsNil)
	logging0, err := s.State.Unit("logging/0")
	c.Assert(err, jc.ErrorIsNil)

	// Try to destroy the subordinate alone; check it fails.
	err = s.APIState.Client().DestroyServiceUnits("logging/0")
	c.Assert(err, gc.ErrorMatches, `no units were destroyed: unit "logging/0" is a subordinate`)
	assertLife(c, logging0, state.Alive)

	s.assertDestroySubordinateUnits(c, wordpress0, logging0)
}

func (s *clientSuite) testClientUnitResolved(c *gc.C, retry bool, expectedResolvedMode state.ResolvedMode) {
	// Setup:
	s.setUpScenario(c)
	u, err := s.State.Unit("wordpress/0")
	c.Assert(err, jc.ErrorIsNil)
	err = u.SetAgentStatus(state.StatusError, "gaaah", nil)
	c.Assert(err, jc.ErrorIsNil)
	// Code under test:
	err = s.APIState.Client().Resolved("wordpress/0", retry)
	c.Assert(err, jc.ErrorIsNil)
	// Freshen the unit's state.
	err = u.Refresh()
	c.Assert(err, jc.ErrorIsNil)
	// And now the actual test assertions: we set the unit as resolved via
	// the API so it should have a resolved mode set.
	mode := u.Resolved()
	c.Assert(mode, gc.Equals, expectedResolvedMode)
}

func (s *clientSuite) TestClientUnitResolved(c *gc.C) {
	s.testClientUnitResolved(c, false, state.ResolvedNoHooks)
}

func (s *clientSuite) TestClientUnitResolvedRetry(c *gc.C) {
	s.testClientUnitResolved(c, true, state.ResolvedRetryHooks)
}

func (s *clientSuite) setupResolved(c *gc.C) *state.Unit {
	s.setUpScenario(c)
	u, err := s.State.Unit("wordpress/0")
	c.Assert(err, jc.ErrorIsNil)
	err = u.SetAgentStatus(state.StatusError, "gaaah", nil)
	c.Assert(err, jc.ErrorIsNil)
	return u
}

func (s *clientSuite) assertResolved(c *gc.C, u *state.Unit) {
	err := s.APIState.Client().Resolved("wordpress/0", true)
	c.Assert(err, jc.ErrorIsNil)
	// Freshen the unit's state.
	err = u.Refresh()
	c.Assert(err, jc.ErrorIsNil)
	// And now the actual test assertions: we set the unit as resolved via
	// the API so it should have a resolved mode set.
	mode := u.Resolved()
	c.Assert(mode, gc.Equals, state.ResolvedRetryHooks)
}

func (s *clientSuite) assertResolvedBlocked(c *gc.C, u *state.Unit, msg string) {
	err := s.APIState.Client().Resolved("wordpress/0", true)
	s.AssertBlocked(c, err, msg)
}

func (s *clientSuite) TestBlockDestroyUnitResolved(c *gc.C) {
	u := s.setupResolved(c)
	s.BlockDestroyEnvironment(c, "TestBlockDestroyUnitResolved")
	s.assertResolved(c, u)
}

func (s *clientSuite) TestBlockRemoveUnitResolved(c *gc.C) {
	u := s.setupResolved(c)
	s.BlockRemoveObject(c, "TestBlockRemoveUnitResolved")
	s.assertResolved(c, u)
}

func (s *clientSuite) TestBlockChangeUnitResolved(c *gc.C) {
	u := s.setupResolved(c)
	s.BlockAllChanges(c, "TestBlockChangeUnitResolved")
	s.assertResolvedBlocked(c, u, "TestBlockChangeUnitResolved")
}

type clientRepoSuite struct {
	baseSuite
	apiservertesting.CharmStoreSuite
}

var _ = gc.Suite(&clientRepoSuite{})

func (s *clientRepoSuite) SetUpSuite(c *gc.C) {
	s.CharmStoreSuite.SetUpSuite(c)
	s.baseSuite.SetUpSuite(c)
}

func (s *clientRepoSuite) TearDownSuite(c *gc.C) {
	s.CharmStoreSuite.TearDownSuite(c)
	s.baseSuite.TearDownSuite(c)
}

func (s *clientRepoSuite) SetUpTest(c *gc.C) {
	s.baseSuite.SetUpTest(c)
	s.CharmStoreSuite.Session = s.baseSuite.Session
	s.CharmStoreSuite.SetUpTest(c)
}

func (s *clientRepoSuite) TearDownTest(c *gc.C) {
	s.CharmStoreSuite.TearDownTest(c)
	s.baseSuite.TearDownTest(c)
}

func (s *clientRepoSuite) TestClientServiceDeployCharmErrors(c *gc.C) {
	for url, expect := range map[string]string{
<<<<<<< HEAD
		"wordpress":                   "entity url series is not resolved",
		"cs:wordpress":                "entity url series is not resolved",
=======
		"wordpress":                   "charm or bundle url series is not resolved",
		"cs:wordpress":                "charm or bundle url series is not resolved",
>>>>>>> a0029133
		"cs:precise/wordpress":        "charm url must include revision",
		"cs:precise/wordpress-999999": `cannot retrieve "cs:precise/wordpress-999999": charm not found`,
	} {
		c.Logf("test %s", url)
		err := s.APIState.Client().ServiceDeploy(
			url, "service", 1, "", constraints.Value{}, "",
		)
		c.Check(err, gc.ErrorMatches, expect)
		_, err = s.State.Service("service")
		c.Assert(err, jc.Satisfies, errors.IsNotFound)
	}
}

func (s *clientRepoSuite) TestClientServiceDeployWithNetworks(c *gc.C) {
	curl, _ := s.UploadCharm(c, "precise/dummy-0", "dummy")
	err := service.AddCharmWithAuthorization(s.State, params.AddCharmWithAuthorization{URL: curl.String()})
	c.Assert(err, jc.ErrorIsNil)
	cons := constraints.MustParse("mem=4G networks=^net3")

	// Check for invalid network tags handling.
	err = s.APIState.Client().ServiceDeployWithNetworks(
		curl.String(), "service", 3, "", cons, "",
		[]string{"net1", "net2"},
	)
	c.Assert(err, gc.ErrorMatches, `"net1" is not a valid tag`)

	err = s.APIState.Client().ServiceDeployWithNetworks(
		curl.String(), "service", 3, "", cons, "",
		[]string{"network-net1", "network-net2"},
	)
	c.Assert(err, gc.ErrorMatches, "use of --networks is deprecated. Please use spaces")
}

func (s *clientRepoSuite) setupServiceDeploy(c *gc.C, args string) (*charm.URL, charm.Charm, constraints.Value) {
	curl, ch := s.UploadCharm(c, "precise/dummy-42", "dummy")
	err := service.AddCharmWithAuthorization(s.State, params.AddCharmWithAuthorization{URL: curl.String()})
	c.Assert(err, jc.ErrorIsNil)
	cons := constraints.MustParse(args)
	return curl, ch, cons
}

func (s *clientRepoSuite) TestClientServiceDeployPrincipal(c *gc.C) {
	// TODO(fwereade): test ToMachineSpec directly on srvClient, when we
	// manage to extract it as a package and can thus do it conveniently.
	curl, ch := s.UploadCharm(c, "trusty/dummy-1", "dummy")
	err := service.AddCharmWithAuthorization(s.State, params.AddCharmWithAuthorization{URL: curl.String()})
	c.Assert(err, jc.ErrorIsNil)
	mem4g := constraints.MustParse("mem=4G")
	err = s.APIState.Client().ServiceDeploy(
		curl.String(), "service", 3, "", mem4g, "",
	)
	c.Assert(err, jc.ErrorIsNil)
	apiservertesting.AssertPrincipalServiceDeployed(c, s.State, "service", curl, false, ch, mem4g)
}

func (s *clientRepoSuite) assertServiceDeployPrincipal(c *gc.C, curl *charm.URL, ch charm.Charm, mem4g constraints.Value) {
	err := s.APIState.Client().ServiceDeploy(
		curl.String(), "service", 3, "", mem4g, "",
	)
	c.Assert(err, jc.ErrorIsNil)
	apiservertesting.AssertPrincipalServiceDeployed(c, s.State, "service", curl, false, ch, mem4g)
}

func (s *clientRepoSuite) assertServiceDeployPrincipalBlocked(c *gc.C, msg string, curl *charm.URL, mem4g constraints.Value) {
	err := s.APIState.Client().ServiceDeploy(
		curl.String(), "service", 3, "", mem4g, "",
	)
	s.AssertBlocked(c, err, msg)
}

func (s *clientRepoSuite) TestBlockDestroyServiceDeployPrincipal(c *gc.C) {
	curl, bundle, cons := s.setupServiceDeploy(c, "mem=4G")
	s.BlockDestroyEnvironment(c, "TestBlockDestroyServiceDeployPrincipal")
	s.assertServiceDeployPrincipal(c, curl, bundle, cons)
}

func (s *clientRepoSuite) TestBlockRemoveServiceDeployPrincipal(c *gc.C) {
	curl, bundle, cons := s.setupServiceDeploy(c, "mem=4G")
	s.BlockRemoveObject(c, "TestBlockRemoveServiceDeployPrincipal")
	s.assertServiceDeployPrincipal(c, curl, bundle, cons)
}

func (s *clientRepoSuite) TestBlockChangesServiceDeployPrincipal(c *gc.C) {
	curl, _, cons := s.setupServiceDeploy(c, "mem=4G")
	s.BlockAllChanges(c, "TestBlockChangesServiceDeployPrincipal")
	s.assertServiceDeployPrincipalBlocked(c, "TestBlockChangesServiceDeployPrincipal", curl, cons)
}

func (s *clientRepoSuite) TestClientServiceDeploySubordinate(c *gc.C) {
	curl, ch := s.UploadCharm(c, "utopic/logging-47", "logging")
	err := service.AddCharmWithAuthorization(s.State, params.AddCharmWithAuthorization{URL: curl.String()})
	c.Assert(err, jc.ErrorIsNil)
	err = s.APIState.Client().ServiceDeploy(
		curl.String(), "service-name", 0, "", constraints.Value{}, "",
	)
	service, err := s.State.Service("service-name")
	c.Assert(err, jc.ErrorIsNil)
	charm, force, err := service.Charm()
	c.Assert(err, jc.ErrorIsNil)
	c.Assert(force, jc.IsFalse)
	c.Assert(charm.URL(), gc.DeepEquals, curl)
	c.Assert(charm.Meta(), gc.DeepEquals, ch.Meta())
	c.Assert(charm.Config(), gc.DeepEquals, ch.Config())

	units, err := service.AllUnits()
	c.Assert(err, jc.ErrorIsNil)
	c.Assert(units, gc.HasLen, 0)
}

func (s *clientRepoSuite) TestClientServiceDeployConfig(c *gc.C) {
	// TODO(fwereade): test Config/ConfigYAML handling directly on srvClient.
	// Can't be done cleanly until it's extracted similarly to Machiner.
	curl, _ := s.UploadCharm(c, "precise/dummy-0", "dummy")
	err := service.AddCharmWithAuthorization(s.State, params.AddCharmWithAuthorization{URL: curl.String()})
	c.Assert(err, jc.ErrorIsNil)
	err = s.APIState.Client().ServiceDeploy(
		curl.String(), "service-name", 1, "service-name:\n  username: fred", constraints.Value{}, "",
	)
	c.Assert(err, jc.ErrorIsNil)
	service, err := s.State.Service("service-name")
	c.Assert(err, jc.ErrorIsNil)
	settings, err := service.ConfigSettings()
	c.Assert(err, jc.ErrorIsNil)
	c.Assert(settings, gc.DeepEquals, charm.Settings{"username": "fred"})
}

func (s *clientRepoSuite) TestClientServiceDeployConfigError(c *gc.C) {
	// TODO(fwereade): test Config/ConfigYAML handling directly on srvClient.
	// Can't be done cleanly until it's extracted similarly to Machiner.
	curl, _ := s.UploadCharm(c, "precise/dummy-0", "dummy")
	err := service.AddCharmWithAuthorization(s.State, params.AddCharmWithAuthorization{URL: curl.String()})
	c.Assert(err, jc.ErrorIsNil)
	err = s.APIState.Client().ServiceDeploy(
		curl.String(), "service-name", 1, "service-name:\n  skill-level: fred", constraints.Value{}, "",
	)
	c.Assert(err, gc.ErrorMatches, `option "skill-level" expected int, got "fred"`)
	_, err = s.State.Service("service-name")
	c.Assert(err, jc.Satisfies, errors.IsNotFound)
}

func (s *clientRepoSuite) TestClientServiceDeployToMachine(c *gc.C) {
	curl, ch := s.UploadCharm(c, "precise/dummy-0", "dummy")
	err := service.AddCharmWithAuthorization(s.State, params.AddCharmWithAuthorization{URL: curl.String()})
	c.Assert(err, jc.ErrorIsNil)

	machine, err := s.State.AddMachine("precise", state.JobHostUnits)
	c.Assert(err, jc.ErrorIsNil)
	err = s.APIState.Client().ServiceDeploy(
		curl.String(), "service-name", 1, "service-name:\n  username: fred", constraints.Value{}, machine.Id(),
	)
	c.Assert(err, jc.ErrorIsNil)

	service, err := s.State.Service("service-name")
	c.Assert(err, jc.ErrorIsNil)
	charm, force, err := service.Charm()
	c.Assert(err, jc.ErrorIsNil)
	c.Assert(force, jc.IsFalse)
	c.Assert(charm.URL(), gc.DeepEquals, curl)
	c.Assert(charm.Meta(), gc.DeepEquals, ch.Meta())
	c.Assert(charm.Config(), gc.DeepEquals, ch.Config())

	units, err := service.AllUnits()
	c.Assert(err, jc.ErrorIsNil)
	c.Assert(units, gc.HasLen, 1)
	mid, err := units[0].AssignedMachineId()
	c.Assert(err, jc.ErrorIsNil)
	c.Assert(mid, gc.Equals, machine.Id())
}

func (s *clientSuite) TestClientServiceDeployToMachineNotFound(c *gc.C) {
	err := s.APIState.Client().ServiceDeploy(
		"cs:precise/service-name-1", "service-name", 1, "", constraints.Value{}, "42",
	)
	c.Assert(err, gc.ErrorMatches, `cannot deploy "service-name" to machine 42: machine 42 not found`)

	_, err = s.State.Service("service-name")
	c.Assert(err, gc.ErrorMatches, `service "service-name" not found`)
}

func (s *clientRepoSuite) TestClientServiceDeployServiceOwner(c *gc.C) {
	curl, _ := s.UploadCharm(c, "precise/dummy-0", "dummy")
	err := service.AddCharmWithAuthorization(s.State, params.AddCharmWithAuthorization{URL: curl.String()})
	c.Assert(err, jc.ErrorIsNil)

	user := s.Factory.MakeUser(c, &factory.UserParams{Password: "password"})
	s.APIState = s.OpenAPIAs(c, user.Tag(), "password")

	err = s.APIState.Client().ServiceDeploy(
		curl.String(), "service", 3, "", constraints.Value{}, "",
	)
	c.Assert(err, jc.ErrorIsNil)

	service, err := s.State.Service("service")
	c.Assert(err, jc.ErrorIsNil)
	c.Assert(service.GetOwnerTag(), gc.Equals, user.Tag().String())
}

func (s *clientRepoSuite) deployServiceForTests(c *gc.C) {
	curl, _ := s.UploadCharm(c, "precise/dummy-1", "dummy")
	err := service.AddCharmWithAuthorization(s.State, params.AddCharmWithAuthorization{URL: curl.String()})
	c.Assert(err, jc.ErrorIsNil)
	err = s.APIState.Client().ServiceDeploy(curl.String(),
		"service", 1, "", constraints.Value{}, "",
	)
	c.Assert(err, jc.ErrorIsNil)
}

func (s *clientRepoSuite) checkClientServiceUpdateSetCharm(c *gc.C, forceCharmUrl bool) {
	s.deployServiceForTests(c)
	s.UploadCharm(c, "precise/wordpress-3", "wordpress")

	// Update the charm for the service.
	args := params.ServiceUpdate{
		ServiceName:   "service",
		CharmUrl:      "cs:precise/wordpress-3",
		ForceCharmUrl: forceCharmUrl,
	}
	err := s.APIState.Client().ServiceUpdate(args)
	c.Assert(err, jc.ErrorIsNil)

	// Ensure the charm has been updated and and the force flag correctly set.
	service, err := s.State.Service("service")
	c.Assert(err, jc.ErrorIsNil)
	ch, force, err := service.Charm()
	c.Assert(err, jc.ErrorIsNil)
	c.Assert(ch.URL().String(), gc.Equals, "cs:precise/wordpress-3")
	c.Assert(force, gc.Equals, forceCharmUrl)
}

func (s *clientRepoSuite) TestClientServiceUpdateSetCharm(c *gc.C) {
	s.checkClientServiceUpdateSetCharm(c, false)
}

func (s *clientRepoSuite) TestBlockDestroyServiceUpdate(c *gc.C) {
	s.BlockDestroyEnvironment(c, "TestBlockDestroyServiceUpdate")
	s.checkClientServiceUpdateSetCharm(c, false)
}

func (s *clientRepoSuite) TestBlockRemoveServiceUpdate(c *gc.C) {
	s.BlockRemoveObject(c, "TestBlockRemoveServiceUpdate")
	s.checkClientServiceUpdateSetCharm(c, false)
}

func (s *clientRepoSuite) setupServiceUpdate(c *gc.C) {
	s.deployServiceForTests(c)
	s.UploadCharm(c, "precise/wordpress-3", "wordpress")
}

func (s *clientRepoSuite) TestBlockChangeServiceUpdate(c *gc.C) {
	s.setupServiceUpdate(c)
	s.BlockAllChanges(c, "TestBlockChangeServiceUpdate")
	// Update the charm for the service.
	args := params.ServiceUpdate{
		ServiceName:   "service",
		CharmUrl:      "cs:precise/wordpress-3",
		ForceCharmUrl: false,
	}
	err := s.APIState.Client().ServiceUpdate(args)
	s.AssertBlocked(c, err, "TestBlockChangeServiceUpdate")
}

func (s *clientRepoSuite) TestClientServiceUpdateForceSetCharm(c *gc.C) {
	s.checkClientServiceUpdateSetCharm(c, true)
}

func (s *clientRepoSuite) TestBlockServiceUpdateForced(c *gc.C) {
	s.setupServiceUpdate(c)

	// block all changes. Force should ignore block :)
	s.BlockAllChanges(c, "TestBlockServiceUpdateForced")
	s.BlockDestroyEnvironment(c, "TestBlockServiceUpdateForced")
	s.BlockRemoveObject(c, "TestBlockServiceUpdateForced")

	// Update the charm for the service.
	args := params.ServiceUpdate{
		ServiceName:   "service",
		CharmUrl:      "cs:precise/wordpress-3",
		ForceCharmUrl: true,
	}
	err := s.APIState.Client().ServiceUpdate(args)
	c.Assert(err, jc.ErrorIsNil)

	// Ensure the charm has been updated and and the force flag correctly set.
	service, err := s.State.Service("service")
	c.Assert(err, jc.ErrorIsNil)
	ch, force, err := service.Charm()
	c.Assert(err, jc.ErrorIsNil)
	c.Assert(ch.URL().String(), gc.Equals, "cs:precise/wordpress-3")
	c.Assert(force, jc.IsTrue)
}

func (s *clientRepoSuite) TestClientServiceUpdateSetCharmErrors(c *gc.C) {
	s.AddTestingService(c, "wordpress", s.AddTestingCharm(c, "wordpress"))
	for charmUrl, expect := range map[string]string{
<<<<<<< HEAD
		"wordpress":                   "entity url series is not resolved",
		"cs:wordpress":                "entity url series is not resolved",
=======
		"wordpress":                   "charm or bundle url series is not resolved",
		"cs:wordpress":                "charm or bundle url series is not resolved",
>>>>>>> a0029133
		"cs:precise/wordpress":        "charm url must include revision",
		"cs:precise/wordpress-999999": `cannot retrieve "cs:precise/wordpress-999999": charm not found`,
	} {
		c.Logf("test %s", charmUrl)
		args := params.ServiceUpdate{
			ServiceName: "wordpress",
			CharmUrl:    charmUrl,
		}
		err := s.APIState.Client().ServiceUpdate(args)
		c.Check(err, gc.ErrorMatches, expect)
	}
}

func (s *clientSuite) TestClientServiceUpdateSetMinUnits(c *gc.C) {
	service := s.AddTestingService(c, "dummy", s.AddTestingCharm(c, "dummy"))

	// Set minimum units for the service.
	minUnits := 2
	args := params.ServiceUpdate{
		ServiceName: "dummy",
		MinUnits:    &minUnits,
	}
	err := s.APIState.Client().ServiceUpdate(args)
	c.Assert(err, jc.ErrorIsNil)

	// Ensure the minimum number of units has been set.
	c.Assert(service.Refresh(), gc.IsNil)
	c.Assert(service.MinUnits(), gc.Equals, minUnits)
}

func (s *clientSuite) TestClientServiceUpdateSetMinUnitsError(c *gc.C) {
	service := s.AddTestingService(c, "dummy", s.AddTestingCharm(c, "dummy"))

	// Set a negative minimum number of units for the service.
	minUnits := -1
	args := params.ServiceUpdate{
		ServiceName: "dummy",
		MinUnits:    &minUnits,
	}
	err := s.APIState.Client().ServiceUpdate(args)
	c.Assert(err, gc.ErrorMatches,
		`cannot set minimum units for service "dummy": cannot set a negative minimum number of units`)

	// Ensure the minimum number of units has not been set.
	c.Assert(service.Refresh(), gc.IsNil)
	c.Assert(service.MinUnits(), gc.Equals, 0)
}

func (s *clientSuite) TestClientServiceUpdateSetSettingsStrings(c *gc.C) {
	service := s.AddTestingService(c, "dummy", s.AddTestingCharm(c, "dummy"))

	// Update settings for the service.
	args := params.ServiceUpdate{
		ServiceName:     "dummy",
		SettingsStrings: map[string]string{"title": "s-title", "username": "s-user"},
	}
	err := s.APIState.Client().ServiceUpdate(args)
	c.Assert(err, jc.ErrorIsNil)

	// Ensure the settings have been correctly updated.
	expected := charm.Settings{"title": "s-title", "username": "s-user"}
	obtained, err := service.ConfigSettings()
	c.Assert(err, jc.ErrorIsNil)
	c.Assert(obtained, gc.DeepEquals, expected)
}

func (s *clientSuite) TestClientServiceUpdateSetSettingsYAML(c *gc.C) {
	service := s.AddTestingService(c, "dummy", s.AddTestingCharm(c, "dummy"))

	// Update settings for the service.
	args := params.ServiceUpdate{
		ServiceName:  "dummy",
		SettingsYAML: "dummy:\n  title: y-title\n  username: y-user",
	}
	err := s.APIState.Client().ServiceUpdate(args)
	c.Assert(err, jc.ErrorIsNil)

	// Ensure the settings have been correctly updated.
	expected := charm.Settings{"title": "y-title", "username": "y-user"}
	obtained, err := service.ConfigSettings()
	c.Assert(err, jc.ErrorIsNil)
	c.Assert(obtained, gc.DeepEquals, expected)
}

func (s *clientSuite) TestClientServiceUpdateSetConstraints(c *gc.C) {
	service := s.AddTestingService(c, "dummy", s.AddTestingCharm(c, "dummy"))

	// Update constraints for the service.
	cons, err := constraints.Parse("mem=4096", "cpu-cores=2")
	c.Assert(err, jc.ErrorIsNil)
	args := params.ServiceUpdate{
		ServiceName: "dummy",
		Constraints: &cons,
	}
	err = s.APIState.Client().ServiceUpdate(args)
	c.Assert(err, jc.ErrorIsNil)

	// Ensure the constraints have been correctly updated.
	obtained, err := service.Constraints()
	c.Assert(err, jc.ErrorIsNil)
	c.Assert(obtained, gc.DeepEquals, cons)
}

func (s *clientRepoSuite) TestClientServiceUpdateAllParams(c *gc.C) {
	s.deployServiceForTests(c)
	s.UploadCharm(c, "precise/wordpress-3", "wordpress")

	// Update all the service attributes.
	minUnits := 3
	cons, err := constraints.Parse("mem=4096", "cpu-cores=2")
	c.Assert(err, jc.ErrorIsNil)
	args := params.ServiceUpdate{
		ServiceName:     "service",
		CharmUrl:        "cs:precise/wordpress-3",
		ForceCharmUrl:   true,
		MinUnits:        &minUnits,
		SettingsStrings: map[string]string{"blog-title": "string-title"},
		SettingsYAML:    "service:\n  blog-title: yaml-title\n",
		Constraints:     &cons,
	}
	err = s.APIState.Client().ServiceUpdate(args)
	c.Assert(err, jc.ErrorIsNil)

	// Ensure the service has been correctly updated.
	service, err := s.State.Service("service")
	c.Assert(err, jc.ErrorIsNil)

	// Check the charm.
	ch, force, err := service.Charm()
	c.Assert(err, jc.ErrorIsNil)
	c.Assert(ch.URL().String(), gc.Equals, "cs:precise/wordpress-3")
	c.Assert(force, jc.IsTrue)

	// Check the minimum number of units.
	c.Assert(service.MinUnits(), gc.Equals, minUnits)

	// Check the settings: also ensure the YAML settings take precedence
	// over strings ones.
	expectedSettings := charm.Settings{"blog-title": "yaml-title"}
	obtainedSettings, err := service.ConfigSettings()
	c.Assert(err, jc.ErrorIsNil)
	c.Assert(obtainedSettings, gc.DeepEquals, expectedSettings)

	// Check the constraints.
	obtainedConstraints, err := service.Constraints()
	c.Assert(err, jc.ErrorIsNil)
	c.Assert(obtainedConstraints, gc.DeepEquals, cons)
}

func (s *clientSuite) TestClientServiceUpdateNoParams(c *gc.C) {
	s.AddTestingService(c, "wordpress", s.AddTestingCharm(c, "wordpress"))

	// Calling ServiceUpdate with no parameters set is a no-op.
	args := params.ServiceUpdate{ServiceName: "wordpress"}
	err := s.APIState.Client().ServiceUpdate(args)
	c.Assert(err, jc.ErrorIsNil)
}

func (s *clientSuite) TestClientServiceUpdateNoService(c *gc.C) {
	err := s.APIState.Client().ServiceUpdate(params.ServiceUpdate{})
	c.Assert(err, gc.ErrorMatches, `"" is not a valid service name`)
}

func (s *clientSuite) TestClientServiceUpdateInvalidService(c *gc.C) {
	args := params.ServiceUpdate{ServiceName: "no-such-service"}
	err := s.APIState.Client().ServiceUpdate(args)
	c.Assert(err, gc.ErrorMatches, `service "no-such-service" not found`)
}

func (s *clientRepoSuite) TestClientServiceSetCharm(c *gc.C) {
	curl, _ := s.UploadCharm(c, "precise/dummy-0", "dummy")
	err := service.AddCharmWithAuthorization(s.State, params.AddCharmWithAuthorization{URL: curl.String()})
	c.Assert(err, jc.ErrorIsNil)
	err = s.APIState.Client().ServiceDeploy(
		curl.String(), "service", 3, "", constraints.Value{}, "",
	)
	c.Assert(err, jc.ErrorIsNil)
	s.UploadCharm(c, "precise/wordpress-3", "wordpress")
	err = s.APIState.Client().ServiceSetCharm(
		"service", "cs:precise/wordpress-3", false,
	)
	c.Assert(err, jc.ErrorIsNil)

	// Ensure that the charm is not marked as forced.
	service, err := s.State.Service("service")
	c.Assert(err, jc.ErrorIsNil)
	charm, force, err := service.Charm()
	c.Assert(err, jc.ErrorIsNil)
	c.Assert(charm.URL().String(), gc.Equals, "cs:precise/wordpress-3")
	c.Assert(force, jc.IsFalse)
}

func (s *clientRepoSuite) setupServiceSetCharm(c *gc.C) {
	curl, _ := s.UploadCharm(c, "precise/dummy-0", "dummy")
	err := service.AddCharmWithAuthorization(s.State, params.AddCharmWithAuthorization{URL: curl.String()})
	c.Assert(err, jc.ErrorIsNil)
	err = s.APIState.Client().ServiceDeploy(
		curl.String(), "service", 3, "", constraints.Value{}, "",
	)
	c.Assert(err, jc.ErrorIsNil)
	s.UploadCharm(c, "precise/wordpress-3", "wordpress")
}

func (s *clientRepoSuite) assertServiceSetCharm(c *gc.C, force bool) {
	err := s.APIState.Client().ServiceSetCharm(
		"service", "cs:precise/wordpress-3", force,
	)
	c.Assert(err, jc.ErrorIsNil)
	// Ensure that the charm is not marked as forced.
	service, err := s.State.Service("service")
	c.Assert(err, jc.ErrorIsNil)
	charm, _, err := service.Charm()
	c.Assert(err, jc.ErrorIsNil)
	c.Assert(charm.URL().String(), gc.Equals, "cs:precise/wordpress-3")
}

func (s *clientRepoSuite) assertServiceSetCharmBlocked(c *gc.C, force bool, msg string) {
	err := s.APIState.Client().ServiceSetCharm(
		"service", "cs:precise/wordpress-3", force,
	)
	s.AssertBlocked(c, err, msg)
}

func (s *clientRepoSuite) TestBlockDestroyServiceSetCharm(c *gc.C) {
	s.setupServiceSetCharm(c)
	s.BlockDestroyEnvironment(c, "TestBlockDestroyServiceSetCharm")
	s.assertServiceSetCharm(c, false)
}

func (s *clientRepoSuite) TestBlockRemoveServiceSetCharm(c *gc.C) {
	s.setupServiceSetCharm(c)
	s.BlockRemoveObject(c, "TestBlockRemoveServiceSetCharm")
	s.assertServiceSetCharm(c, false)
}

func (s *clientRepoSuite) TestBlockChangesServiceSetCharm(c *gc.C) {
	s.setupServiceSetCharm(c)
	s.BlockAllChanges(c, "TestBlockChangesServiceSetCharm")
	s.assertServiceSetCharmBlocked(c, false, "TestBlockChangesServiceSetCharm")
}

func (s *clientRepoSuite) TestClientServiceSetCharmForce(c *gc.C) {
	curl, _ := s.UploadCharm(c, "precise/dummy-0", "dummy")
	err := service.AddCharmWithAuthorization(s.State, params.AddCharmWithAuthorization{URL: curl.String()})
	c.Assert(err, jc.ErrorIsNil)
	err = s.APIState.Client().ServiceDeploy(
		curl.String(), "service", 3, "", constraints.Value{}, "",
	)
	c.Assert(err, jc.ErrorIsNil)
	s.UploadCharm(c, "precise/wordpress-3", "wordpress")
	err = s.APIState.Client().ServiceSetCharm(
		"service", "cs:precise/wordpress-3", true,
	)
	c.Assert(err, jc.ErrorIsNil)

	// Ensure that the charm is marked as forced.
	service, err := s.State.Service("service")
	c.Assert(err, jc.ErrorIsNil)
	charm, force, err := service.Charm()
	c.Assert(err, jc.ErrorIsNil)
	c.Assert(charm.URL().String(), gc.Equals, "cs:precise/wordpress-3")
	c.Assert(force, jc.IsTrue)
}

func (s *clientRepoSuite) TestBlockServiceSetCharmForce(c *gc.C) {
	s.setupServiceSetCharm(c)

	// block all changes
	s.BlockAllChanges(c, "TestBlockServiceSetCharmForce")
	s.BlockRemoveObject(c, "TestBlockServiceSetCharmForce")
	s.BlockDestroyEnvironment(c, "TestBlockServiceSetCharmForce")

	s.assertServiceSetCharm(c, true)
}

func (s *clientSuite) TestClientServiceSetCharmInvalidService(c *gc.C) {
	err := s.APIState.Client().ServiceSetCharm(
		"badservice", "cs:precise/wordpress-3", true,
	)
	c.Assert(err, gc.ErrorMatches, `service "badservice" not found`)
}

func (s *clientRepoSuite) TestClientServiceSetCharmErrors(c *gc.C) {
	s.AddTestingService(c, "wordpress", s.AddTestingCharm(c, "wordpress"))
	for url, expect := range map[string]string{
		// TODO(fwereade,Makyo) make these errors consistent one day.
<<<<<<< HEAD
		"wordpress":                   "entity url series is not resolved",
		"cs:wordpress":                "entity url series is not resolved",
=======
		"wordpress":                   "charm or bundle url series is not resolved",
		"cs:wordpress":                "charm or bundle url series is not resolved",
>>>>>>> a0029133
		"cs:precise/wordpress":        "charm url must include revision",
		"cs:precise/wordpress-999999": `cannot retrieve "cs:precise/wordpress-999999": charm not found`,
	} {
		c.Logf("test %s", url)
		err := s.APIState.Client().ServiceSetCharm(
			"wordpress", url, false,
		)
		c.Check(err, gc.ErrorMatches, expect)
	}
}

func (s *clientSuite) checkEndpoints(c *gc.C, endpoints map[string]charm.Relation) {
	c.Assert(endpoints["wordpress"], gc.DeepEquals, charm.Relation{
		Name:      "db",
		Role:      charm.RelationRole("requirer"),
		Interface: "mysql",
		Optional:  false,
		Limit:     1,
		Scope:     charm.RelationScope("global"),
	})
	c.Assert(endpoints["mysql"], gc.DeepEquals, charm.Relation{
		Name:      "server",
		Role:      charm.RelationRole("provider"),
		Interface: "mysql",
		Optional:  false,
		Limit:     0,
		Scope:     charm.RelationScope("global"),
	})
}

func (s *clientSuite) assertAddRelation(c *gc.C, endpoints []string) {
	s.setUpScenario(c)
	res, err := s.APIState.Client().AddRelation(endpoints...)
	c.Assert(err, jc.ErrorIsNil)
	s.checkEndpoints(c, res.Endpoints)
	// Show that the relation was added.
	wpSvc, err := s.State.Service("wordpress")
	c.Assert(err, jc.ErrorIsNil)
	rels, err := wpSvc.Relations()
	// There are 2 relations - the logging-wordpress one set up in the
	// scenario and the one created in this test.
	c.Assert(len(rels), gc.Equals, 2)
	mySvc, err := s.State.Service("mysql")
	c.Assert(err, jc.ErrorIsNil)
	rels, err = mySvc.Relations()
	c.Assert(err, jc.ErrorIsNil)
	c.Assert(len(rels), gc.Equals, 1)
}

func (s *clientSuite) TestSuccessfullyAddRelation(c *gc.C) {
	endpoints := []string{"wordpress", "mysql"}
	s.assertAddRelation(c, endpoints)
}

func (s *clientSuite) TestBlockDestroyAddRelation(c *gc.C) {
	s.BlockDestroyEnvironment(c, "TestBlockDestroyAddRelation")
	s.assertAddRelation(c, []string{"wordpress", "mysql"})
}
func (s *clientSuite) TestBlockRemoveAddRelation(c *gc.C) {
	s.BlockRemoveObject(c, "TestBlockRemoveAddRelation")
	s.assertAddRelation(c, []string{"wordpress", "mysql"})
}

func (s *clientSuite) TestBlockChangesAddRelation(c *gc.C) {
	s.setUpScenario(c)
	s.BlockAllChanges(c, "TestBlockChangesAddRelation")
	_, err := s.APIState.Client().AddRelation([]string{"wordpress", "mysql"}...)
	s.AssertBlocked(c, err, "TestBlockChangesAddRelation")
}

func (s *clientSuite) TestSuccessfullyAddRelationSwapped(c *gc.C) {
	// Show that the order of the services listed in the AddRelation call
	// does not matter.  This is a repeat of the previous test with the service
	// names swapped.
	endpoints := []string{"mysql", "wordpress"}
	s.assertAddRelation(c, endpoints)
}

func (s *clientSuite) TestCallWithOnlyOneEndpoint(c *gc.C) {
	s.setUpScenario(c)
	endpoints := []string{"wordpress"}
	_, err := s.APIState.Client().AddRelation(endpoints...)
	c.Assert(err, gc.ErrorMatches, "no relations found")
}

func (s *clientSuite) TestCallWithOneEndpointTooMany(c *gc.C) {
	s.setUpScenario(c)
	endpoints := []string{"wordpress", "mysql", "logging"}
	_, err := s.APIState.Client().AddRelation(endpoints...)
	c.Assert(err, gc.ErrorMatches, "cannot relate 3 endpoints")
}

func (s *clientSuite) TestAddAlreadyAddedRelation(c *gc.C) {
	s.setUpScenario(c)
	// Add a relation between wordpress and mysql.
	endpoints := []string{"wordpress", "mysql"}
	eps, err := s.State.InferEndpoints(endpoints...)
	c.Assert(err, jc.ErrorIsNil)
	_, err = s.State.AddRelation(eps...)
	c.Assert(err, jc.ErrorIsNil)
	// And try to add it again.
	_, err = s.APIState.Client().AddRelation(endpoints...)
	c.Assert(err, gc.ErrorMatches, `cannot add relation "wordpress:db mysql:server": relation already exists`)
}

func (s *clientSuite) setupRelationScenario(c *gc.C, endpoints []string) *state.Relation {
	s.setUpScenario(c)
	// Add a relation between the endpoints.
	eps, err := s.State.InferEndpoints(endpoints...)
	c.Assert(err, jc.ErrorIsNil)
	relation, err := s.State.AddRelation(eps...)
	c.Assert(err, jc.ErrorIsNil)
	return relation
}

func (s *clientSuite) assertDestroyRelation(c *gc.C, endpoints []string) {
	s.assertDestroyRelationSuccess(
		c,
		s.setupRelationScenario(c, endpoints),
		endpoints)
}

func (s *clientSuite) assertDestroyRelationSuccess(c *gc.C, relation *state.Relation, endpoints []string) {
	err := s.APIState.Client().DestroyRelation(endpoints...)
	c.Assert(err, jc.ErrorIsNil)
	// Show that the relation was removed.
	c.Assert(relation.Refresh(), jc.Satisfies, errors.IsNotFound)
}

func (s *clientSuite) TestSuccessfulDestroyRelation(c *gc.C) {
	endpoints := []string{"wordpress", "mysql"}
	s.assertDestroyRelation(c, endpoints)
}

func (s *clientSuite) TestSuccessfullyDestroyRelationSwapped(c *gc.C) {
	// Show that the order of the services listed in the DestroyRelation call
	// does not matter.  This is a repeat of the previous test with the service
	// names swapped.
	endpoints := []string{"mysql", "wordpress"}
	s.assertDestroyRelation(c, endpoints)
}

func (s *clientSuite) TestNoRelation(c *gc.C) {
	s.setUpScenario(c)
	endpoints := []string{"wordpress", "mysql"}
	err := s.APIState.Client().DestroyRelation(endpoints...)
	c.Assert(err, gc.ErrorMatches, `relation "wordpress:db mysql:server" not found`)
}

func (s *clientSuite) TestAttemptDestroyingNonExistentRelation(c *gc.C) {
	s.setUpScenario(c)
	s.AddTestingService(c, "riak", s.AddTestingCharm(c, "riak"))
	endpoints := []string{"riak", "wordpress"}
	err := s.APIState.Client().DestroyRelation(endpoints...)
	c.Assert(err, gc.ErrorMatches, "no relations found")
}

func (s *clientSuite) TestAttemptDestroyingWithOnlyOneEndpoint(c *gc.C) {
	s.setUpScenario(c)
	endpoints := []string{"wordpress"}
	err := s.APIState.Client().DestroyRelation(endpoints...)
	c.Assert(err, gc.ErrorMatches, "no relations found")
}

func (s *clientSuite) TestAttemptDestroyingPeerRelation(c *gc.C) {
	s.setUpScenario(c)
	s.AddTestingService(c, "riak", s.AddTestingCharm(c, "riak"))

	endpoints := []string{"riak:ring"}
	err := s.APIState.Client().DestroyRelation(endpoints...)
	c.Assert(err, gc.ErrorMatches, `cannot destroy relation "riak:ring": is a peer relation`)
}

func (s *clientSuite) TestAttemptDestroyingAlreadyDestroyedRelation(c *gc.C) {
	s.setUpScenario(c)

	// Add a relation between wordpress and mysql.
	eps, err := s.State.InferEndpoints("wordpress", "mysql")
	c.Assert(err, jc.ErrorIsNil)
	rel, err := s.State.AddRelation(eps...)
	c.Assert(err, jc.ErrorIsNil)

	endpoints := []string{"wordpress", "mysql"}
	err = s.APIState.Client().DestroyRelation(endpoints...)
	// Show that the relation was removed.
	c.Assert(rel.Refresh(), jc.Satisfies, errors.IsNotFound)

	// And try to destroy it again.
	err = s.APIState.Client().DestroyRelation(endpoints...)
	c.Assert(err, gc.ErrorMatches, `relation "wordpress:db mysql:server" not found`)
}

func (s *clientSuite) TestClientWatchAll(c *gc.C) {
	// A very simple end-to-end test, because
	// all the logic is tested elsewhere.
	m, err := s.State.AddMachine("quantal", state.JobManageEnviron)
	c.Assert(err, jc.ErrorIsNil)
	err = m.SetProvisioned("i-0", agent.BootstrapNonce, nil)
	c.Assert(err, jc.ErrorIsNil)
	watcher, err := s.APIState.Client().WatchAll()
	c.Assert(err, jc.ErrorIsNil)
	defer func() {
		err := watcher.Stop()
		c.Assert(err, jc.ErrorIsNil)
	}()
	deltas, err := watcher.Next()
	c.Assert(err, jc.ErrorIsNil)
	if !c.Check(deltas, gc.DeepEquals, []multiwatcher.Delta{{
		Entity: &multiwatcher.MachineInfo{
			EnvUUID:                 s.State.EnvironUUID(),
			Id:                      m.Id(),
			InstanceId:              "i-0",
			Status:                  multiwatcher.Status("pending"),
			StatusData:              map[string]interface{}{},
			Life:                    multiwatcher.Life("alive"),
			Series:                  "quantal",
			Jobs:                    []multiwatcher.MachineJob{state.JobManageEnviron.ToParams()},
			Addresses:               []network.Address{},
			HardwareCharacteristics: &instance.HardwareCharacteristics{},
			HasVote:                 false,
			WantsVote:               true,
		},
	}}) {
		c.Logf("got:")
		for _, d := range deltas {
			c.Logf("%#v\n", d.Entity)
		}
	}
}

func (s *clientSuite) TestClientSetServiceConstraints(c *gc.C) {
	service := s.AddTestingService(c, "dummy", s.AddTestingCharm(c, "dummy"))

	// Update constraints for the service.
	cons, err := constraints.Parse("mem=4096", "cpu-cores=2")
	c.Assert(err, jc.ErrorIsNil)
	err = s.APIState.Client().SetServiceConstraints("dummy", cons)
	c.Assert(err, jc.ErrorIsNil)

	// Ensure the constraints have been correctly updated.
	obtained, err := service.Constraints()
	c.Assert(err, jc.ErrorIsNil)
	c.Assert(obtained, gc.DeepEquals, cons)
}

func (s *clientSuite) setupSetServiceConstraints(c *gc.C) (*state.Service, constraints.Value) {
	service := s.AddTestingService(c, "dummy", s.AddTestingCharm(c, "dummy"))
	// Update constraints for the service.
	cons, err := constraints.Parse("mem=4096", "cpu-cores=2")
	c.Assert(err, jc.ErrorIsNil)
	return service, cons
}

func (s *clientSuite) assertSetServiceConstraints(c *gc.C, service *state.Service, cons constraints.Value) {
	err := s.APIState.Client().SetServiceConstraints("dummy", cons)
	c.Assert(err, jc.ErrorIsNil)
	// Ensure the constraints have been correctly updated.
	obtained, err := service.Constraints()
	c.Assert(err, jc.ErrorIsNil)
	c.Assert(obtained, gc.DeepEquals, cons)
}

func (s *clientSuite) assertSetServiceConstraintsBlocked(c *gc.C, msg string, service *state.Service, cons constraints.Value) {
	err := s.APIState.Client().SetServiceConstraints("dummy", cons)
	s.AssertBlocked(c, err, msg)
}

func (s *clientSuite) TestBlockDestroySetServiceConstraints(c *gc.C) {
	svc, cons := s.setupSetServiceConstraints(c)
	s.BlockDestroyEnvironment(c, "TestBlockDestroySetServiceConstraints")
	s.assertSetServiceConstraints(c, svc, cons)
}

func (s *clientSuite) TestBlockRemoveSetServiceConstraints(c *gc.C) {
	svc, cons := s.setupSetServiceConstraints(c)
	s.BlockRemoveObject(c, "TestBlockRemoveSetServiceConstraints")
	s.assertSetServiceConstraints(c, svc, cons)
}

func (s *clientSuite) TestBlockChangesSetServiceConstraints(c *gc.C) {
	svc, cons := s.setupSetServiceConstraints(c)
	s.BlockAllChanges(c, "TestBlockChangesSetServiceConstraints")
	s.assertSetServiceConstraintsBlocked(c, "TestBlockChangesSetServiceConstraints", svc, cons)
}

func (s *clientSuite) TestClientGetServiceConstraints(c *gc.C) {
	service := s.AddTestingService(c, "dummy", s.AddTestingCharm(c, "dummy"))

	// Set constraints for the service.
	cons, err := constraints.Parse("mem=4096", "cpu-cores=2")
	c.Assert(err, jc.ErrorIsNil)
	err = service.SetConstraints(cons)
	c.Assert(err, jc.ErrorIsNil)

	// Check we can get the constraints.
	obtained, err := s.APIState.Client().GetServiceConstraints("dummy")
	c.Assert(err, jc.ErrorIsNil)
	c.Assert(obtained, gc.DeepEquals, cons)
}

func (s *clientSuite) TestClientSetEnvironmentConstraints(c *gc.C) {
	// Set constraints for the environment.
	cons, err := constraints.Parse("mem=4096", "cpu-cores=2")
	c.Assert(err, jc.ErrorIsNil)
	err = s.APIState.Client().SetEnvironmentConstraints(cons)
	c.Assert(err, jc.ErrorIsNil)

	// Ensure the constraints have been correctly updated.
	obtained, err := s.State.EnvironConstraints()
	c.Assert(err, jc.ErrorIsNil)
	c.Assert(obtained, gc.DeepEquals, cons)
}

func (s *clientSuite) assertSetEnvironmentConstraints(c *gc.C) {
	// Set constraints for the environment.
	cons, err := constraints.Parse("mem=4096", "cpu-cores=2")
	c.Assert(err, jc.ErrorIsNil)
	err = s.APIState.Client().SetEnvironmentConstraints(cons)
	c.Assert(err, jc.ErrorIsNil)
	// Ensure the constraints have been correctly updated.
	obtained, err := s.State.EnvironConstraints()
	c.Assert(err, jc.ErrorIsNil)
	c.Assert(obtained, gc.DeepEquals, cons)
}

func (s *clientSuite) assertSetEnvironmentConstraintsBlocked(c *gc.C, msg string) {
	// Set constraints for the environment.
	cons, err := constraints.Parse("mem=4096", "cpu-cores=2")
	c.Assert(err, jc.ErrorIsNil)
	err = s.APIState.Client().SetEnvironmentConstraints(cons)
	s.AssertBlocked(c, err, msg)
}

func (s *clientSuite) TestBlockDestroyClientSetEnvironmentConstraints(c *gc.C) {
	s.BlockDestroyEnvironment(c, "TestBlockDestroyClientSetEnvironmentConstraints")
	s.assertSetEnvironmentConstraints(c)
}

func (s *clientSuite) TestBlockRemoveClientSetEnvironmentConstraints(c *gc.C) {
	s.BlockRemoveObject(c, "TestBlockRemoveClientSetEnvironmentConstraints")
	s.assertSetEnvironmentConstraints(c)
}

func (s *clientSuite) TestBlockChangesClientSetEnvironmentConstraints(c *gc.C) {
	s.BlockAllChanges(c, "TestBlockChangesClientSetEnvironmentConstraints")
	s.assertSetEnvironmentConstraintsBlocked(c, "TestBlockChangesClientSetEnvironmentConstraints")
}

func (s *clientSuite) TestClientGetEnvironmentConstraints(c *gc.C) {
	// Set constraints for the environment.
	cons, err := constraints.Parse("mem=4096", "cpu-cores=2")
	c.Assert(err, jc.ErrorIsNil)
	err = s.State.SetEnvironConstraints(cons)
	c.Assert(err, jc.ErrorIsNil)

	// Check we can get the constraints.
	obtained, err := s.APIState.Client().GetEnvironmentConstraints()
	c.Assert(err, jc.ErrorIsNil)
	c.Assert(obtained, gc.DeepEquals, cons)
}

func (s *clientSuite) TestClientServiceCharmRelations(c *gc.C) {
	s.setUpScenario(c)
	_, err := s.APIState.Client().ServiceCharmRelations("blah")
	c.Assert(err, gc.ErrorMatches, `service "blah" not found`)

	relations, err := s.APIState.Client().ServiceCharmRelations("wordpress")
	c.Assert(err, jc.ErrorIsNil)
	c.Assert(relations, gc.DeepEquals, []string{
		"cache", "db", "juju-info", "logging-dir", "monitoring-port", "url",
	})
}

func (s *clientSuite) TestClientPublicAddressErrors(c *gc.C) {
	s.setUpScenario(c)
	_, err := s.APIState.Client().PublicAddress("wordpress")
	c.Assert(err, gc.ErrorMatches, `unknown unit or machine "wordpress"`)
	_, err = s.APIState.Client().PublicAddress("0")
	c.Assert(err, gc.ErrorMatches, `error fetching address for machine "0": public no address`)
	_, err = s.APIState.Client().PublicAddress("wordpress/0")
	c.Assert(err, gc.ErrorMatches, `error fetching address for unit "wordpress/0": public no address`)
}

func (s *clientSuite) TestClientPublicAddressMachine(c *gc.C) {
	s.setUpScenario(c)
	network.ResetGlobalPreferIPv6()

	// Internally, network.SelectPublicAddress is used; the "most public"
	// address is returned.
	m1, err := s.State.Machine("1")
	c.Assert(err, jc.ErrorIsNil)
	cloudLocalAddress := network.NewScopedAddress("cloudlocal", network.ScopeCloudLocal)
	publicAddress := network.NewScopedAddress("public", network.ScopePublic)
	err = m1.SetProviderAddresses(cloudLocalAddress)
	c.Assert(err, jc.ErrorIsNil)
	addr, err := s.APIState.Client().PublicAddress("1")
	c.Assert(err, jc.ErrorIsNil)
	c.Assert(addr, gc.Equals, "cloudlocal")
	err = m1.SetProviderAddresses(cloudLocalAddress, publicAddress)
	addr, err = s.APIState.Client().PublicAddress("1")
	c.Assert(err, jc.ErrorIsNil)
	c.Assert(addr, gc.Equals, "public")
}

func (s *clientSuite) TestClientPublicAddressUnit(c *gc.C) {
	s.setUpScenario(c)

	m1, err := s.State.Machine("1")
	publicAddress := network.NewScopedAddress("public", network.ScopePublic)
	err = m1.SetProviderAddresses(publicAddress)
	c.Assert(err, jc.ErrorIsNil)
	addr, err := s.APIState.Client().PublicAddress("wordpress/0")
	c.Assert(err, jc.ErrorIsNil)
	c.Assert(addr, gc.Equals, "public")
}

func (s *clientSuite) TestClientPrivateAddressErrors(c *gc.C) {
	s.setUpScenario(c)
	_, err := s.APIState.Client().PrivateAddress("wordpress")
	c.Assert(err, gc.ErrorMatches, `unknown unit or machine "wordpress"`)
	_, err = s.APIState.Client().PrivateAddress("0")
	c.Assert(err, gc.ErrorMatches, `error fetching address for machine "0": private no address`)
	_, err = s.APIState.Client().PrivateAddress("wordpress/0")
	c.Assert(err, gc.ErrorMatches, `error fetching address for unit "wordpress/0": private no address`)
}

func (s *clientSuite) TestClientPrivateAddress(c *gc.C) {
	s.setUpScenario(c)
	network.ResetGlobalPreferIPv6()

	// Internally, network.SelectInternalAddress is used; the public
	// address if no cloud-local one is available.
	m1, err := s.State.Machine("1")
	c.Assert(err, jc.ErrorIsNil)
	cloudLocalAddress := network.NewScopedAddress("cloudlocal", network.ScopeCloudLocal)
	publicAddress := network.NewScopedAddress("public", network.ScopePublic)
	err = m1.SetProviderAddresses(publicAddress)
	c.Assert(err, jc.ErrorIsNil)
	addr, err := s.APIState.Client().PrivateAddress("1")
	c.Assert(err, jc.ErrorIsNil)
	c.Assert(addr, gc.Equals, "public")
	err = m1.SetProviderAddresses(cloudLocalAddress, publicAddress)
	addr, err = s.APIState.Client().PrivateAddress("1")
	c.Assert(err, jc.ErrorIsNil)
	c.Assert(addr, gc.Equals, "cloudlocal")
}

func (s *clientSuite) TestClientPrivateAddressUnit(c *gc.C) {
	s.setUpScenario(c)

	m1, err := s.State.Machine("1")
	privateAddress := network.NewScopedAddress("private", network.ScopeCloudLocal)
	err = m1.SetProviderAddresses(privateAddress)
	c.Assert(err, jc.ErrorIsNil)
	addr, err := s.APIState.Client().PrivateAddress("wordpress/0")
	c.Assert(err, jc.ErrorIsNil)
	c.Assert(addr, gc.Equals, "private")
}

func (s *serverSuite) TestClientEnvironmentGet(c *gc.C) {
	envConfig, err := s.State.EnvironConfig()
	c.Assert(err, jc.ErrorIsNil)
	result, err := s.client.EnvironmentGet()
	c.Assert(err, jc.ErrorIsNil)
	c.Assert(result.Config, gc.DeepEquals, envConfig.AllAttrs())
}

func (s *serverSuite) assertEnvValue(c *gc.C, key string, expected interface{}) {
	envConfig, err := s.State.EnvironConfig()
	c.Assert(err, jc.ErrorIsNil)
	value, found := envConfig.AllAttrs()[key]
	c.Assert(found, jc.IsTrue)
	c.Assert(value, gc.Equals, expected)
}

func (s *serverSuite) assertEnvValueMissing(c *gc.C, key string) {
	envConfig, err := s.State.EnvironConfig()
	c.Assert(err, jc.ErrorIsNil)
	_, found := envConfig.AllAttrs()[key]
	c.Assert(found, jc.IsFalse)
}

func (s *serverSuite) TestClientEnvironmentSet(c *gc.C) {
	envConfig, err := s.State.EnvironConfig()
	c.Assert(err, jc.ErrorIsNil)
	_, found := envConfig.AllAttrs()["some-key"]
	c.Assert(found, jc.IsFalse)

	params := params.EnvironmentSet{
		Config: map[string]interface{}{
			"some-key":  "value",
			"other-key": "other value"},
	}
	err = s.client.EnvironmentSet(params)
	c.Assert(err, jc.ErrorIsNil)
	s.assertEnvValue(c, "some-key", "value")
	s.assertEnvValue(c, "other-key", "other value")
}

func (s *serverSuite) TestClientEnvironmentSetImmutable(c *gc.C) {
	// The various immutable config values are tested in
	// environs/config/config_test.go, so just choosing one here.
	params := params.EnvironmentSet{
		Config: map[string]interface{}{"state-port": "1"},
	}
	err := s.client.EnvironmentSet(params)
	c.Check(err, gc.ErrorMatches, `cannot change state-port from .* to 1`)
}

func (s *serverSuite) assertEnvironmentSetBlocked(c *gc.C, args map[string]interface{}, msg string) {
	err := s.client.EnvironmentSet(params.EnvironmentSet{args})
	s.AssertBlocked(c, err, msg)
}

func (s *serverSuite) TestBlockChangesClientEnvironmentSet(c *gc.C) {
	s.BlockAllChanges(c, "TestBlockChangesClientEnvironmentSet")
	args := map[string]interface{}{"some-key": "value"}
	s.assertEnvironmentSetBlocked(c, args, "TestBlockChangesClientEnvironmentSet")
}

func (s *serverSuite) TestClientEnvironmentSetDeprecated(c *gc.C) {
	envConfig, err := s.State.EnvironConfig()
	c.Assert(err, jc.ErrorIsNil)
	url := envConfig.AllAttrs()["agent-metadata-url"]
	c.Assert(url, gc.Equals, "")

	args := params.EnvironmentSet{
		Config: map[string]interface{}{"tools-metadata-url": "value"},
	}
	err = s.client.EnvironmentSet(args)
	c.Assert(err, jc.ErrorIsNil)
	s.assertEnvValue(c, "agent-metadata-url", "value")
	s.assertEnvValue(c, "tools-metadata-url", "value")
}

func (s *serverSuite) TestClientEnvironmentSetCannotChangeAgentVersion(c *gc.C) {
	args := params.EnvironmentSet{
		map[string]interface{}{"agent-version": "9.9.9"},
	}
	err := s.client.EnvironmentSet(args)
	c.Assert(err, gc.ErrorMatches, "agent-version cannot be changed")

	// It's okay to pass env back with the same agent-version.
	result, err := s.client.EnvironmentGet()
	c.Assert(err, jc.ErrorIsNil)
	c.Assert(result.Config["agent-version"], gc.NotNil)
	args.Config["agent-version"] = result.Config["agent-version"]
	err = s.client.EnvironmentSet(args)
	c.Assert(err, jc.ErrorIsNil)
}

func (s *serverSuite) TestClientEnvironmentUnset(c *gc.C) {
	err := s.State.UpdateEnvironConfig(map[string]interface{}{"abc": 123}, nil, nil)
	c.Assert(err, jc.ErrorIsNil)

	args := params.EnvironmentUnset{[]string{"abc"}}
	err = s.client.EnvironmentUnset(args)
	c.Assert(err, jc.ErrorIsNil)
	s.assertEnvValueMissing(c, "abc")
}

func (s *serverSuite) TestBlockClientEnvironmentUnset(c *gc.C) {
	err := s.State.UpdateEnvironConfig(map[string]interface{}{"abc": 123}, nil, nil)
	c.Assert(err, jc.ErrorIsNil)
	s.BlockAllChanges(c, "TestBlockClientEnvironmentUnset")

	args := params.EnvironmentUnset{[]string{"abc"}}
	err = s.client.EnvironmentUnset(args)
	s.AssertBlocked(c, err, "TestBlockClientEnvironmentUnset")
}

func (s *serverSuite) TestClientEnvironmentUnsetMissing(c *gc.C) {
	// It's okay to unset a non-existent attribute.
	args := params.EnvironmentUnset{[]string{"not_there"}}
	err := s.client.EnvironmentUnset(args)
	c.Assert(err, jc.ErrorIsNil)
}

func (s *serverSuite) TestClientEnvironmentUnsetError(c *gc.C) {
	err := s.State.UpdateEnvironConfig(map[string]interface{}{"abc": 123}, nil, nil)
	c.Assert(err, jc.ErrorIsNil)

	// "type" may not be removed, and this will cause an error.
	// If any one attribute's removal causes an error, there
	// should be no change.
	args := params.EnvironmentUnset{[]string{"abc", "type"}}
	err = s.client.EnvironmentUnset(args)
	c.Assert(err, gc.ErrorMatches, "type: expected string, got nothing")
	s.assertEnvValue(c, "abc", 123)
}

func (s *clientSuite) TestClientFindTools(c *gc.C) {
	result, err := s.APIState.Client().FindTools(2, -1, "", "")
	c.Assert(err, jc.ErrorIsNil)
	c.Assert(result.Error, jc.Satisfies, params.IsCodeNotFound)
	toolstesting.UploadToStorage(c, s.DefaultToolsStorage, "released", version.MustParseBinary("2.12.0-precise-amd64"))
	result, err = s.APIState.Client().FindTools(2, 12, "precise", "amd64")
	c.Assert(err, jc.ErrorIsNil)
	c.Assert(result.Error, gc.IsNil)
	c.Assert(result.List, gc.HasLen, 1)
	c.Assert(result.List[0].Version, gc.Equals, version.MustParseBinary("2.12.0-precise-amd64"))
	url := fmt.Sprintf("https://%s/environment/%s/tools/%s",
		s.APIState.Addr(), coretesting.EnvironmentTag.Id(), result.List[0].Version)
	c.Assert(result.List[0].URL, gc.Equals, url)
}

func (s *clientSuite) checkMachine(c *gc.C, id, series, cons string) {
	// Ensure the machine was actually created.
	machine, err := s.BackingState.Machine(id)
	c.Assert(err, jc.ErrorIsNil)
	c.Assert(machine.Series(), gc.Equals, series)
	c.Assert(machine.Jobs(), gc.DeepEquals, []state.MachineJob{state.JobHostUnits})
	machineConstraints, err := machine.Constraints()
	c.Assert(err, jc.ErrorIsNil)
	c.Assert(machineConstraints.String(), gc.Equals, cons)
}

func (s *clientSuite) TestClientAddMachinesDefaultSeries(c *gc.C) {
	apiParams := make([]params.AddMachineParams, 3)
	for i := 0; i < 3; i++ {
		apiParams[i] = params.AddMachineParams{
			Jobs: []multiwatcher.MachineJob{multiwatcher.JobHostUnits},
		}
	}
	machines, err := s.APIState.Client().AddMachines(apiParams)
	c.Assert(err, jc.ErrorIsNil)
	c.Assert(len(machines), gc.Equals, 3)
	for i, machineResult := range machines {
		c.Assert(machineResult.Machine, gc.DeepEquals, strconv.Itoa(i))
		s.checkMachine(c, machineResult.Machine, coretesting.FakeDefaultSeries, apiParams[i].Constraints.String())
	}
}

func (s *clientSuite) assertAddMachines(c *gc.C) {
	apiParams := make([]params.AddMachineParams, 3)
	for i := 0; i < 3; i++ {
		apiParams[i] = params.AddMachineParams{
			Jobs: []multiwatcher.MachineJob{multiwatcher.JobHostUnits},
		}
	}
	machines, err := s.APIState.Client().AddMachines(apiParams)
	c.Assert(err, jc.ErrorIsNil)
	c.Assert(len(machines), gc.Equals, 3)
	for i, machineResult := range machines {
		c.Assert(machineResult.Machine, gc.DeepEquals, strconv.Itoa(i))
		s.checkMachine(c, machineResult.Machine, coretesting.FakeDefaultSeries, apiParams[i].Constraints.String())
	}
}

func (s *clientSuite) assertAddMachinesBlocked(c *gc.C, msg string) {
	apiParams := make([]params.AddMachineParams, 3)
	for i := 0; i < 3; i++ {
		apiParams[i] = params.AddMachineParams{
			Jobs: []multiwatcher.MachineJob{multiwatcher.JobHostUnits},
		}
	}
	_, err := s.APIState.Client().AddMachines(apiParams)
	s.AssertBlocked(c, err, msg)
}

func (s *clientSuite) TestBlockDestroyClientAddMachinesDefaultSeries(c *gc.C) {
	s.BlockDestroyEnvironment(c, "TestBlockDestroyClientAddMachinesDefaultSeries")
	s.assertAddMachines(c)
}

func (s *clientSuite) TestBlockRemoveClientAddMachinesDefaultSeries(c *gc.C) {
	s.BlockRemoveObject(c, "TestBlockRemoveClientAddMachinesDefaultSeries")
	s.assertAddMachines(c)
}

func (s *clientSuite) TestBlockChangesClientAddMachines(c *gc.C) {
	s.BlockAllChanges(c, "TestBlockChangesClientAddMachines")
	s.assertAddMachinesBlocked(c, "TestBlockChangesClientAddMachines")
}

func (s *clientSuite) TestClientAddMachinesWithSeries(c *gc.C) {
	apiParams := make([]params.AddMachineParams, 3)
	for i := 0; i < 3; i++ {
		apiParams[i] = params.AddMachineParams{
			Series: "quantal",
			Jobs:   []multiwatcher.MachineJob{multiwatcher.JobHostUnits},
		}
	}
	machines, err := s.APIState.Client().AddMachines(apiParams)
	c.Assert(err, jc.ErrorIsNil)
	c.Assert(len(machines), gc.Equals, 3)
	for i, machineResult := range machines {
		c.Assert(machineResult.Machine, gc.DeepEquals, strconv.Itoa(i))
		s.checkMachine(c, machineResult.Machine, "quantal", apiParams[i].Constraints.String())
	}
}

func (s *clientSuite) TestClientAddMachineInsideMachine(c *gc.C) {
	_, err := s.State.AddMachine("quantal", state.JobHostUnits)
	c.Assert(err, jc.ErrorIsNil)

	machines, err := s.APIState.Client().AddMachines([]params.AddMachineParams{{
		Jobs:          []multiwatcher.MachineJob{multiwatcher.JobHostUnits},
		ContainerType: instance.LXC,
		ParentId:      "0",
		Series:        "quantal",
	}})
	c.Assert(err, jc.ErrorIsNil)
	c.Assert(machines, gc.HasLen, 1)
	c.Assert(machines[0].Machine, gc.Equals, "0/lxc/0")
}

// updateConfig sets config variable with given key to a given value
// Asserts that no errors were encountered.
func (s *baseSuite) updateConfig(c *gc.C, key string, block bool) {
	err := s.State.UpdateEnvironConfig(map[string]interface{}{key: block}, nil, nil)
	c.Assert(err, jc.ErrorIsNil)
}

func (s *clientSuite) TestClientAddMachinesWithConstraints(c *gc.C) {
	apiParams := make([]params.AddMachineParams, 3)
	for i := 0; i < 3; i++ {
		apiParams[i] = params.AddMachineParams{
			Jobs: []multiwatcher.MachineJob{multiwatcher.JobHostUnits},
		}
	}
	// The last machine has some constraints.
	apiParams[2].Constraints = constraints.MustParse("mem=4G")
	machines, err := s.APIState.Client().AddMachines(apiParams)
	c.Assert(err, jc.ErrorIsNil)
	c.Assert(len(machines), gc.Equals, 3)
	for i, machineResult := range machines {
		c.Assert(machineResult.Machine, gc.DeepEquals, strconv.Itoa(i))
		s.checkMachine(c, machineResult.Machine, coretesting.FakeDefaultSeries, apiParams[i].Constraints.String())
	}
}

func (s *clientSuite) TestClientAddMachinesWithPlacement(c *gc.C) {
	apiParams := make([]params.AddMachineParams, 4)
	for i := range apiParams {
		apiParams[i] = params.AddMachineParams{
			Jobs: []multiwatcher.MachineJob{multiwatcher.JobHostUnits},
		}
	}
	apiParams[0].Placement = instance.MustParsePlacement("lxc")
	apiParams[1].Placement = instance.MustParsePlacement("lxc:0")
	apiParams[1].ContainerType = instance.LXC
	apiParams[2].Placement = instance.MustParsePlacement("dummyenv:invalid")
	apiParams[3].Placement = instance.MustParsePlacement("dummyenv:valid")
	machines, err := s.APIState.Client().AddMachines(apiParams)
	c.Assert(err, jc.ErrorIsNil)
	c.Assert(len(machines), gc.Equals, 4)
	c.Assert(machines[0].Machine, gc.Equals, "0/lxc/0")
	c.Assert(machines[1].Error, gc.ErrorMatches, "container type and placement are mutually exclusive")
	c.Assert(machines[2].Error, gc.ErrorMatches, "cannot add a new machine: invalid placement is invalid")
	c.Assert(machines[3].Machine, gc.Equals, "1")

	m, err := s.BackingState.Machine(machines[3].Machine)
	c.Assert(err, jc.ErrorIsNil)
	c.Assert(m.Placement(), gc.DeepEquals, apiParams[3].Placement.Directive)
}

func (s *clientSuite) TestClientAddMachines1dot18(c *gc.C) {
	apiParams := make([]params.AddMachineParams, 2)
	for i := range apiParams {
		apiParams[i] = params.AddMachineParams{
			Jobs: []multiwatcher.MachineJob{multiwatcher.JobHostUnits},
		}
	}
	apiParams[1].ContainerType = instance.LXC
	apiParams[1].ParentId = "0"
	machines, err := s.APIState.Client().AddMachines1dot18(apiParams)
	c.Assert(err, jc.ErrorIsNil)
	c.Assert(len(machines), gc.Equals, 2)
	c.Assert(machines[0].Machine, gc.Equals, "0")
	c.Assert(machines[1].Machine, gc.Equals, "0/lxc/0")
}

func (s *clientSuite) TestClientAddMachines1dot18SomeErrors(c *gc.C) {
	apiParams := []params.AddMachineParams{{
		Jobs:     []multiwatcher.MachineJob{multiwatcher.JobHostUnits},
		ParentId: "123",
	}}
	machines, err := s.APIState.Client().AddMachines1dot18(apiParams)
	c.Assert(err, jc.ErrorIsNil)
	c.Assert(len(machines), gc.Equals, 1)
	c.Check(machines[0].Error, gc.ErrorMatches, "parent machine specified without container type")
}

func (s *clientSuite) TestClientAddMachinesSomeErrors(c *gc.C) {
	// Here we check that adding a number of containers correctly handles the
	// case that some adds succeed and others fail and report the errors
	// accordingly.
	// We will set up params to the AddMachines API to attempt to create 3 machines.
	// Machines 0 and 1 will be added successfully.
	// Remaining machines will fail due to different reasons.

	// Create a machine to host the requested containers.
	host, err := s.State.AddMachine("quantal", state.JobHostUnits)
	c.Assert(err, jc.ErrorIsNil)
	// The host only supports lxc containers.
	err = host.SetSupportedContainers([]instance.ContainerType{instance.LXC})
	c.Assert(err, jc.ErrorIsNil)

	// Set up params for adding 3 containers.
	apiParams := make([]params.AddMachineParams, 3)
	for i := range apiParams {
		apiParams[i] = params.AddMachineParams{
			Jobs: []multiwatcher.MachineJob{multiwatcher.JobHostUnits},
		}
	}
	// This will cause a machine add to fail due to an unsupported container.
	apiParams[2].ContainerType = instance.KVM
	apiParams[2].ParentId = host.Id()
	machines, err := s.APIState.Client().AddMachines(apiParams)
	c.Assert(err, jc.ErrorIsNil)
	c.Assert(len(machines), gc.Equals, 3)

	// Check the results - machines 2 and 3 will have errors.
	c.Check(machines[0].Machine, gc.Equals, "1")
	c.Check(machines[0].Error, gc.IsNil)
	c.Check(machines[1].Machine, gc.Equals, "2")
	c.Check(machines[1].Error, gc.IsNil)
	c.Check(machines[2].Error, gc.ErrorMatches, "cannot add a new machine: machine 0 cannot host kvm containers")
}

func (s *clientSuite) TestClientAddMachinesWithInstanceIdSomeErrors(c *gc.C) {
	apiParams := make([]params.AddMachineParams, 3)
	addrs := network.NewAddresses("1.2.3.4")
	hc := instance.MustParseHardware("mem=4G")
	for i := 0; i < 3; i++ {
		apiParams[i] = params.AddMachineParams{
			Jobs:       []multiwatcher.MachineJob{multiwatcher.JobHostUnits},
			InstanceId: instance.Id(fmt.Sprintf("1234-%d", i)),
			Nonce:      "foo",
			HardwareCharacteristics: hc,
			Addrs: params.FromNetworkAddresses(addrs),
		}
	}
	// This will cause the last machine add to fail.
	apiParams[2].Nonce = ""
	machines, err := s.APIState.Client().AddMachines(apiParams)
	c.Assert(err, jc.ErrorIsNil)
	c.Assert(len(machines), gc.Equals, 3)
	for i, machineResult := range machines {
		if i == 2 {
			c.Assert(machineResult.Error, gc.NotNil)
			c.Assert(machineResult.Error, gc.ErrorMatches, "cannot add a new machine: cannot add a machine with an instance id and no nonce")
		} else {
			c.Assert(machineResult.Machine, gc.DeepEquals, strconv.Itoa(i))
			s.checkMachine(c, machineResult.Machine, coretesting.FakeDefaultSeries, apiParams[i].Constraints.String())
			instanceId := fmt.Sprintf("1234-%d", i)
			s.checkInstance(c, machineResult.Machine, instanceId, "foo", hc, addrs)
		}
	}
}

func (s *clientSuite) checkInstance(c *gc.C, id, instanceId, nonce string,
	hc instance.HardwareCharacteristics, addr []network.Address) {

	machine, err := s.BackingState.Machine(id)
	c.Assert(err, jc.ErrorIsNil)
	machineInstanceId, err := machine.InstanceId()
	c.Assert(err, jc.ErrorIsNil)
	c.Assert(machine.CheckProvisioned(nonce), jc.IsTrue)
	c.Assert(machineInstanceId, gc.Equals, instance.Id(instanceId))
	machineHardware, err := machine.HardwareCharacteristics()
	c.Assert(err, jc.ErrorIsNil)
	c.Assert(machineHardware.String(), gc.Equals, hc.String())
	c.Assert(machine.Addresses(), gc.DeepEquals, addr)
}

func (s *clientSuite) TestInjectMachinesStillExists(c *gc.C) {
	results := new(params.AddMachinesResults)
	// We need to use Call directly because the client interface
	// no longer refers to InjectMachine.
	args := params.AddMachines{
		MachineParams: []params.AddMachineParams{{
			Jobs:       []multiwatcher.MachineJob{multiwatcher.JobHostUnits},
			InstanceId: "i-foo",
			Nonce:      "nonce",
		}},
	}
	err := s.APIState.APICall("Client", 0, "", "AddMachines", args, &results)
	c.Assert(err, jc.ErrorIsNil)
	c.Assert(results.Machines, gc.HasLen, 1)
}

func (s *clientSuite) TestProvisioningScript(c *gc.C) {
	// Inject a machine and then call the ProvisioningScript API.
	// The result should be the same as when calling MachineConfig,
	// converting it to a cloudinit.MachineConfig, and disabling
	// apt_upgrade.
	apiParams := params.AddMachineParams{
		Jobs:       []multiwatcher.MachineJob{multiwatcher.JobHostUnits},
		InstanceId: instance.Id("1234"),
		Nonce:      "foo",
		HardwareCharacteristics: instance.MustParseHardware("arch=amd64"),
	}
	machines, err := s.APIState.Client().AddMachines([]params.AddMachineParams{apiParams})
	c.Assert(err, jc.ErrorIsNil)
	c.Assert(len(machines), gc.Equals, 1)
	machineId := machines[0].Machine
	// Call ProvisioningScript. Normally ProvisioningScript and
	// MachineConfig are mutually exclusive; both of them will
	// allocate a api password for the machine agent.
	script, err := s.APIState.Client().ProvisioningScript(params.ProvisioningScriptParams{
		MachineId: machineId,
		Nonce:     apiParams.Nonce,
	})
	c.Assert(err, jc.ErrorIsNil)
	icfg, err := client.InstanceConfig(s.State, machineId, apiParams.Nonce, "")
	c.Assert(err, jc.ErrorIsNil)
	provisioningScript, err := manual.ProvisioningScript(icfg)
	c.Assert(err, jc.ErrorIsNil)
	// ProvisioningScript internally calls MachineConfig,
	// which allocates a new, random password. Everything
	// about the scripts should be the same other than
	// the line containing "oldpassword" from agent.conf.
	scriptLines := strings.Split(script, "\n")
	provisioningScriptLines := strings.Split(provisioningScript, "\n")
	c.Assert(scriptLines, gc.HasLen, len(provisioningScriptLines))
	for i, line := range scriptLines {
		if strings.Contains(line, "oldpassword") {
			continue
		}
		c.Assert(line, gc.Equals, provisioningScriptLines[i])
	}
}

func (s *clientSuite) TestProvisioningScriptDisablePackageCommands(c *gc.C) {
	apiParams := params.AddMachineParams{
		Jobs:       []multiwatcher.MachineJob{multiwatcher.JobHostUnits},
		InstanceId: instance.Id("1234"),
		Nonce:      "foo",
		HardwareCharacteristics: instance.MustParseHardware("arch=amd64"),
	}
	machines, err := s.APIState.Client().AddMachines([]params.AddMachineParams{apiParams})
	c.Assert(err, jc.ErrorIsNil)
	c.Assert(len(machines), gc.Equals, 1)
	machineId := machines[0].Machine

	provParams := params.ProvisioningScriptParams{
		MachineId: machineId,
		Nonce:     apiParams.Nonce,
	}

	setUpdateBehavior := func(update, upgrade bool) {
		s.State.UpdateEnvironConfig(
			map[string]interface{}{
				"enable-os-upgrade":        upgrade,
				"enable-os-refresh-update": update,
			},
			nil,
			nil,
		)
	}

	// Test enabling package commands
	provParams.DisablePackageCommands = false
	setUpdateBehavior(true, true)
	script, err := s.APIState.Client().ProvisioningScript(provParams)
	c.Assert(err, jc.ErrorIsNil)
	c.Check(script, jc.Contains, "apt-get update")
	c.Check(script, jc.Contains, "apt-get upgrade")

	// Test disabling package commands
	provParams.DisablePackageCommands = true
	setUpdateBehavior(false, false)
	script, err = s.APIState.Client().ProvisioningScript(provParams)
	c.Assert(err, jc.ErrorIsNil)
	c.Check(script, gc.Not(jc.Contains), "apt-get update")
	c.Check(script, gc.Not(jc.Contains), "apt-get upgrade")

	// Test client-specified DisablePackageCommands trumps environment
	// config variables.
	provParams.DisablePackageCommands = true
	setUpdateBehavior(true, true)
	script, err = s.APIState.Client().ProvisioningScript(provParams)
	c.Assert(err, jc.ErrorIsNil)
	c.Check(script, gc.Not(jc.Contains), "apt-get update")
	c.Check(script, gc.Not(jc.Contains), "apt-get upgrade")

	// Test that in the abasence of a client-specified
	// DisablePackageCommands we use what's set in environments.yaml.
	provParams.DisablePackageCommands = false
	setUpdateBehavior(false, false)
	//provParams.UpdateBehavior = &params.UpdateBehavior{false, false}
	script, err = s.APIState.Client().ProvisioningScript(provParams)
	c.Assert(err, jc.ErrorIsNil)
	c.Check(script, gc.Not(jc.Contains), "apt-get update")
	c.Check(script, gc.Not(jc.Contains), "apt-get upgrade")
}

type testModeCharmRepo struct {
	*charmrepo.CharmStore
	testMode bool
}

// WithTestMode returns a repository Interface where test mode is enabled.
func (s *testModeCharmRepo) WithTestMode() charmrepo.Interface {
	s.testMode = true
	return s.CharmStore.WithTestMode()
}

func (s *clientRepoSuite) TestClientSpecializeStoreOnDeployServiceSetCharmAndAddCharm(c *gc.C) {
	repo := &testModeCharmRepo{}
	s.PatchValue(&service.NewCharmStore, func(p charmrepo.NewCharmStoreParams) charmrepo.Interface {
		p.URL = s.Srv.URL
		repo.CharmStore = charmrepo.NewCharmStore(p).(*charmrepo.CharmStore)
		return repo
	})
	attrs := map[string]interface{}{"test-mode": true}
	err := s.State.UpdateEnvironConfig(attrs, nil, nil)
	c.Assert(err, jc.ErrorIsNil)

	// Check that the store's test mode is enabled when calling ServiceDeploy.
	curl, _ := s.UploadCharm(c, "trusty/dummy-1", "dummy")
	err = service.AddCharmWithAuthorization(s.State, params.AddCharmWithAuthorization{URL: curl.String()})
	c.Assert(err, jc.ErrorIsNil)
	err = s.APIState.Client().ServiceDeploy(
		curl.String(), "service", 3, "", constraints.Value{}, "",
	)
	c.Assert(err, jc.ErrorIsNil)
	c.Assert(repo.testMode, jc.IsTrue)

	// Check that the store's test mode is enabled when calling ServiceSetCharm.
	curl, _ = s.UploadCharm(c, "trusty/wordpress-2", "wordpress")
	err = s.APIState.Client().ServiceSetCharm(
		"service", curl.String(), false,
	)
	c.Assert(repo.testMode, jc.IsTrue)

	// Check that the store's test mode is enabled when calling AddCharm.
	curl, _ = s.UploadCharm(c, "utopic/riak-42", "riak")
	err = s.APIState.Client().AddCharm(curl)
	c.Assert(err, jc.ErrorIsNil)
	c.Assert(repo.testMode, jc.IsTrue)
}

var resolveCharmTests = []struct {
	about      string
	url        string
	resolved   string
	parseErr   string
	resolveErr string
}{{
	about:    "wordpress resolved",
	url:      "cs:wordpress",
	resolved: "cs:trusty/wordpress",
}, {
	about:    "mysql resolved",
	url:      "cs:mysql",
	resolved: "cs:precise/mysql",
}, {
	about:    "riak resolved",
	url:      "cs:riak",
	resolved: "cs:trusty/riak",
}, {
	about:    "fully qualified char reference",
	url:      "cs:utopic/riak-5",
	resolved: "cs:utopic/riak-5",
}, {
	about:    "charm with series and no revision",
	url:      "cs:precise/wordpress",
	resolved: "cs:precise/wordpress",
}, {
	about:      "fully qualified reference not found",
	url:        "cs:utopic/riak-42",
	resolveErr: `cannot resolve URL "cs:utopic/riak-42": charm not found`,
}, {
	about:      "reference not found",
	url:        "cs:no-such",
	resolveErr: `cannot resolve URL "cs:no-such": entity not found`,
}, {
	about:    "invalid charm name",
	url:      "cs:",
<<<<<<< HEAD
	parseErr: `entity URL has invalid entity name: "cs:"`,
=======
	parseErr: `URL has invalid charm or bundle name: "cs:"`,
>>>>>>> a0029133
}, {
	about:      "local charm",
	url:        "local:wordpress",
	resolveErr: `only charm store charm references are supported, with cs: schema`,
}}

func (s *clientRepoSuite) TestResolveCharm(c *gc.C) {
	// Add some charms to be resolved later.
	for _, url := range []string{
		"precise/wordpress-1",
		"trusty/wordpress-2",
		"precise/mysql-3",
		"trusty/riak-4",
		"utopic/riak-5",
	} {
		s.UploadCharm(c, url, "wordpress")
	}

	// Run the tests.
	for i, test := range resolveCharmTests {
		c.Logf("test %d: %s", i, test.about)

		client := s.APIState.Client()
		ref, err := charm.ParseReference(test.url)
		if test.parseErr == "" {
			if !c.Check(err, jc.ErrorIsNil) {
				continue
			}
		} else {
			c.Assert(err, gc.NotNil)
			c.Check(err, gc.ErrorMatches, test.parseErr)
			continue
		}

		curl, err := client.ResolveCharm(ref)
		if test.resolveErr == "" {
			c.Assert(err, jc.ErrorIsNil)
			c.Check(curl.String(), gc.Equals, test.resolved)
			continue
		}
		c.Check(err, gc.ErrorMatches, test.resolveErr)
		c.Check(curl, gc.IsNil)
	}
}

func (s *clientSuite) TestRetryProvisioning(c *gc.C) {
	machine, err := s.State.AddMachine("quantal", state.JobHostUnits)
	c.Assert(err, jc.ErrorIsNil)
	err = machine.SetStatus(state.StatusError, "error", nil)
	c.Assert(err, jc.ErrorIsNil)
	_, err = s.APIState.Client().RetryProvisioning(machine.Tag().(names.MachineTag))
	c.Assert(err, jc.ErrorIsNil)

	statusInfo, err := machine.Status()
	c.Assert(err, jc.ErrorIsNil)
	c.Assert(statusInfo.Status, gc.Equals, state.StatusError)
	c.Assert(statusInfo.Message, gc.Equals, "error")
	c.Assert(statusInfo.Data["transient"], jc.IsTrue)
}

func (s *clientSuite) setupRetryProvisioning(c *gc.C) *state.Machine {
	machine, err := s.State.AddMachine("quantal", state.JobHostUnits)
	c.Assert(err, jc.ErrorIsNil)
	err = machine.SetStatus(state.StatusError, "error", nil)
	c.Assert(err, jc.ErrorIsNil)
	return machine
}

func (s *clientSuite) assertRetryProvisioning(c *gc.C, machine *state.Machine) {
	_, err := s.APIState.Client().RetryProvisioning(machine.Tag().(names.MachineTag))
	c.Assert(err, jc.ErrorIsNil)
	statusInfo, err := machine.Status()
	c.Assert(err, jc.ErrorIsNil)
	c.Assert(statusInfo.Status, gc.Equals, state.StatusError)
	c.Assert(statusInfo.Message, gc.Equals, "error")
	c.Assert(statusInfo.Data["transient"], jc.IsTrue)
}

func (s *clientSuite) assertRetryProvisioningBlocked(c *gc.C, machine *state.Machine, msg string) {
	_, err := s.APIState.Client().RetryProvisioning(machine.Tag().(names.MachineTag))
	s.AssertBlocked(c, err, msg)
}

func (s *clientSuite) TestBlockDestroyRetryProvisioning(c *gc.C) {
	m := s.setupRetryProvisioning(c)
	s.BlockDestroyEnvironment(c, "TestBlockDestroyRetryProvisioning")
	s.assertRetryProvisioning(c, m)
}

func (s *clientSuite) TestBlockRemoveRetryProvisioning(c *gc.C) {
	m := s.setupRetryProvisioning(c)
	s.BlockRemoveObject(c, "TestBlockRemoveRetryProvisioning")
	s.assertRetryProvisioning(c, m)
}

func (s *clientSuite) TestBlockChangesRetryProvisioning(c *gc.C) {
	m := s.setupRetryProvisioning(c)
	s.BlockAllChanges(c, "TestBlockChangesRetryProvisioning")
	s.assertRetryProvisioningBlocked(c, m, "TestBlockChangesRetryProvisioning")
}

func (s *clientSuite) TestAPIHostPorts(c *gc.C) {
	server1Addresses := []network.Address{{
		Value: "server-1",
		Type:  network.HostName,
		Scope: network.ScopePublic,
	}, {
		Value:       "10.0.0.1",
		Type:        network.IPv4Address,
		NetworkName: "internal",
		Scope:       network.ScopeCloudLocal,
	}}
	server2Addresses := []network.Address{{
		Value:       "::1",
		Type:        network.IPv6Address,
		NetworkName: "loopback",
		Scope:       network.ScopeMachineLocal,
	}}
	stateAPIHostPorts := [][]network.HostPort{
		network.AddressesWithPort(server1Addresses, 123),
		network.AddressesWithPort(server2Addresses, 456),
	}

	err := s.State.SetAPIHostPorts(stateAPIHostPorts)
	c.Assert(err, jc.ErrorIsNil)
	apiHostPorts, err := s.APIState.Client().APIHostPorts()
	c.Assert(err, jc.ErrorIsNil)
	c.Assert(apiHostPorts, gc.DeepEquals, stateAPIHostPorts)
}

func (s *clientSuite) TestClientAgentVersion(c *gc.C) {
	current := version.MustParse("1.2.0")
	s.PatchValue(&version.Current.Number, current)
	result, err := s.APIState.Client().AgentVersion()
	c.Assert(err, jc.ErrorIsNil)
	c.Assert(result, gc.Equals, current)
}

func (s *serverSuite) TestBlockServiceDestroy(c *gc.C) {
	s.AddTestingService(c, "dummy-service", s.AddTestingCharm(c, "dummy"))

	// block remove-objects
	s.BlockRemoveObject(c, "TestBlockServiceDestroy")
	err := s.APIState.Client().ServiceDestroy("dummy-service")
	s.AssertBlocked(c, err, "TestBlockServiceDestroy")
	// Tests may have invalid service names.
	service, err := s.State.Service("dummy-service")
	if err == nil {
		// For valid service names, check that service is alive :-)
		assertLife(c, service, state.Alive)
	}
}

func (s *clientSuite) assertDestroyMachineSuccess(c *gc.C, u *state.Unit, m0, m1, m2 *state.Machine) {
	err := s.APIState.Client().DestroyMachines("0", "1", "2")
	c.Assert(err, gc.ErrorMatches, `some machines were not destroyed: machine 0 is required by the environment; machine 1 has unit "wordpress/0" assigned`)
	assertLife(c, m0, state.Alive)
	assertLife(c, m1, state.Alive)
	assertLife(c, m2, state.Dying)

	err = u.UnassignFromMachine()
	c.Assert(err, jc.ErrorIsNil)
	err = s.APIState.Client().DestroyMachines("0", "1", "2")
	c.Assert(err, gc.ErrorMatches, `some machines were not destroyed: machine 0 is required by the environment`)
	assertLife(c, m0, state.Alive)
	assertLife(c, m1, state.Dying)
	assertLife(c, m2, state.Dying)
}

func (s *clientSuite) assertBlockedErrorAndLiveliness(
	c *gc.C,
	err error,
	msg string,
	living1 state.Living,
	living2 state.Living,
	living3 state.Living,
	living4 state.Living,
) {
	s.AssertBlocked(c, err, msg)
	assertLife(c, living1, state.Alive)
	assertLife(c, living2, state.Alive)
	assertLife(c, living3, state.Alive)
	assertLife(c, living4, state.Alive)
}

func (s *clientSuite) TestBlockRemoveDestroyMachines(c *gc.C) {
	m0, m1, m2, u := s.setupDestroyMachinesTest(c)
	s.BlockRemoveObject(c, "TestBlockRemoveDestroyMachines")
	err := s.APIState.Client().DestroyMachines("0", "1", "2")
	s.assertBlockedErrorAndLiveliness(c, err, "TestBlockRemoveDestroyMachines", m0, m1, m2, u)
}

func (s *clientSuite) TestBlockChangesDestroyMachines(c *gc.C) {
	m0, m1, m2, u := s.setupDestroyMachinesTest(c)
	s.BlockAllChanges(c, "TestBlockChangesDestroyMachines")
	err := s.APIState.Client().DestroyMachines("0", "1", "2")
	s.assertBlockedErrorAndLiveliness(c, err, "TestBlockChangesDestroyMachines", m0, m1, m2, u)
}

func (s *clientSuite) TestBlockDestoryDestroyMachines(c *gc.C) {
	m0, m1, m2, u := s.setupDestroyMachinesTest(c)
	s.BlockDestroyEnvironment(c, "TestBlockDestoryDestroyMachines")
	s.assertDestroyMachineSuccess(c, u, m0, m1, m2)
}

func (s *clientSuite) TestAnyBlockForceDestroyMachines(c *gc.C) {
	// force bypasses all blocks
	s.BlockAllChanges(c, "TestAnyBlockForceDestroyMachines")
	s.BlockDestroyEnvironment(c, "TestAnyBlockForceDestroyMachines")
	s.BlockRemoveObject(c, "TestAnyBlockForceDestroyMachines")
	s.assertForceDestroyMachines(c)
}

func (s *clientSuite) assertForceDestroyMachines(c *gc.C) {
	m0, m1, m2, u := s.setupDestroyMachinesTest(c)

	err := s.APIState.Client().ForceDestroyMachines("0", "1", "2")
	c.Assert(err, gc.ErrorMatches, `some machines were not destroyed: machine 0 is required by the environment`)
	assertLife(c, m0, state.Alive)
	assertLife(c, m1, state.Alive)
	assertLife(c, m2, state.Alive)
	assertLife(c, u, state.Alive)

	err = s.State.Cleanup()
	c.Assert(err, jc.ErrorIsNil)
	assertLife(c, m0, state.Alive)
	assertLife(c, m1, state.Dead)
	assertLife(c, m2, state.Dead)
	assertRemoved(c, u)
}

func (s *clientSuite) assertDestroyPrincipalUnits(c *gc.C, units []*state.Unit) {
	// Destroy 2 of them; check they become Dying.
	err := s.APIState.Client().DestroyServiceUnits("wordpress/0", "wordpress/1")
	c.Assert(err, jc.ErrorIsNil)
	assertLife(c, units[0], state.Dying)
	assertLife(c, units[1], state.Dying)

	// Try to destroy an Alive one and a Dying one; check
	// it destroys the Alive one and ignores the Dying one.
	err = s.APIState.Client().DestroyServiceUnits("wordpress/2", "wordpress/0")
	c.Assert(err, jc.ErrorIsNil)
	assertLife(c, units[2], state.Dying)

	// Try to destroy an Alive one along with a nonexistent one; check that
	// the valid instruction is followed but the invalid one is warned about.
	err = s.APIState.Client().DestroyServiceUnits("boojum/123", "wordpress/3")
	c.Assert(err, gc.ErrorMatches, `some units were not destroyed: unit "boojum/123" does not exist`)
	assertLife(c, units[3], state.Dying)

	// Make one Dead, and destroy an Alive one alongside it; check no errors.
	wp0, err := s.State.Unit("wordpress/0")
	c.Assert(err, jc.ErrorIsNil)
	err = wp0.EnsureDead()
	c.Assert(err, jc.ErrorIsNil)
	err = s.APIState.Client().DestroyServiceUnits("wordpress/0", "wordpress/4")
	c.Assert(err, jc.ErrorIsNil)
	assertLife(c, units[0], state.Dead)
	assertLife(c, units[4], state.Dying)
}

func (s *clientSuite) setupDestroyPrincipalUnits(c *gc.C) []*state.Unit {
	units := make([]*state.Unit, 5)
	wordpress := s.AddTestingService(c, "wordpress", s.AddTestingCharm(c, "wordpress"))
	for i := range units {
		unit, err := wordpress.AddUnit()
		c.Assert(err, jc.ErrorIsNil)
		err = unit.SetAgentStatus(state.StatusIdle, "", nil)
		c.Assert(err, jc.ErrorIsNil)
		units[i] = unit
	}
	return units
}
func (s *clientSuite) TestBlockChangesDestroyPrincipalUnits(c *gc.C) {
	units := s.setupDestroyPrincipalUnits(c)
	s.BlockAllChanges(c, "TestBlockChangesDestroyPrincipalUnits")
	err := s.APIState.Client().DestroyServiceUnits("wordpress/0", "wordpress/1")
	s.assertBlockedErrorAndLiveliness(c, err, "TestBlockChangesDestroyPrincipalUnits", units[0], units[1], units[2], units[3])
}

func (s *clientSuite) TestBlockRemoveDestroyPrincipalUnits(c *gc.C) {
	units := s.setupDestroyPrincipalUnits(c)
	s.BlockRemoveObject(c, "TestBlockRemoveDestroyPrincipalUnits")
	err := s.APIState.Client().DestroyServiceUnits("wordpress/0", "wordpress/1")
	s.assertBlockedErrorAndLiveliness(c, err, "TestBlockRemoveDestroyPrincipalUnits", units[0], units[1], units[2], units[3])
}

func (s *clientSuite) TestBlockDestroyDestroyPrincipalUnits(c *gc.C) {
	units := s.setupDestroyPrincipalUnits(c)
	s.BlockDestroyEnvironment(c, "TestBlockDestroyDestroyPrincipalUnits")
	err := s.APIState.Client().DestroyServiceUnits("wordpress/0", "wordpress/1")
	c.Assert(err, jc.ErrorIsNil)
	assertLife(c, units[0], state.Dying)
	assertLife(c, units[1], state.Dying)
}

func (s *clientSuite) assertDestroySubordinateUnits(c *gc.C, wordpress0, logging0 *state.Unit) {
	// Try to destroy the principal and the subordinate together; check it warns
	// about the subordinate, but destroys the one it can. (The principal unit
	// agent will be resposible for destroying the subordinate.)
	err := s.APIState.Client().DestroyServiceUnits("wordpress/0", "logging/0")
	c.Assert(err, gc.ErrorMatches, `some units were not destroyed: unit "logging/0" is a subordinate`)
	assertLife(c, wordpress0, state.Dying)
	assertLife(c, logging0, state.Alive)
}

func (s *clientSuite) TestBlockRemoveDestroySubordinateUnits(c *gc.C) {
	wordpress := s.AddTestingService(c, "wordpress", s.AddTestingCharm(c, "wordpress"))
	wordpress0, err := wordpress.AddUnit()
	c.Assert(err, jc.ErrorIsNil)
	s.AddTestingService(c, "logging", s.AddTestingCharm(c, "logging"))
	eps, err := s.State.InferEndpoints("logging", "wordpress")
	c.Assert(err, jc.ErrorIsNil)
	rel, err := s.State.AddRelation(eps...)
	c.Assert(err, jc.ErrorIsNil)
	ru, err := rel.Unit(wordpress0)
	c.Assert(err, jc.ErrorIsNil)
	err = ru.EnterScope(nil)
	c.Assert(err, jc.ErrorIsNil)
	logging0, err := s.State.Unit("logging/0")
	c.Assert(err, jc.ErrorIsNil)

	s.BlockRemoveObject(c, "TestBlockRemoveDestroySubordinateUnits")
	// Try to destroy the subordinate alone; check it fails.
	err = s.APIState.Client().DestroyServiceUnits("logging/0")
	s.AssertBlocked(c, err, "TestBlockRemoveDestroySubordinateUnits")
	assertLife(c, rel, state.Alive)
	assertLife(c, wordpress0, state.Alive)
	assertLife(c, logging0, state.Alive)

	err = s.APIState.Client().DestroyServiceUnits("wordpress/0", "logging/0")
	s.AssertBlocked(c, err, "TestBlockRemoveDestroySubordinateUnits")
	assertLife(c, wordpress0, state.Alive)
	assertLife(c, logging0, state.Alive)
	assertLife(c, rel, state.Alive)
}

func (s *clientSuite) TestBlockChangesDestroySubordinateUnits(c *gc.C) {
	wordpress := s.AddTestingService(c, "wordpress", s.AddTestingCharm(c, "wordpress"))
	wordpress0, err := wordpress.AddUnit()
	c.Assert(err, jc.ErrorIsNil)
	s.AddTestingService(c, "logging", s.AddTestingCharm(c, "logging"))
	eps, err := s.State.InferEndpoints("logging", "wordpress")
	c.Assert(err, jc.ErrorIsNil)
	rel, err := s.State.AddRelation(eps...)
	c.Assert(err, jc.ErrorIsNil)
	ru, err := rel.Unit(wordpress0)
	c.Assert(err, jc.ErrorIsNil)
	err = ru.EnterScope(nil)
	c.Assert(err, jc.ErrorIsNil)
	logging0, err := s.State.Unit("logging/0")
	c.Assert(err, jc.ErrorIsNil)

	s.BlockAllChanges(c, "TestBlockChangesDestroySubordinateUnits")
	// Try to destroy the subordinate alone; check it fails.
	err = s.APIState.Client().DestroyServiceUnits("logging/0")
	s.AssertBlocked(c, err, "TestBlockChangesDestroySubordinateUnits")
	assertLife(c, rel, state.Alive)
	assertLife(c, wordpress0, state.Alive)
	assertLife(c, logging0, state.Alive)

	err = s.APIState.Client().DestroyServiceUnits("wordpress/0", "logging/0")
	s.AssertBlocked(c, err, "TestBlockChangesDestroySubordinateUnits")
	assertLife(c, wordpress0, state.Alive)
	assertLife(c, logging0, state.Alive)
	assertLife(c, rel, state.Alive)
}

func (s *clientSuite) TestBlockDestroyDestroySubordinateUnits(c *gc.C) {
	wordpress := s.AddTestingService(c, "wordpress", s.AddTestingCharm(c, "wordpress"))
	wordpress0, err := wordpress.AddUnit()
	c.Assert(err, jc.ErrorIsNil)
	s.AddTestingService(c, "logging", s.AddTestingCharm(c, "logging"))
	eps, err := s.State.InferEndpoints("logging", "wordpress")
	c.Assert(err, jc.ErrorIsNil)
	rel, err := s.State.AddRelation(eps...)
	c.Assert(err, jc.ErrorIsNil)
	ru, err := rel.Unit(wordpress0)
	c.Assert(err, jc.ErrorIsNil)
	err = ru.EnterScope(nil)
	c.Assert(err, jc.ErrorIsNil)
	logging0, err := s.State.Unit("logging/0")
	c.Assert(err, jc.ErrorIsNil)

	s.BlockDestroyEnvironment(c, "TestBlockDestroyDestroySubordinateUnits")
	// Try to destroy the subordinate alone; check it fails.
	err = s.APIState.Client().DestroyServiceUnits("logging/0")
	c.Assert(err, gc.ErrorMatches, `no units were destroyed: unit "logging/0" is a subordinate`)
	assertLife(c, logging0, state.Alive)

	s.assertDestroySubordinateUnits(c, wordpress0, logging0)
}

func (s *clientSuite) TestBlockRemoveDestroyRelation(c *gc.C) {
	endpoints := []string{"wordpress", "mysql"}
	relation := s.setupRelationScenario(c, endpoints)
	// block remove-objects
	s.BlockRemoveObject(c, "TestBlockRemoveDestroyRelation")
	err := s.APIState.Client().DestroyRelation(endpoints...)
	s.AssertBlocked(c, err, "TestBlockRemoveDestroyRelation")
	assertLife(c, relation, state.Alive)
}

func (s *clientSuite) TestBlockChangeDestroyRelation(c *gc.C) {
	endpoints := []string{"wordpress", "mysql"}
	relation := s.setupRelationScenario(c, endpoints)
	s.BlockAllChanges(c, "TestBlockChangeDestroyRelation")
	err := s.APIState.Client().DestroyRelation(endpoints...)
	s.AssertBlocked(c, err, "TestBlockChangeDestroyRelation")
	assertLife(c, relation, state.Alive)
}

func (s *clientSuite) TestBlockDestroyDestroyRelation(c *gc.C) {
	s.BlockDestroyEnvironment(c, "TestBlockDestroyDestroyRelation")
	endpoints := []string{"wordpress", "mysql"}
	s.assertDestroyRelation(c, endpoints)
}

func (s *clientSuite) TestDestroyEnvironment(c *gc.C) {
	// The full tests for DestroyEnvironment are in environmentmanager.
	// Here we just test that things are hooked up such that we can destroy
	// the environment through the client endpoint to support older juju clients.
	err := s.APIState.Client().DestroyEnvironment()
	c.Assert(err, jc.ErrorIsNil)

	env, err := s.State.Environment()
	c.Assert(err, jc.ErrorIsNil)
	c.Assert(env.Life(), gc.Equals, state.Dying)
}<|MERGE_RESOLUTION|>--- conflicted
+++ resolved
@@ -1050,22 +1050,14 @@
 			charm:           "wordpress",
 			expectedActions: &charm.Actions{ActionSpecs: nil},
 			url:             "not-valid",
-<<<<<<< HEAD
-			err:             "entity url series is not resolved",
-=======
 			err:             "charm or bundle url series is not resolved",
->>>>>>> a0029133
 		},
 		{
 			about:           "invalid schema",
 			charm:           "wordpress",
 			expectedActions: &charm.Actions{ActionSpecs: nil},
 			url:             "not-valid:your-arguments",
-<<<<<<< HEAD
-			err:             `entity URL has invalid schema: "not-valid:your-arguments"`,
-=======
 			err:             `charm or bundle URL has invalid schema: "not-valid:your-arguments"`,
->>>>>>> a0029133
 		},
 		{
 			about:           "unknown charm",
@@ -1633,13 +1625,8 @@
 
 func (s *clientRepoSuite) TestClientServiceDeployCharmErrors(c *gc.C) {
 	for url, expect := range map[string]string{
-<<<<<<< HEAD
-		"wordpress":                   "entity url series is not resolved",
-		"cs:wordpress":                "entity url series is not resolved",
-=======
 		"wordpress":                   "charm or bundle url series is not resolved",
 		"cs:wordpress":                "charm or bundle url series is not resolved",
->>>>>>> a0029133
 		"cs:precise/wordpress":        "charm url must include revision",
 		"cs:precise/wordpress-999999": `cannot retrieve "cs:precise/wordpress-999999": charm not found`,
 	} {
@@ -1934,13 +1921,8 @@
 func (s *clientRepoSuite) TestClientServiceUpdateSetCharmErrors(c *gc.C) {
 	s.AddTestingService(c, "wordpress", s.AddTestingCharm(c, "wordpress"))
 	for charmUrl, expect := range map[string]string{
-<<<<<<< HEAD
-		"wordpress":                   "entity url series is not resolved",
-		"cs:wordpress":                "entity url series is not resolved",
-=======
 		"wordpress":                   "charm or bundle url series is not resolved",
 		"cs:wordpress":                "charm or bundle url series is not resolved",
->>>>>>> a0029133
 		"cs:precise/wordpress":        "charm url must include revision",
 		"cs:precise/wordpress-999999": `cannot retrieve "cs:precise/wordpress-999999": charm not found`,
 	} {
@@ -2227,13 +2209,8 @@
 	s.AddTestingService(c, "wordpress", s.AddTestingCharm(c, "wordpress"))
 	for url, expect := range map[string]string{
 		// TODO(fwereade,Makyo) make these errors consistent one day.
-<<<<<<< HEAD
-		"wordpress":                   "entity url series is not resolved",
-		"cs:wordpress":                "entity url series is not resolved",
-=======
 		"wordpress":                   "charm or bundle url series is not resolved",
 		"cs:wordpress":                "charm or bundle url series is not resolved",
->>>>>>> a0029133
 		"cs:precise/wordpress":        "charm url must include revision",
 		"cs:precise/wordpress-999999": `cannot retrieve "cs:precise/wordpress-999999": charm not found`,
 	} {
@@ -3306,11 +3283,7 @@
 }, {
 	about:    "invalid charm name",
 	url:      "cs:",
-<<<<<<< HEAD
-	parseErr: `entity URL has invalid entity name: "cs:"`,
-=======
 	parseErr: `URL has invalid charm or bundle name: "cs:"`,
->>>>>>> a0029133
 }, {
 	about:      "local charm",
 	url:        "local:wordpress",
