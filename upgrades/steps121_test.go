--- conflicted
+++ resolved
@@ -45,13 +45,10 @@
 		"prepend the environment UUID to the ID of all instanceData docs",
 		"prepend the environment UUID to the ID of all containerRef docs",
 		"prepend the environment UUID to the ID of all reboot docs",
-<<<<<<< HEAD
-		"prepend the environment UUID to the ID of all cleanup docs",
-=======
 		"prepend the environment UUID to the ID of all relations docs",
 		"prepend the environment UUID to the ID of all relationscopes docs",
->>>>>>> 94e9d255
 		"migrate machine jobs into ones with JobManageNetworking based on rules",
+		"prepend the environment UUID to the ID of all cleanup docs",
 	}
 	assertSteps(c, version.MustParse("1.21-alpha3"), expectedSteps)
 }