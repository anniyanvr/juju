// Copyright 2017 Canonical Ltd.
// Licensed under the AGPLv3, see LICENCE file for details.

package upgrades

import (
	"github.com/juju/juju/cloud"
	"github.com/juju/juju/environs"
	"github.com/juju/juju/environs/config"
	"github.com/juju/juju/state"
	"github.com/juju/juju/state/stateenvirons"
)

// StateBackend provides an interface for upgrading the global state database.
type StateBackend interface {
	ControllerUUID() string

	StripLocalUserDomain() error
	RenameAddModelPermission() error
	AddMigrationAttempt() error
	AddLocalCharmSequences() error
	UpdateLegacyLXDCloudCredentials(string, cloud.Credential) error
	UpgradeNoProxyDefaults() error
	AddNonDetachableStorageMachineId() error
	RemoveNilValueApplicationSettings() error
	AddControllerLogCollectionsSizeSettings() error
	AddStatusHistoryPruneSettings() error
	AddActionPruneSettings() error
	AddStorageInstanceConstraints() error
	SplitLogCollections() error
	AddUpdateStatusHookSettings() error
	CorrectRelationUnitCounts() error
	AddModelEnvironVersion() error
	AddModelType() error
	MigrateLeasesToGlobalTime() error
	MoveOldAuditLog() error
	AddRelationStatus() error
	DeleteCloudImageMetadata() error
<<<<<<< HEAD
	MoveMongoSpaceToHASpaceConfig() error
	CreateMissingApplicationConfig() error
	RemoveVotingMachineIds() error
=======
	EnsureContainerImageStreamDefault() error
>>>>>>> 94f66ea8
}

// Model is an interface providing access to the details of a model within the
// controller.
type Model interface {
	Config() (*config.Config, error)
	CloudSpec() (environs.CloudSpec, error)
}

// NewStateBackend returns a new StateBackend using a *state.State object.
func NewStateBackend(st *state.State) StateBackend {
	return stateBackend{st}
}

type stateBackend struct {
	st *state.State
}

func (s stateBackend) ControllerUUID() string {
	return s.st.ControllerUUID()
}

func (s stateBackend) StripLocalUserDomain() error {
	return state.StripLocalUserDomain(s.st)
}

func (s stateBackend) RenameAddModelPermission() error {
	return state.RenameAddModelPermission(s.st)
}

func (s stateBackend) AddMigrationAttempt() error {
	return state.AddMigrationAttempt(s.st)
}

func (s stateBackend) AddLocalCharmSequences() error {
	return state.AddLocalCharmSequences(s.st)
}

func (s stateBackend) UpdateLegacyLXDCloudCredentials(endpoint string, credential cloud.Credential) error {
	return state.UpdateLegacyLXDCloudCredentials(s.st, endpoint, credential)
}

func (s stateBackend) UpgradeNoProxyDefaults() error {
	return state.UpgradeNoProxyDefaults(s.st)
}

func (s stateBackend) AddNonDetachableStorageMachineId() error {
	return state.AddNonDetachableStorageMachineId(s.st)
}

func (s stateBackend) RemoveNilValueApplicationSettings() error {
	return state.RemoveNilValueApplicationSettings(s.st)
}

func (s stateBackend) AddControllerLogCollectionsSizeSettings() error {
	return state.AddControllerLogCollectionsSizeSettings(s.st)
}

func (s stateBackend) AddStatusHistoryPruneSettings() error {
	return state.AddStatusHistoryPruneSettings(s.st)
}

func (s stateBackend) AddActionPruneSettings() error {
	return state.AddActionPruneSettings(s.st)
}

func (s stateBackend) AddUpdateStatusHookSettings() error {
	return state.AddUpdateStatusHookSettings(s.st)
}

func (s stateBackend) AddStorageInstanceConstraints() error {
	return state.AddStorageInstanceConstraints(s.st)
}

func (s stateBackend) SplitLogCollections() error {
	return state.SplitLogCollections(s.st)
}

func (s stateBackend) CorrectRelationUnitCounts() error {
	return state.CorrectRelationUnitCounts(s.st)
}

func (s stateBackend) AddModelEnvironVersion() error {
	return state.AddModelEnvironVersion(s.st)
}

func (s stateBackend) AddModelType() error {
	return state.AddModelType(s.st)
}

func (s stateBackend) MigrateLeasesToGlobalTime() error {
	return state.MigrateLeasesToGlobalTime(s.st)
}

func (s stateBackend) MoveOldAuditLog() error {
	return state.MoveOldAuditLog(s.st)
}

func (s stateBackend) AddRelationStatus() error {
	return state.AddRelationStatus(s.st)
}

func (s stateBackend) MoveMongoSpaceToHASpaceConfig() error {
	return state.MoveMongoSpaceToHASpaceConfig(s.st)
}

func (s stateBackend) CreateMissingApplicationConfig() error {
	return state.CreateMissingApplicationConfig(s.st)
}

func (s stateBackend) RemoveVotingMachineIds() error {
	return state.RemoveVotingMachineIds(s.st)
}

type modelShim struct {
	st *state.State
	m  *state.Model
}

func (m *modelShim) Config() (*config.Config, error) {
	return m.m.Config()
}

func (m *modelShim) CloudSpec() (environs.CloudSpec, error) {
	cloudName := m.m.Cloud()
	regionName := m.m.CloudRegion()
	credentialTag, _ := m.m.CloudCredential()
	return stateenvirons.CloudSpec(m.st, cloudName, regionName, credentialTag)
}

func (s stateBackend) DeleteCloudImageMetadata() error {
	return state.DeleteCloudImageMetadata(s.st)
}

func (s stateBackend) EnsureContainerImageStreamDefault() error {
	return state.UpgradeContainerImageStreamDefault(s.st)
}<|MERGE_RESOLUTION|>--- conflicted
+++ resolved
@@ -36,13 +36,10 @@
 	MoveOldAuditLog() error
 	AddRelationStatus() error
 	DeleteCloudImageMetadata() error
-<<<<<<< HEAD
+	EnsureContainerImageStreamDefault() error
 	MoveMongoSpaceToHASpaceConfig() error
 	CreateMissingApplicationConfig() error
 	RemoveVotingMachineIds() error
-=======
-	EnsureContainerImageStreamDefault() error
->>>>>>> 94f66ea8
 }
 
 // Model is an interface providing access to the details of a model within the
