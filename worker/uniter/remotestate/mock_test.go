--- conflicted
+++ resolved
@@ -13,7 +13,6 @@
 
 	"github.com/juju/juju/apiserver/params"
 	"github.com/juju/juju/core/leadership"
-	"github.com/juju/juju/core/lxdprofile"
 	"github.com/juju/juju/core/watcher"
 	"github.com/juju/juju/worker/uniter/remotestate"
 )
@@ -208,11 +207,7 @@
 	storageWatcher                   *mockStringsWatcher
 	actionWatcher                    *mockStringsWatcher
 	relationsWatcher                 *mockStringsWatcher
-<<<<<<< HEAD
-	upgradeLXDProfileUpgradeWatcher  *mockNotifyWatcher
-=======
 	upgradeLXDProfileUpgradeWatcher  *mockStringsWatcher
->>>>>>> f8274897
 }
 
 func (u *mockUnit) Life() params.Life {
@@ -275,21 +270,10 @@
 	return nil
 }
 
-<<<<<<< HEAD
-func (u *mockUnit) WatchLXDProfileUpgradeNotifications() (watcher.NotifyWatcher, error) {
-	return u.upgradeLXDProfileUpgradeWatcher, nil
-}
-
-func (m *mockUnit) UpgradeCharmProfileStatus() (string, error) {
-	return lxdprofile.NotRequiredStatus, nil
-}
-
-=======
 func (u *mockUnit) WatchLXDProfileUpgradeNotifications() (watcher.StringsWatcher, error) {
 	return u.upgradeLXDProfileUpgradeWatcher, nil
 }
 
->>>>>>> f8274897
 type mockApplication struct {
 	tag                   names.ApplicationTag
 	life                  params.Life
