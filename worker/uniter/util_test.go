--- conflicted
+++ resolved
@@ -961,11 +961,7 @@
 	c.Assert(err, jc.ErrorIsNil)
 	operationID, err := m.EnqueueOperation("a test")
 	c.Assert(err, jc.ErrorIsNil)
-<<<<<<< HEAD
-	_, err = m.EnqueueAction(operationID, ctx.unit.Tag(), s.name, s.params, false, "")
-=======
-	_, err = m.EnqueueAction(operationID, ctx.unit.Tag(), s.name, s.params, nil)
->>>>>>> d597250f
+	_, err = m.EnqueueAction(operationID, ctx.unit.Tag(), s.name, s.params, false, "", nil)
 	c.Assert(err, jc.ErrorIsNil)
 }
 
