--- conflicted
+++ resolved
@@ -1082,7 +1082,7 @@
 ) worker.Worker {
 	// We create a new clock for the worker so we can wait on alarms even when
 	// a single test tests both ipv4 and 6 so is creating two workers.
-	s.clock = testing.NewClock(time.Now())
+	s.clock = testclock.NewClock(time.Now())
 	config.Clock = s.clock
 	w, err := New(config)
 	c.Assert(err, jc.ErrorIsNil)
@@ -1096,15 +1096,7 @@
 	session MongoSession,
 	apiHostPortsSetter APIHostPortsSetter,
 ) worker.Worker {
-<<<<<<< HEAD
-	// We create a new clock for the worker so we can wait on alarms even when
-	// a single test tests both ipv4 and 6 so is creating two workers.
-	s.clock = testclock.NewClock(time.Now())
-	w, err := New(Config{
-=======
 	return s.newWorkerWithConfig(c, Config{
->>>>>>> 237b7325
-		Clock:              s.clock,
 		State:              st,
 		MongoSession:       session,
 		APIHostPortsSetter: apiHostPortsSetter,
