--- conflicted
+++ resolved
@@ -57,9 +57,5 @@
 }
 
 func runNotifier(name string) {
-<<<<<<< HEAD
-	logger.Infof("running %s [%s %s]", name, jujuversion.Current, jujuversion.Compiler)
-=======
-	logger.Infof("running %s [%s %s %s]", name, version.Current, runtime.Compiler, runtime.Version())
->>>>>>> 2564190a
+	logger.Infof("running %s [%s %s %s]", name, jujuversion.Current, runtime.Compiler, runtime.Version())
 }