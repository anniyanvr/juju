// Copyright 2012, 2013 Canonical Ltd.
// Licensed under the AGPLv3, see LICENCE file for details.

package main

import (
	"fmt"

	"launchpad.net/juju-core/cmd"
	"launchpad.net/juju-core/cmd/envcmd"
	"launchpad.net/juju-core/juju"
)

// AddRelationCommand adds a relation between two service endpoints.
type AddRelationCommand struct {
	envcmd.EnvCommandBase
	Endpoints []string
}

func (c *AddRelationCommand) Info() *cmd.Info {
	return &cmd.Info{
		Name:    "add-relation",
		Args:    "<service1>[:<relation name1>] <service2>[:<relation name2>]",
		Purpose: "add a relation between two services",
	}
}

func (c *AddRelationCommand) Init(args []string) error {
<<<<<<< HEAD
	err := c.EnvCommandBase.Init()
	if err != nil {
=======
	if err := c.EnsureEnvName(); err != nil {
>>>>>>> d9bb9d9b
		return err
	}
	if len(args) != 2 {
		return fmt.Errorf("a relation must involve two services")
	}
	c.Endpoints = args
	return nil
}

func (c *AddRelationCommand) Run(_ *cmd.Context) error {
	client, err := juju.NewAPIClientFromName(c.EnvName)
	if err != nil {
		return err
	}
	defer client.Close()
	_, err = client.AddRelation(c.Endpoints...)
	return err
}<|MERGE_RESOLUTION|>--- conflicted
+++ resolved
@@ -26,12 +26,7 @@
 }
 
 func (c *AddRelationCommand) Init(args []string) error {
-<<<<<<< HEAD
-	err := c.EnvCommandBase.Init()
-	if err != nil {
-=======
 	if err := c.EnsureEnvName(); err != nil {
->>>>>>> d9bb9d9b
 		return err
 	}
 	if len(args) != 2 {
