--- conflicted
+++ resolved
@@ -15,10 +15,6 @@
 	"launchpad.net/juju-core/charm"
 	"launchpad.net/juju-core/cmd"
 	"launchpad.net/juju-core/cmd/envcmd"
-<<<<<<< HEAD
-=======
-	"launchpad.net/juju-core/log"
->>>>>>> d9bb9d9b
 )
 
 type PublishCommand struct {
@@ -64,12 +60,7 @@
 }
 
 func (c *PublishCommand) Init(args []string) error {
-<<<<<<< HEAD
-	err := c.EnvCommandBase.Init()
-	if err != nil {
-=======
 	if err := c.EnvCommandBase.EnsureEnvName(); err != nil {
->>>>>>> d9bb9d9b
 		return err
 	}
 	if len(args) == 0 {
