--- conflicted
+++ resolved
@@ -720,9 +720,8 @@
 		}
 		openParams.ControllerUUID = ctrlUUID
 	}
-<<<<<<< HEAD
-
-	broker, err := caas.New(openParams)
+
+	broker, err := caas.New(stdcontext.TODO(), openParams)
 	if err != nil {
 		return nil, errors.Trace(err)
 	}
@@ -732,9 +731,6 @@
 		return metaChecker, nil
 	}
 	return nil, errors.NotSupportedf("querying cluster metadata using the broker")
-=======
-	return caas.New(stdcontext.TODO(), openParams)
->>>>>>> bf28a2db
 }
 
 func getCloudAndRegionFromOptions(cloudOption, regionOption string) (string, string, error) {
