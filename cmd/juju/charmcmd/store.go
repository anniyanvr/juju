--- conflicted
+++ resolved
@@ -45,24 +45,10 @@
 	if err != nil {
 		return charmstore.Client{}, nil, errors.Trace(err)
 	}
-<<<<<<< HEAD
-
-	// We use the default for URL. We do not bother with VisitWebPage
-	// since that is addressed via BakeryClient.
-	config := charmstore.ClientConfig{
-		NewCharmStoreParams: charmrepo.NewCharmStoreParams{
-			BakeryClient: apiContext.BakeryClient,
-		},
-	}
-	client := charmstore.NewClient(config)
-	client.Closer = apiContext
-	return client, nil
-=======
 	// We use the default for URL.
 	client := charmstore.NewClient(charmstore.ClientConfig{
 		BakeryClient: apiContext.BakeryClient,
 	})
 
 	return client, apiContext, nil
->>>>>>> 4588d2e3
 }