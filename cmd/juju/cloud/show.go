--- conflicted
+++ resolved
@@ -270,11 +270,8 @@
 	Config        map[string]interface{}   `yaml:"config,omitempty" json:"config,omitempty"`
 	RegionConfig  jujucloud.RegionConfig   `yaml:"region-config,omitempty" json:"region-config,omitempty"`
 	CACredentials []string                 `yaml:"ca-credentials,omitempty" json:"ca-credentials,omitempty"`
-<<<<<<< HEAD
 	Users         map[string]CloudUserInfo `json:"users,omitempty" yaml:"users,omitempty"`
-=======
 	SkipTLSVerify bool                     `yaml:"skip-tls-verify,omitempty" json:"skip-tls-verify,omitempty"`
->>>>>>> 68e333fe
 }
 
 func makeCloudDetails(store jujuclient.CredentialGetter, cloud jujucloud.Cloud) *CloudDetails {
@@ -292,11 +289,8 @@
 		RegionConfig:     cloud.RegionConfig,
 		CloudDescription: cloud.Description,
 		CACredentials:    cloud.CACertificates,
-<<<<<<< HEAD
 		Users:            make(map[string]CloudUserInfo),
-=======
 		SkipTLSVerify:    cloud.SkipTLSVerify,
->>>>>>> 68e333fe
 	}
 	result.AuthTypes = make([]string, len(cloud.AuthTypes))
 	for i, at := range cloud.AuthTypes {
