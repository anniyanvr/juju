// Copyright 2012, 2013 Canonical Ltd.
// Licensed under the AGPLv3, see LICENCE file for details.

package commands

import (
	"io/ioutil"
	"os"
	"path/filepath"
	"runtime"
	"sort"
	"strings"

	"github.com/juju/cmd"
	gitjujutesting "github.com/juju/testing"
	jc "github.com/juju/testing/checkers"
	"github.com/juju/utils/arch"
	"github.com/juju/utils/featureflag"
	"github.com/juju/utils/series"
	"github.com/juju/utils/set"
	gc "gopkg.in/check.v1"

	"github.com/juju/juju/cmd/juju/block"
	"github.com/juju/juju/cmd/juju/helptopics"
	"github.com/juju/juju/cmd/juju/service"
	"github.com/juju/juju/cmd/modelcmd"
	cmdtesting "github.com/juju/juju/cmd/testing"
	"github.com/juju/juju/juju/osenv"
	_ "github.com/juju/juju/provider/dummy"
	"github.com/juju/juju/testing"
	"github.com/juju/juju/version"
)

type MainSuite struct {
	testing.FakeJujuXDGDataHomeSuite
}

var _ = gc.Suite(&MainSuite{})

func deployHelpText() string {
	return cmdtesting.HelpText(service.NewDeployCommand(), "juju deploy")
}
func setconfigHelpText() string {
	return cmdtesting.HelpText(service.NewSetCommand(), "juju set-config")
}

func syncToolsHelpText() string {
	return cmdtesting.HelpText(newSyncToolsCommand(), "juju sync-tools")
}

func blockHelpText() string {
	return cmdtesting.HelpText(block.NewSuperBlockCommand(), "juju block")
}

func (s *MainSuite) TestRunMain(c *gc.C) {
	// The test array structure needs to be inline here as some of the
	// expected values below use deployHelpText().  This constructs the deploy
	// command and runs gets the help for it.  When the deploy command is
	// setting the flags (which is needed for the help text) it is accessing
	// osenv.JujuXDGDataHome(), which panics if SetJujuXDGDataHome has not been called.
	// The FakeHome from testing does this.
	for i, t := range []struct {
		summary string
		args    []string
		code    int
		out     string
	}{{
		summary: "no params shows help",
		args:    []string{},
		code:    0,
		out:     strings.TrimLeft(helptopics.Basics, "\n"),
	}, {
		summary: "juju help is the same as juju",
		args:    []string{"help"},
		code:    0,
		out:     strings.TrimLeft(helptopics.Basics, "\n"),
	}, {
		summary: "juju --help works too",
		args:    []string{"--help"},
		code:    0,
		out:     strings.TrimLeft(helptopics.Basics, "\n"),
	}, {
		summary: "juju help basics is the same as juju",
		args:    []string{"help", "basics"},
		code:    0,
		out:     strings.TrimLeft(helptopics.Basics, "\n"),
	}, {
		summary: "juju help foo doesn't exist",
		args:    []string{"help", "foo"},
		code:    1,
		out:     "ERROR unknown command or topic for foo\n",
	}, {
		summary: "juju help deploy shows the default help without global options",
		args:    []string{"help", "deploy"},
		code:    0,
		out:     deployHelpText(),
	}, {
		summary: "juju --help deploy shows the same help as 'help deploy'",
		args:    []string{"--help", "deploy"},
		code:    0,
		out:     deployHelpText(),
	}, {
		summary: "juju deploy --help shows the same help as 'help deploy'",
		args:    []string{"deploy", "--help"},
		code:    0,
		out:     deployHelpText(),
	}, {
		summary: "juju --help set-config shows the same help as 'help set-config'",
		args:    []string{"--help", "set-config"},
		code:    0,
		out:     setconfigHelpText(),
	}, {
		summary: "juju set-config --help shows the same help as 'help set-config'",
		args:    []string{"set-config", "--help"},
		code:    0,
		out:     setconfigHelpText(),
	}, {
		summary: "unknown command",
		args:    []string{"discombobulate"},
		code:    1,
		out:     "ERROR unrecognized command: juju discombobulate\n",
	}, {
		summary: "unknown option before command",
		args:    []string{"--cheese", "bootstrap"},
		code:    2,
		out:     "error: flag provided but not defined: --cheese\n",
	}, {
		summary: "unknown option after command",
		args:    []string{"bootstrap", "--cheese"},
		code:    2,
		out:     "error: flag provided but not defined: --cheese\n",
	}, {
		summary: "known option, but specified before command",
		args:    []string{"--model", "blah", "bootstrap"},
		code:    2,
		out:     "error: flag provided but not defined: --model\n",
	}, {
		summary: "juju sync-tools registered properly",
		args:    []string{"sync-tools", "--help"},
		code:    0,
		out:     syncToolsHelpText(),
	}, {
		summary: "check version command returns a fully qualified version string",
		args:    []string{"version"},
		code:    0,
		out: version.Binary{
			Number: version.Current,
			Arch:   arch.HostArch(),
			Series: series.HostSeries(),
		}.String() + "\n",
	}, {
		summary: "check block command registered properly",
		args:    []string{"block", "-h"},
		code:    0,
		out:     blockHelpText(),
	}, {
		summary: "check unblock command registered properly",
		args:    []string{"unblock"},
		code:    0,
		out:     "error: must specify one of [destroy-model | remove-object | all-changes] to unblock\n",
	},
	} {
		c.Logf("test %d: %s", i, t.summary)
		out := badrun(c, t.code, t.args...)
		c.Assert(out, gc.Equals, t.out)
	}
}

func (s *MainSuite) TestActualRunJujuArgOrder(c *gc.C) {
	//TODO(bogdanteleaga): cannot read the env file because of some suite
	//problems. The juju home, when calling something from the command line is
	//not the same as in the test suite.
	if runtime.GOOS == "windows" {
		c.Skip("bug 1403084: cannot read env file on windows because of suite problems")
	}
	s.PatchEnvironment(osenv.JujuModelEnvKey, "current")
	logpath := filepath.Join(c.MkDir(), "log")
	tests := [][]string{
		{"--log-file", logpath, "--debug", "list-controllers"}, // global flags before
		{"list-controllers", "--log-file", logpath, "--debug"}, // after
		{"--log-file", logpath, "list-controllers", "--debug"}, // mixed
	}
	for i, test := range tests {
		c.Logf("test %d: %v", i, test)
		badrun(c, 0, test...)
		content, err := ioutil.ReadFile(logpath)
		c.Assert(err, jc.ErrorIsNil)
		c.Assert(string(content), gc.Matches, "(.|\n)*running juju(.|\n)*command finished(.|\n)*")
		err = os.Remove(logpath)
		c.Assert(err, jc.ErrorIsNil)
	}
}

var commandNames = []string{
	"action",
	"add-cloud",
	"add-credential",
	"add-machine",
	"add-machines",
	"add-relation",
	"add-ssh-key",
	"add-ssh-keys",
	"add-unit",
	"add-units",
	"agree",
	"allocate",
	"add-space",
	"add-storage",
	"add-subnet",
	"add-user",
	"autoload-credentials",
	"backups",
	"block",
	"bootstrap",
	"cached-images",
	"change-user-password",
	"charm",
	"collect-metrics",
	"create-backup",
	"create-budget",
	"create-model",
	"create-storage-pool",
	"debug-hooks",
	"debug-log",
	"debug-metrics",
	"deploy",
	"destroy-controller",
	"destroy-model",
	"destroy-relation",
	"destroy-service",
	"destroy-unit",
	"disable-user",
	"enable-ha",
	"enable-user",
	"expose",
	"get-config",
	"get-configs",
	"get-constraints",
	"get-model-config",
	"get-model-constraints",
<<<<<<< HEAD
	"grant",
=======
	"gui",
>>>>>>> 037884ee
	"help",
	"help-tool",
	"import-ssh-key",
	"import-ssh-keys",
	"kill-controller",
	"list-actions",
	"list-agreements",
	"list-all-blocks",
	"list-budgets",
	"list-clouds",
	"list-controllers",
	"list-credentials",
	"list-machine",
	"list-machines",
	"list-models",
	"list-plans",
	"list-shares",
	"list-ssh-key",
	"list-ssh-keys",
	"list-spaces",
	"list-storage",
	"list-storage-pools",
	"list-users",
	"machine",
	"machines",
	"publish",
	"register",
	"remove-all-blocks",
	"remove-machine",
	"remove-machines",
	"remove-relation", // alias for destroy-relation
	"remove-service",  // alias for destroy-service
	"remove-ssh-key",
	"remove-ssh-keys",
	"remove-unit", // alias for destroy-unit
	"resolved",
	"restore-backup",
	"retry-provisioning",
	"revoke",
	"run",
	"run-action",
	"scp",
	"set-budget",
	"set-config",
	"set-configs",
	"set-constraints",
	"set-default-credential",
	"set-default-region",
	"set-meter-status",
	"set-model-config",
	"set-model-constraints",
	"set-plan",
	"ssh-key",
	"ssh-keys",
	"show-action-output",
	"show-action-status",
	"show-budget",
	"show-cloud",
	"show-controller",
	"show-controllers",
	"show-machine",
	"show-machines",
	"show-status",
	"show-storage",
	"show-user",
	"space",
	"ssh",
	"status",
	"status-history",
	"storage",
	"subnet",
	"switch",
	"switch-user",
	"sync-tools",
	"unblock",
	"unexpose",
	"update-allocation",
	"unset-model-config",
	"update-clouds",
	"upgrade-charm",
	"upgrade-juju",
	"version",
}

func (s *MainSuite) TestHelpCommands(c *gc.C) {
	defer osenv.SetJujuXDGDataHome(osenv.SetJujuXDGDataHome(c.MkDir()))

	// Check that we have correctly registered all the commands
	// by checking the help output.
	// First check default commands, and then check commands that are
	// activated by feature flags.

	// Here we can add feature flags for any commands we want to hide by default.
	devFeatures := []string{}

	// remove features behind dev_flag for the first test
	// since they are not enabled.
	cmdSet := set.NewStrings(commandNames...)
	for _, feature := range devFeatures {
		cmdSet.Remove(feature)
	}

	// 1. Default Commands. Disable all features.
	setFeatureFlags("")
	// Use sorted values here so we can better see what is wrong.
	registered := getHelpCommandNames(c)
	unknown := registered.Difference(cmdSet)
	c.Assert(unknown, jc.DeepEquals, set.NewStrings())
	missing := cmdSet.Difference(registered)
	c.Assert(missing, jc.DeepEquals, set.NewStrings())

	// 2. Enable development features, and test again.
	setFeatureFlags(strings.Join(devFeatures, ","))
	registered = getHelpCommandNames(c)
	unknown = registered.Difference(cmdSet)
	c.Assert(unknown, jc.DeepEquals, set.NewStrings())
	missing = cmdSet.Difference(registered)
	c.Assert(missing, jc.DeepEquals, set.NewStrings())
}

func getHelpCommandNames(c *gc.C) set.Strings {
	out := badrun(c, 0, "help", "commands")
	lines := strings.Split(out, "\n")
	names := set.NewStrings()
	for _, line := range lines {
		f := strings.Fields(line)
		if len(f) == 0 {
			continue
		}
		names.Add(f[0])
	}
	return names
}

func setFeatureFlags(flags string) {
	if err := os.Setenv(osenv.JujuFeatureFlagEnvKey, flags); err != nil {
		panic(err)
	}
	featureflag.SetFlagsFromEnvironment(osenv.JujuFeatureFlagEnvKey)
}

var topicNames = []string{
	"azure-provider",
	"basics",
	"commands",
	"constraints",
	"controllers",
	"ec2-provider",
	"global-options",
	"glossary",
	"hpcloud-provider",
	"juju",
	"logging",
	"maas-provider",
	"openstack-provider",
	"placement",
	"plugins",
	"spaces",
	"topics",
	"users",
}

func (s *MainSuite) TestHelpTopics(c *gc.C) {
	// Check that we have correctly registered all the topics
	// by checking the help output.
	defer osenv.SetJujuXDGDataHome(osenv.SetJujuXDGDataHome(c.MkDir()))
	out := badrun(c, 0, "help", "topics")
	lines := strings.Split(out, "\n")
	var names []string
	for _, line := range lines {
		f := strings.Fields(line)
		if len(f) == 0 {
			continue
		}
		names = append(names, f[0])
	}
	// The names should be output in alphabetical order, so don't sort.
	c.Assert(names, gc.DeepEquals, topicNames)
}

var globalFlags = []string{
	"--debug .*",
	"--description .*",
	"-h, --help .*",
	"--log-file .*",
	"--logging-config .*",
	"-q, --quiet .*",
	"--show-log .*",
	"-v, --verbose .*",
}

func (s *MainSuite) TestHelpGlobalOptions(c *gc.C) {
	// Check that we have correctly registered all the topics
	// by checking the help output.
	defer osenv.SetJujuXDGDataHome(osenv.SetJujuXDGDataHome(c.MkDir()))
	out := badrun(c, 0, "help", "global-options")
	c.Assert(out, gc.Matches, `Global Options

These options may be used with any command, and may appear in front of any
command\.(.|\n)*`)
	lines := strings.Split(out, "\n")
	var flags []string
	for _, line := range lines {
		f := strings.Fields(line)
		if len(f) == 0 || line[0] != '-' {
			continue
		}
		flags = append(flags, line)
	}
	c.Assert(len(flags), gc.Equals, len(globalFlags))
	for i, line := range flags {
		c.Assert(line, gc.Matches, globalFlags[i])
	}
}

func (s *MainSuite) TestRegisterCommands(c *gc.C) {
	stub := &gitjujutesting.Stub{}
	extraNames := []string{"cmd-a", "cmd-b"}
	for i := range extraNames {
		name := extraNames[i]
		RegisterCommand(func() cmd.Command {
			return &stubCommand{
				stub: stub,
				info: &cmd.Info{
					Name: name,
				},
			}
		})
	}

	registry := &stubRegistry{stub: stub}
	registry.names = append(registry.names, "help", "version") // implicit
	registerCommands(registry, testing.Context(c))
	sort.Strings(registry.names)

	expected := make([]string, len(commandNames))
	copy(expected, commandNames)
	expected = append(expected, extraNames...)
	sort.Strings(expected)
	c.Check(registry.names, jc.DeepEquals, expected)
}

type commands []cmd.Command

func (r *commands) Register(c cmd.Command) {
	*r = append(*r, c)
}

func (r *commands) RegisterDeprecated(c cmd.Command, check cmd.DeprecationCheck) {
	if !check.Obsolete() {
		*r = append(*r, c)
	}
}

func (r *commands) RegisterSuperAlias(name, super, forName string, check cmd.DeprecationCheck) {
	// Do nothing.
}

func (s *MainSuite) TestModelCommands(c *gc.C) {
	var commands commands
	registerCommands(&commands, testing.Context(c))
	// There should not be any ModelCommands registered.
	// ModelCommands must be wrapped using modelcmd.Wrap.
	for _, cmd := range commands {
		c.Logf("%v", cmd.Info().Name)
		c.Check(cmd, gc.Not(gc.FitsTypeOf), modelcmd.ModelCommand(&bootstrapCommand{}))
	}
}

func (s *MainSuite) TestAllCommandsPurposeDocCapitalization(c *gc.C) {
	// Verify each command that:
	// - the Purpose field is not empty and begins with a lowercase
	// letter, and,
	// - if set, the Doc field either begins with the name of the
	// command or and uppercase letter.
	//
	// The first makes Purpose a required documentation. Also, makes
	// both "help commands"'s output and "help <cmd>"'s header more
	// uniform. The second makes the Doc content either start like a
	// sentence, or start godoc-like by using the command's name in
	// lowercase.
	var commands commands
	registerCommands(&commands, testing.Context(c))
	for _, cmd := range commands {
		info := cmd.Info()
		c.Logf("%v", info.Name)
		purpose := strings.TrimSpace(info.Purpose)
		doc := strings.TrimSpace(info.Doc)
		comment := func(message string) interface{} {
			return gc.Commentf("command %q %s", info.Name, message)
		}

		c.Check(purpose, gc.Not(gc.Equals), "", comment("has empty Purpose"))
		if purpose != "" {
			prefix := string(purpose[0])
			c.Check(prefix, gc.Equals, strings.ToLower(prefix),
				comment("expected lowercase first-letter Purpose"),
			)
		}
		if doc != "" && !strings.HasPrefix(doc, info.Name) {
			prefix := string(doc[0])
			c.Check(prefix, gc.Equals, strings.ToUpper(prefix),
				comment("expected uppercase first-letter Doc"),
			)
		}
	}
}

func (s *MainSuite) TestTwoDotOhDeprecation(c *gc.C) {
	check := twoDotOhDeprecation("the replacement")

	// first check pre-2.0
	s.PatchValue(&version.Current, version.MustParse("1.26.4"))
	deprecated, replacement := check.Deprecated()
	c.Check(deprecated, jc.IsFalse)
	c.Check(replacement, gc.Equals, "")
	c.Check(check.Obsolete(), jc.IsFalse)

	s.PatchValue(&version.Current, version.MustParse("2.0-alpha1"))
	deprecated, replacement = check.Deprecated()
	c.Check(deprecated, jc.IsTrue)
	c.Check(replacement, gc.Equals, "the replacement")
	c.Check(check.Obsolete(), jc.IsFalse)

	s.PatchValue(&version.Current, version.MustParse("3.0-alpha1"))
	deprecated, replacement = check.Deprecated()
	c.Check(deprecated, jc.IsTrue)
	c.Check(replacement, gc.Equals, "the replacement")
	c.Check(check.Obsolete(), jc.IsTrue)
}<|MERGE_RESOLUTION|>--- conflicted
+++ resolved
@@ -238,11 +238,8 @@
 	"get-constraints",
 	"get-model-config",
 	"get-model-constraints",
-<<<<<<< HEAD
 	"grant",
-=======
 	"gui",
->>>>>>> 037884ee
 	"help",
 	"help-tool",
 	"import-ssh-key",
