--- conflicted
+++ resolved
@@ -502,11 +502,7 @@
 		ModelType: hostedModelType,
 	}
 
-<<<<<<< HEAD
-	if featureflag.Enabled(feature.Branches) {
-=======
 	if featureflag.Enabled(feature.Branches) || featureflag.Enabled(feature.Generations) {
->>>>>>> dcc8274f
 		modelDetails.ActiveBranch = model.GenerationMaster
 	}
 
