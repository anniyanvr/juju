package main

import (
	"fmt"
	"launchpad.net/juju-core/downloader"
	"launchpad.net/juju-core/environs"
	"launchpad.net/juju-core/log"
	"launchpad.net/juju-core/state"
	"launchpad.net/juju-core/state/watcher"
	"launchpad.net/juju-core/version"
	"launchpad.net/juju-core/worker"
	"launchpad.net/tomb"
	"os"
)

// An Upgrader observes the version information for an agent in the
// environment state, and handles the downloading and unpacking of
// new versions of the juju tools when necessary.
//
// When a new version is available Wait and Stop return UpgradedError.
type Upgrader struct {
	tomb       tomb.Tomb
	st         *state.State
	agentName  string
	agentState AgentState
}

// UpgradedError is returned by an Upgrader to report that
// an upgrade has been performed and a restart is due.
type UpgradedError struct {
	*state.Tools
}

func (e *UpgradedError) Error() string {
	return fmt.Sprintf("must restart: agent has been upgraded to %v (from %q)", e.Binary, e.URL)
}

// The AgentState interface is implemented by state types
// that represent running agents.
type AgentState interface {
	// SetAgentTools sets the tools that the agent is currently running.
	SetAgentTools(tools *state.Tools) error
}

// NewUpgrader returns a new Upgrader watching the given agent.
func NewUpgrader(st *state.State, agentName string, agentState AgentState) *Upgrader {
	u := &Upgrader{
		st:         st,
		agentName:  agentName,
		agentState: agentState,
	}
	go func() {
		defer u.tomb.Done()
		u.tomb.Kill(u.run())
	}()
	return u
}

func (u *Upgrader) Stop() error {
	u.tomb.Kill(nil)
	return u.tomb.Wait()
}

func (u *Upgrader) Wait() error {
	return u.tomb.Wait()
}

func (u *Upgrader) run() error {
	// Let the state know the version that is currently running.
	currentTools, err := environs.ReadTools(version.Current)
	if err != nil {
		// Don't abort everything because we can't find the tools directory.
		// The problem should sort itself out as we will immediately
		// download some more tools and upgrade.
		log.Printf("upgrader: cannot read current tools: %v", err)
		currentTools = &state.Tools{
			Binary: version.Current,
		}
	}
	err = u.agentState.SetAgentTools(currentTools)
	if err != nil {
		return err
	}

	w := u.st.WatchEnvironConfig()
	defer watcher.Stop(w, &u.tomb)

	environ, err := worker.WaitForEnviron(w, u.tomb.Dying())
	if err != nil {
		return err
	}

	// TODO(rog) retry downloads when they fail.
	var (
		download      *downloader.Download
		downloadTools *state.Tools
		downloadDone  <-chan downloader.Status
	)
	for {
		// We wait for the tools to change while we're downloading
		// so that if something goes wrong (for instance a bad URL
		// hangs up) another change to the proposed tools can
		// potentially fix things.
		select {
		case cfg, ok := <-w.Changes():
			if !ok {
				return watcher.MustErr(w)
			}
			err := environ.SetConfig(cfg)
			if err != nil {
				log.Printf("provisioner loaded invalid environment configuration: %v", err)
				// continue on, because the version number is still significant.
			}
			vers := cfg.AgentVersion()
			if download != nil {
				// There's a download in progress, stop it if we need to.
				if vers == downloadTools.Number {
					// We are already downloading the requested tools.
					break
				}
				// Tools changed. We need to stop and restart.
				download.Stop()
				download, downloadTools, downloadDone = nil, nil, nil
			}
			// Ignore the proposed tools if we're already running the
			// proposed version.
			if vers == version.Current.Number {
				break
			}
			binary := version.Current
			binary.Number = vers

			if tools, err := environs.ReadTools(binary); err == nil {
				// The tools have already been downloaded, so use them.
				return &UpgradedError{tools}
			}
			flags := environs.CompatVersion
			if cfg.DevVersion() {
				flags |= environs.DevVersion
			}
			tools, err := environs.FindTools(environ, binary, flags)
			if err != nil {
				log.Printf("upgrader: error finding tools for %v: %v", binary, err)
				// TODO(rog): poll until tools become available.
				break
			}
			if tools.Binary != binary {
				if tools.Number == version.Current.Number {
					// TODO(rog): poll until tools become available.
<<<<<<< HEAD
					log.Printf("upgrader: version %v requested but found only current version: %v", binary, tools.Number)
					sameVersion()
=======
					log.Printf("upgrader: version %v requested but no newer version found", binary)
>>>>>>> 98042adb
					break
				}
				log.Printf("upgrader: cannot find exact tools match for %s; using %s instead", binary, tools.Binary)
			}
			download = downloader.New(tools.URL, "")
			downloadTools = tools
			downloadDone = download.Done()
		case status := <-downloadDone:
			tools := downloadTools
			download, downloadTools, downloadDone = nil, nil, nil
			if status.Err != nil {
				log.Printf("upgrader: download of %v failed: %v", tools.Binary, status.Err)
				break
			}
			err := environs.UnpackTools(tools, status.File)
			status.File.Close()
			if err := os.Remove(status.File.Name()); err != nil {
				log.Printf("upgrader: cannot remove temporary download file: %v", u.agentName, err)
			}
			if err != nil {
				log.Printf("upgrader: cannot unpack %v tools: %v", tools.Binary, err)
				break
			}
			return &UpgradedError{tools}
		case <-u.tomb.Dying():
			return nil
		}
	}
	panic("not reached")
}<|MERGE_RESOLUTION|>--- conflicted
+++ resolved
@@ -147,12 +147,7 @@
 			if tools.Binary != binary {
 				if tools.Number == version.Current.Number {
 					// TODO(rog): poll until tools become available.
-<<<<<<< HEAD
 					log.Printf("upgrader: version %v requested but found only current version: %v", binary, tools.Number)
-					sameVersion()
-=======
-					log.Printf("upgrader: version %v requested but no newer version found", binary)
->>>>>>> 98042adb
 					break
 				}
 				log.Printf("upgrader: cannot find exact tools match for %s; using %s instead", binary, tools.Binary)
