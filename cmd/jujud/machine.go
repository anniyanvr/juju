--- conflicted
+++ resolved
@@ -427,13 +427,10 @@
 
 	singularStateConn := singularStateConn{st, m}
 	runner := newRunner(connectionIsFatal(st), moreImportant)
-<<<<<<< HEAD
-=======
 	singularRunner, err := NewSingularRunner(runner, singularStateConn)
 	if err != nil {
 		return nil, err
 	}
->>>>>>> 91b1ca39
 
 	// Take advantage of special knowledge here in that we will only ever want
 	// the storage provider on one machine, and that is the "bootstrap" node.
