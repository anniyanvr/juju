// Copyright 2012, 2013 Canonical Ltd.
// Licensed under the AGPLv3, see LICENCE file for details.

package main

import (
	"fmt"
	"io/ioutil"
	"os"
	"path/filepath"
	"time"

	"github.com/loggo/loggo"
	"launchpad.net/gnuflag"
	"launchpad.net/tomb"

	"launchpad.net/juju-core/agent"
	"launchpad.net/juju-core/charm"
	"launchpad.net/juju-core/cmd"
	"launchpad.net/juju-core/container/kvm"
	"launchpad.net/juju-core/instance"
	"launchpad.net/juju-core/names"
	"launchpad.net/juju-core/provider"
	"launchpad.net/juju-core/state"
	"launchpad.net/juju-core/state/api"
	apiagent "launchpad.net/juju-core/state/api/agent"
	apimachiner "launchpad.net/juju-core/state/api/machiner"
	"launchpad.net/juju-core/state/api/params"
	apiprovisioner "launchpad.net/juju-core/state/api/provisioner"
	"launchpad.net/juju-core/state/apiserver"
	"launchpad.net/juju-core/upgrades"
	"launchpad.net/juju-core/upstart"
<<<<<<< HEAD
	"launchpad.net/juju-core/utils/voyeur"
=======
	"launchpad.net/juju-core/version"
>>>>>>> 6b90c8e0
	"launchpad.net/juju-core/worker"
	"launchpad.net/juju-core/worker/authenticationworker"
	"launchpad.net/juju-core/worker/charmrevisionworker"
	"launchpad.net/juju-core/worker/cleaner"
	"launchpad.net/juju-core/worker/deployer"
	"launchpad.net/juju-core/worker/firewaller"
	"launchpad.net/juju-core/worker/instancepoller"
	"launchpad.net/juju-core/worker/localstorage"
	workerlogger "launchpad.net/juju-core/worker/logger"
	"launchpad.net/juju-core/worker/machineenvironmentworker"
	"launchpad.net/juju-core/worker/machiner"
	"launchpad.net/juju-core/worker/minunitsworker"
	"launchpad.net/juju-core/worker/provisioner"
	"launchpad.net/juju-core/worker/resumer"
	"launchpad.net/juju-core/worker/rsyslog"
	"launchpad.net/juju-core/worker/terminationworker"
	"launchpad.net/juju-core/worker/upgrader"
)

var logger = loggo.GetLogger("juju.cmd.jujud")

var newRunner = func(isFatal func(error) bool, moreImportant func(e0, e1 error) bool) worker.Runner {
	return worker.NewRunner(isFatal, moreImportant)
}

const bootstrapMachineId = "0"

var retryDelay = 3 * time.Second

var jujuRun = "/usr/local/bin/juju-run"

const mongoSvcFmt = "juju-mongod-%d"

var mongoServiceName = fmt.Sprintf(mongoSvcFmt, upstart.MongoScriptVersion)

const oldMongoServiceName = "juju-mongod"

// MachineAgent is a cmd.Command responsible for running a machine agent.
type MachineAgent struct {
	cmd.CommandBase
<<<<<<< HEAD
	tomb      tomb.Tomb
	Conf      AgentConf
	MachineId string
	runner    worker.Runner
	configVal *voyeur.Value
}

func NewMachineAgent() *MachineAgent {
	return &MachineAgent{configVal: voyeur.NewValue(nil)}
=======
	tomb            tomb.Tomb
	Conf            AgentConf
	MachineId       string
	runner          worker.Runner
	upgradeComplete chan struct{}
	stateOpened     chan struct{}
	st              *state.State
>>>>>>> 6b90c8e0
}

// Info returns usage information for the command.
func (a *MachineAgent) Info() *cmd.Info {
	return &cmd.Info{
		Name:    "machine",
		Purpose: "run a juju machine agent",
	}
}

func (a *MachineAgent) SetFlags(f *gnuflag.FlagSet) {
	a.Conf.addFlags(f)
	f.StringVar(&a.MachineId, "machine-id", "", "id of the machine to run")
}

// Init initializes the command for running.
func (a *MachineAgent) Init(args []string) error {
	if !names.IsMachine(a.MachineId) {
		return fmt.Errorf("--machine-id option must be set, and expects a non-negative integer")
	}
	if err := a.Conf.checkArgs(args); err != nil {
		return err
	}
	a.runner = newRunner(isFatal, moreImportant)
	a.upgradeComplete = make(chan struct{})
	a.stateOpened = make(chan struct{})
	return nil
}

// Wait waits for the machine agent to finish.
func (a *MachineAgent) Wait() error {
	return a.tomb.Wait()
}

// Stop stops the machine agent.
func (a *MachineAgent) Stop() error {
	a.runner.Kill()
	return a.tomb.Wait()
}

// Run runs a machine agent.
func (a *MachineAgent) Run(_ *cmd.Context) error {
	// Due to changes in the logging, and needing to care about old
	// environments that have been upgraded, we need to explicitly remove the
	// file writer if one has been added, otherwise we will get duplicate
	// lines of all logging in the log file.
	loggo.RemoveWriter("logfile")
	defer a.tomb.Done()
	logger.Infof("machine agent %v start (%s)", a.Tag(), version.Current)
	if err := a.Conf.read(a.Tag()); err != nil {
		return err
	}
	a.setAgentConfig(a.Conf.config)
	charm.CacheDir = filepath.Join(a.Conf.dataDir, "charmcache")
	if err := a.initAgent(); err != nil {
		return err
	}
	a.runner.StartWorker("api", a.APIWorker)
	a.runner.StartWorker("statestarter", a.newStateStarterWorker)
	a.runner.StartWorker("termination", func() (worker.Worker, error) {
		return terminationworker.NewWorker(), nil
	})
	err := a.runner.Wait()
	if err == worker.ErrTerminateAgent {
		err = a.uninstallAgent()
	}
	err = agentDone(err)
	a.tomb.Kill(err)
	return err
}

// newStateStarterWorker wraps stateStarter in a simple worker for use in
// a.runner.StartWorker.
func (a *MachineAgent) newStateStarterWorker() (worker.Worker, error) {
	return worker.NewSimpleWorker(a.stateStarter), nil
}

// stateStarter watches for changes to the agent configuration, and starts or
// stops the state worker as appropriate.  It will stop working as soon as
// stopch is closed.
func (a *MachineAgent) stateStarter(stopch <-chan struct{}) error {
	confWatch := a.configVal.Watch()
	defer confWatch.Close()
	watchCh := make(chan agent.Config)
	go func() {
		for confWatch.Next() {
			v, _ := confWatch.Value().(agent.Config)
			watchCh <- v
		}
	}()
	for {
		select {
		case conf := <-watchCh:
			// N.B. StartWorker and StopWorker are idempotent.
			if conf.StateManager() {
				a.runner.StartWorker("state", func() (worker.Worker, error) {
					return a.StateWorker(conf)
				})
			} else {
				a.runner.StopWorker("state")
			}
		case <-stopch:
			return nil
		}
	}
}

// APIWorker returns a Worker that connects to the API and starts any
// workers that need an API connection.
// It is also responsible for maintaining the agent config
// by saving it to disk and calling setAgentConfig.
func (a *MachineAgent) APIWorker() (worker.Worker, error) {
	agentConfig := a.Conf.config
	st, entity, err := openAPIState(agentConfig, a)
	if err != nil {
		return nil, err
	}
	reportOpenedAPI(st)
	for _, job := range entity.Jobs() {
		if job.NeedsState() {
			a.setAgentConfig(agentConfig)
			break
		}
	}
	rsyslogMode := rsyslog.RsyslogModeForwarding
	for _, job := range entity.Jobs() {
		if job == params.JobManageEnviron {
			rsyslogMode = rsyslog.RsyslogModeAccumulate
			break
		}
	}

	runner := newRunner(connectionIsFatal(st), moreImportant)

	// Run the upgrader and the upgrade-steps worker without waiting for the upgrade steps to complete.
	runner.StartWorker("upgrader", func() (worker.Worker, error) {
		return upgrader.NewUpgrader(st.Upgrader(), agentConfig), nil
	})
	runner.StartWorker("upgrade-steps", func() (worker.Worker, error) {
		return a.upgradeWorker(st, entity.Jobs()), nil
	})

	// All other workers must wait for the upgrade steps to complete before starting.
	a.startWorkerAfterUpgrade(runner, "machiner", func() (worker.Worker, error) {
		return machiner.NewMachiner(st.Machiner(), agentConfig), nil
	})
	a.startWorkerAfterUpgrade(runner, "logger", func() (worker.Worker, error) {
		return workerlogger.NewLogger(st.Logger(), agentConfig), nil
	})
	a.startWorkerAfterUpgrade(runner, "machineenvironmentworker", func() (worker.Worker, error) {
		return machineenvironmentworker.NewMachineEnvironmentWorker(st.Environment(), agentConfig), nil
	})
<<<<<<< HEAD
	// runner.StartWorker("configwatcher", func() (worker.Worker, error) {
	// 	return a.newConfigWatcher(st.Machiner())
	// })
=======
	a.startWorkerAfterUpgrade(runner, "rsyslog", func() (worker.Worker, error) {
		return newRsyslogConfigWorker(st.Rsyslog(), agentConfig, rsyslogMode)
	})
>>>>>>> 6b90c8e0

	// If not a local provider bootstrap machine, start the worker to manage SSH keys.
	providerType := agentConfig.Value(agent.ProviderType)
	if providerType != provider.Local || a.MachineId != bootstrapMachineId {
		a.startWorkerAfterUpgrade(runner, "authenticationworker", func() (worker.Worker, error) {
			return authenticationworker.NewWorker(st.KeyUpdater(), agentConfig), nil
		})
	}

	// Perform the operations needed to set up hosting for containers.
	if err := a.setupContainerSupport(runner, st, entity); err != nil {
		return nil, fmt.Errorf("setting up container support: %v", err)
	}
	for _, job := range entity.Jobs() {
		switch job {
		case params.JobHostUnits:
			a.startWorkerAfterUpgrade(runner, "deployer", func() (worker.Worker, error) {
				apiDeployer := st.Deployer()
				context := newDeployContext(apiDeployer, agentConfig)
				return deployer.NewDeployer(apiDeployer, context), nil
			})
		case params.JobManageEnviron:
			a.startWorkerAfterUpgrade(runner, "environ-provisioner", func() (worker.Worker, error) {
				return provisioner.NewEnvironProvisioner(st.Provisioner(), agentConfig), nil
			})
			// TODO(axw) 2013-09-24 bug #1229506
			// Make another job to enable the firewaller. Not all environments
			// are capable of managing ports centrally.
			a.startWorkerAfterUpgrade(runner, "firewaller", func() (worker.Worker, error) {
				return firewaller.NewFirewaller(st.Firewaller())
			})
			a.startWorkerAfterUpgrade(runner, "charm-revision-updater", func() (worker.Worker, error) {
				return charmrevisionworker.NewRevisionUpdateWorker(st.CharmRevisionUpdater()), nil
			})
		case params.JobManageStateDeprecated:
			// Legacy environments may set this, but we ignore it.
		default:
			// TODO(dimitern): Once all workers moved over to using
			// the API, report "unknown job type" here.
		}
	}
	return newCloseWorker(runner, st), nil // Note: a worker.Runner is itself a worker.Worker.
}

func (a *MachineAgent) newConfigWatcher(st *apimachiner.State) (worker.Worker, error) {
	// TODO: (Nate) :
	//	watch machine jobs
	//  watch state addresses
	//  watch API addresses
	//	when any of them change, change the agent config, save it and call a.setAgentConfig
	return nil, nil
}

// setupContainerSupport determines what containers can be run on this machine and
// initialises suitable infrastructure to support such containers.
func (a *MachineAgent) setupContainerSupport(runner worker.Runner, st *api.State, entity *apiagent.Entity) error {
	var supportedContainers []instance.ContainerType
	// We don't yet support nested lxc containers but anything else can run an LXC container.
	if entity.ContainerType() != instance.LXC {
		supportedContainers = append(supportedContainers, instance.LXC)
	}
	supportsKvm, err := kvm.IsKVMSupported()
	if err != nil {
		logger.Warningf("determining kvm support: %v\nno kvm containers possible", err)
	}
	if err == nil && supportsKvm {
		supportedContainers = append(supportedContainers, instance.KVM)
	}
	return a.updateSupportedContainers(runner, st, entity.Tag(), supportedContainers)
}

// updateSupportedContainers records in state that a machine can run the specified containers.
// It starts a watcher and when a container of a given type is first added to the machine,
// the watcher is killed, the machine is set up to be able to start containers of the given type,
// and a suitable provisioner is started.
func (a *MachineAgent) updateSupportedContainers(runner worker.Runner, st *api.State,
	tag string, containers []instance.ContainerType) error {

	var machine *apiprovisioner.Machine
	var err error
	pr := st.Provisioner()
	if machine, err = pr.Machine(tag); err != nil {
		return fmt.Errorf("%s is not in state: %v", tag, err)
	}
	if len(containers) == 0 {
		if err := machine.SupportsNoContainers(); err != nil {
			return fmt.Errorf("clearing supported containers for %s: %v", tag, err)
		}
		return nil
	}
	if err := machine.SetSupportedContainers(containers...); err != nil {
		return fmt.Errorf("setting supported containers for %s: %v", tag, err)
	}
	// Start the watcher to fire when a container is first requested on the machine.
	watcherName := fmt.Sprintf("%s-container-watcher", machine.Id())
	handler := provisioner.NewContainerSetupHandler(runner, watcherName, containers, machine, pr, a.Conf.config)
	a.startWorkerAfterUpgrade(runner, watcherName, func() (worker.Worker, error) {
		return worker.NewStringsWorker(handler), nil
	})
	return nil
}

// StateJobs returns a worker running all the workers that require
// a *state.State connection.
func (a *MachineAgent) StateWorker(agentConfig agent.Config) (worker.Worker, error) {
	st, entity, err := openState(agentConfig, a)
	if err != nil {
		return nil, err
	}
	a.st = st
	close(a.stateOpened)
	reportOpenedState(st)
	m := entity.(*state.Machine)

	runner := newRunner(connectionIsFatal(st), moreImportant)

	// Take advantage of special knowledge here in that we will only ever want
	// the storage provider on one machine, and that is the "bootstrap" node.
	providerType := agentConfig.Value(agent.ProviderType)
	if (providerType == provider.Local || provider.IsManual(providerType)) && m.Id() == bootstrapMachineId {
		a.startWorkerAfterUpgrade(runner, "local-storage", func() (worker.Worker, error) {
			// TODO(axw) 2013-09-24 bug #1229507
			// Make another job to enable storage.
			// There's nothing special about this.
			return localstorage.NewWorker(agentConfig), nil
		})
	}
	for _, job := range m.Jobs() {
		switch job {
		case state.JobHostUnits:
			// Implemented in APIWorker.
		case state.JobManageEnviron:
			a.startWorkerAfterUpgrade(runner, "instancepoller", func() (worker.Worker, error) {
				return instancepoller.NewWorker(st), nil
			})
			runner.StartWorker("apiserver", func() (worker.Worker, error) {
				// If the configuration does not have the required information,
				// it is currently not a recoverable error, so we kill the whole
				// agent, potentially enabling human intervention to fix
				// the agent's configuration file. In the future, we may retrieve
				// the state server certificate and key from the state, and
				// this should then change.
				port, cert, key := a.Conf.config.APIServerDetails()
				if len(cert) == 0 || len(key) == 0 {
					return nil, &fatalError{"configuration does not have state server cert/key"}
				}
				dataDir := a.Conf.config.DataDir()
				return apiserver.NewServer(st, fmt.Sprintf(":%d", port), cert, key, dataDir)
			})
			a.startWorkerAfterUpgrade(runner, "cleaner", func() (worker.Worker, error) {
				return cleaner.NewCleaner(st), nil
			})
			a.startWorkerAfterUpgrade(runner, "resumer", func() (worker.Worker, error) {
				// The action of resumer is so subtle that it is not tested,
				// because we can't figure out how to do so without brutalising
				// the transaction log.
				return resumer.NewResumer(st), nil
			})
			a.startWorkerAfterUpgrade(runner, "minunitsworker", func() (worker.Worker, error) {
				return minunitsworker.NewMinUnitsWorker(st), nil
			})
		case state.JobManageStateDeprecated:
			// Legacy environments may set this, but we ignore it.
		default:
			logger.Warningf("ignoring unknown job %q", job)
		}
	}
	return newCloseWorker(runner, st), nil
}

// startWorker starts a worker to run the specified child worker but only after waiting for upgrades to complete.
func (a *MachineAgent) startWorkerAfterUpgrade(runner worker.Runner, name string, start func() (worker.Worker, error)) {
	runner.StartWorker(name, func() (worker.Worker, error) {
		return a.upgradeWaiterWorker(start), nil
	})
}

// upgradeWaiterWorker runs the specified worker after upgrades have completed.
func (a *MachineAgent) upgradeWaiterWorker(start func() (worker.Worker, error)) worker.Worker {
	return worker.NewSimpleWorker(func(stop <-chan struct{}) error {
		// wait for the upgrade to complete (or for us to be stopped)
		select {
		case <-stop:
			return nil
		case <-a.upgradeComplete:
		}
		w, err := start()
		if err != nil {
			return err
		}
		waitCh := make(chan error)
		go func() {
			waitCh <- w.Wait()
		}()
		select {
		case err := <-waitCh:
			return err
		case <-stop:
			w.Kill()
		}
		return <-waitCh
	})
}

// upgradeWorker runs the required upgrade operations to upgrade to the current Juju version.
func (a *MachineAgent) upgradeWorker(apiState *api.State, jobs []params.MachineJob) worker.Worker {
	return worker.NewSimpleWorker(func(stop <-chan struct{}) error {
		select {
		case <-a.upgradeComplete:
			// Our work is already done (we're probably being restarted
			// because the API connection has gone down), so do nothing.
			<-stop
			return nil
		default:
		}
		// If the machine agent is a state server, wait until state is opened.
		var st *state.State
		for _, job := range jobs {
			if job == params.JobManageEnviron {
				select {
				case <-a.stateOpened:
				}
				st = a.st
				break
			}
		}
		err := a.runUpgrades(st, apiState, jobs)
		if err != nil {
			return err
		}
		logger.Infof("Upgrade to %v completed.", version.Current)
		close(a.upgradeComplete)
		<-stop
		return nil
	})
}

// runUpgrades runs the upgrade operations for each job type and updates the updatedToVersion on success.
func (a *MachineAgent) runUpgrades(st *state.State, apiState *api.State, jobs []params.MachineJob) error {
	agentConfig := a.Conf.config
	from := version.Current
	from.Number = agentConfig.UpgradedToVersion()
	if from == version.Current {
		logger.Infof("Upgrade to %v already completed.", version.Current)
		return nil
	}
	context := upgrades.NewContext(agentConfig, apiState, st)
	for _, job := range jobs {
		var target upgrades.Target
		switch job {
		case params.JobManageEnviron:
			target = upgrades.StateServer
		case params.JobHostUnits:
			target = upgrades.HostMachine
		default:
			continue
		}
		logger.Infof("Starting upgrade from %v to %v for %v", from, version.Current, target)
		if err := upgrades.PerformUpgrade(from.Number, target, context); err != nil {
			return fmt.Errorf("cannot perform upgrade from %v to %v for %v: %v", from, version.Current, target, err)
		}
	}
	return a.Conf.config.WriteUpgradedToVersion(version.Current.Number)
}

func (a *MachineAgent) Entity(st *state.State) (AgentState, error) {
	m, err := st.Machine(a.MachineId)
	if err != nil {
		return nil, err
	}
	// Check the machine nonce as provisioned matches the agent.Conf value.
	if !m.CheckProvisioned(a.Conf.config.Nonce()) {
		// The agent is running on a different machine to the one it
		// should be according to state. It must stop immediately.
		logger.Errorf("running machine %v agent on inappropriate instance", m)
		return nil, worker.ErrTerminateAgent
	}
	return m, nil
}

func (a *MachineAgent) Tag() string {
	return names.MachineTag(a.MachineId)
}

func (a *MachineAgent) initAgent() error {
	if err := os.Remove(jujuRun); err != nil && !os.IsNotExist(err) {
		return err
	}
	jujud := filepath.Join(a.Conf.dataDir, "tools", a.Tag(), "jujud")
	return os.Symlink(jujud, jujuRun)
}

func (a *MachineAgent) uninstallAgent() error {
	var errors []error
	agentServiceName := a.Conf.config.Value(agent.AgentServiceName)
	if agentServiceName == "" {
		// For backwards compatibility, handle lack of AgentServiceName.
		agentServiceName = os.Getenv("UPSTART_JOB")
	}
	if agentServiceName != "" {
		if err := upstart.NewService(agentServiceName).Remove(); err != nil {
			errors = append(errors, fmt.Errorf("cannot remove service %q: %v", agentServiceName, err))
		}
	}
	// Remove the juju-run symlink.
	if err := os.Remove(jujuRun); err != nil && !os.IsNotExist(err) {
		errors = append(errors, err)
	}
	// The machine agent may terminate without knowing its jobs,
	// for example if the machine's entry in state was removed.
	// Thus, we do not rely on jobs here, and instead just check
	// if the upstart config exists.
	mongoServiceName := a.Conf.config.Value(agent.MongoServiceName)
	if mongoServiceName != "" {
		if err := upstart.NewService(mongoServiceName).StopAndRemove(); err != nil {
			errors = append(errors, fmt.Errorf("cannot stop/remove service %q: %v", mongoServiceName, err))
		}
	}
	if err := os.RemoveAll(a.Conf.dataDir); err != nil {
		errors = append(errors, err)
	}
	if len(errors) == 0 {
		return nil
	}
	return fmt.Errorf("uninstall failed: %v", errors)
}

// Below pieces are used for testing,to give us access to the *State opened
// by the agent, and allow us to trigger syncs without waiting 5s for them
// to happen automatically.

var stateReporter chan<- *state.State

func reportOpenedState(st *state.State) {
	select {
	case stateReporter <- st:
	default:
	}
}

func sendOpenedStates(dst chan<- *state.State) (undo func()) {
	var original chan<- *state.State
	original, stateReporter = stateReporter, dst
	return func() { stateReporter = original }
}

var apiReporter chan<- *api.State

func reportOpenedAPI(st *api.State) {
	select {
	case apiReporter <- st:
	default:
	}
}
func sendOpenedAPIs(dst chan<- *api.State) (undo func()) {
	var original chan<- *api.State
	original, apiReporter = apiReporter, dst
	return func() { apiReporter = original }
}

func (a *MachineAgent) setAgentConfig(conf agent.Config) {
	a.configVal.Set(conf.Clone())
}

func (a *MachineAgent) agentConfig() agent.Config {
	return a.configVal.Get().(agent.Config)
}

// ensureMongoServer ensures that the correct mongo upstart script is installed
// and running.
//
// This method will remove old versions of the mongo upstart script as necessary
// before installing the new version.
func (a *MachineAgent) ensureMongoServer() error {
	service := a.mongoService()
	if service.Installed() {
		return nil
	}

	if err := removeOldMongoServices(); err != nil {
		return err
	}

	journalDir := filepath.Join(a.mongoDir(), "journal")

	if err := os.MkdirAll(journalDir, 0700); err != nil {
		logger.Errorf("failed to make mongo journal dir %s: %v", journalDir, err)
		return err
	}

	// manually create the prealloc files, since otherwise they get created as 100M files.
	zeroes := make([]byte, 1024*1024)
	for x := 0; x < 3; x++ {
		name := fmt.Sprintf("prealloc.%d", x)
		filename := filepath.Join(journalDir, name)
		if err := ioutil.WriteFile(filename, zeroes, 700); err != nil {
			logger.Errorf("failed to make write mongo prealloc file: %v", journalDir, err)
			return err
		}
	}

	if err := service.Install(); err != nil {
		logger.Errorf("Failed to install mongo service %q: %v", service.Name, err)
		return err
	}
	return service.Start()
}

// mongoDir returns the directory that mongo should use to store its data.
func (a *MachineAgent) mongoDir() string {
	return a.Conf.dataDir
}

// mongoService returns the upstart configuration object for mongo.
func (a *MachineAgent) mongoService() *upstart.Conf {
	return upstart.MongoUpstartService(
		mongoServiceName,
		a.mongoDir(),
		a.Conf.config.StatePort())
}

// removeOldMongoServices looks for any old juju mongo upstart scripts and
// removes them.
func removeOldMongoServices() error {
	old := upstart.NewService(oldMongoServiceName)
	if err := old.StopAndRemove(); err != nil {
		logger.Errorf("Failed to remove old mongo upstart service %q: %v", old.Name, err)
		return err
	}

	// the new formatting for the script name started at version 2
	for x := 2; x < upstart.MongoScriptVersion; x++ {
		old := upstart.NewService(fmt.Sprintf(mongoSvcFmt, x))
		if err := old.StopAndRemove(); err != nil {
			logger.Errorf("Failed to remove old mongo upstart service %q: %v", old.Name, err)
			return err
		}
	}
	return nil
}<|MERGE_RESOLUTION|>--- conflicted
+++ resolved
@@ -30,11 +30,8 @@
 	"launchpad.net/juju-core/state/apiserver"
 	"launchpad.net/juju-core/upgrades"
 	"launchpad.net/juju-core/upstart"
-<<<<<<< HEAD
 	"launchpad.net/juju-core/utils/voyeur"
-=======
 	"launchpad.net/juju-core/version"
->>>>>>> 6b90c8e0
 	"launchpad.net/juju-core/worker"
 	"launchpad.net/juju-core/worker/authenticationworker"
 	"launchpad.net/juju-core/worker/charmrevisionworker"
@@ -75,25 +72,18 @@
 // MachineAgent is a cmd.Command responsible for running a machine agent.
 type MachineAgent struct {
 	cmd.CommandBase
-<<<<<<< HEAD
-	tomb      tomb.Tomb
-	Conf      AgentConf
-	MachineId string
-	runner    worker.Runner
-	configVal *voyeur.Value
-}
-
-func NewMachineAgent() *MachineAgent {
-	return &MachineAgent{configVal: voyeur.NewValue(nil)}
-=======
 	tomb            tomb.Tomb
 	Conf            AgentConf
 	MachineId       string
 	runner          worker.Runner
+	configVal       *voyeur.Value
 	upgradeComplete chan struct{}
 	stateOpened     chan struct{}
 	st              *state.State
->>>>>>> 6b90c8e0
+}
+
+func NewMachineAgent() *MachineAgent {
+	return &MachineAgent{configVal: voyeur.NewValue(nil)}
 }
 
 // Info returns usage information for the command.
@@ -246,15 +236,12 @@
 	a.startWorkerAfterUpgrade(runner, "machineenvironmentworker", func() (worker.Worker, error) {
 		return machineenvironmentworker.NewMachineEnvironmentWorker(st.Environment(), agentConfig), nil
 	})
-<<<<<<< HEAD
+	a.startWorkerAfterUpgrade(runner, "rsyslog", func() (worker.Worker, error) {
+		return newRsyslogConfigWorker(st.Rsyslog(), agentConfig, rsyslogMode)
+	})
 	// runner.StartWorker("configwatcher", func() (worker.Worker, error) {
 	// 	return a.newConfigWatcher(st.Machiner())
 	// })
-=======
-	a.startWorkerAfterUpgrade(runner, "rsyslog", func() (worker.Worker, error) {
-		return newRsyslogConfigWorker(st.Rsyslog(), agentConfig, rsyslogMode)
-	})
->>>>>>> 6b90c8e0
 
 	// If not a local provider bootstrap machine, start the worker to manage SSH keys.
 	providerType := agentConfig.Value(agent.ProviderType)
@@ -673,7 +660,7 @@
 	return upstart.MongoUpstartService(
 		mongoServiceName,
 		a.mongoDir(),
-		a.Conf.config.StatePort())
+		0) // a.Conf.config.StatePort())
 }
 
 // removeOldMongoServices looks for any old juju mongo upstart scripts and
