--- conflicted
+++ resolved
@@ -5,14 +5,6 @@
 
 import (
 	"fmt"
-<<<<<<< HEAD
-	"io"
-	"strings"
-
-	"launchpad.net/juju-core/errors"
-	"launchpad.net/juju-core/log"
-=======
->>>>>>> 61dd2a79
 )
 
 // RemoveAll is a default implementation for StorageWriter.RemoveAll.
