--- conflicted
+++ resolved
@@ -110,7 +110,9 @@
 	if err != nil {
 		return err
 	}
-	err = environs.SaveProviderState(env.Storage(), inst.Id())
+	err = environs.SaveState(
+		env.Storage(),
+		&environs.BootstrapState{StateInstances: []instance.Id{inst.Id()}})
 	if err != nil {
 		if err := env.releaseInstance(inst); err != nil {
 			log.Errorf("environs/maas: cannot release failed bootstrap instance: %v", err)
@@ -126,61 +128,7 @@
 
 // StateInfo is specified in the Environ interface.
 func (env *maasEnviron) StateInfo() (*state.Info, *api.Info, error) {
-<<<<<<< HEAD
-	// This code is cargo-culted from the openstack/ec2 providers.
-	// It's a bit unclear what the "longAttempt" loop is actually for
-	// but this should probably be refactored outside of the provider
-	// code.
-	instances, err := environs.LoadProviderState(env.Storage())
-	if err != nil {
-		return nil, nil, err
-	}
-	config := env.Config()
-	cert, hasCert := config.CACert()
-	if !hasCert {
-		return nil, nil, fmt.Errorf("no CA certificate in environment configuration")
-	}
-	var stateAddrs []string
-	var apiAddrs []string
-	// Wait for the DNS names of any of the instances
-	// to become available.
-	log.Debugf("environs/maas: waiting for DNS name(s) of state server instances %v", instances)
-	for a := longAttempt.Start(); len(stateAddrs) == 0 && a.Next(); {
-		insts, err := env.Instances(instances)
-		if err != nil && err != environs.ErrPartialInstances {
-			log.Debugf("environs/maas: error getting state instance: %v", err.Error())
-			return nil, nil, err
-		}
-		log.Debugf("environs/maas: started processing instances: %#v", insts)
-		for _, inst := range insts {
-			if inst == nil {
-				continue
-			}
-			name, err := inst.DNSName()
-			if err != nil {
-				continue
-			}
-			if name != "" {
-				statePortSuffix := fmt.Sprintf(":%d", config.StatePort())
-				apiPortSuffix := fmt.Sprintf(":%d", config.APIPort())
-				stateAddrs = append(stateAddrs, name+statePortSuffix)
-				apiAddrs = append(apiAddrs, name+apiPortSuffix)
-			}
-		}
-	}
-	if len(stateAddrs) == 0 {
-		return nil, nil, fmt.Errorf("timed out waiting for mgo address from %v", instances)
-	}
-	return &state.Info{
-			Addrs:  stateAddrs,
-			CACert: cert,
-		}, &api.Info{
-			Addrs:  apiAddrs,
-			CACert: cert,
-		}, nil
-=======
 	return environs.StateInfo(env)
->>>>>>> 3da9ce4d
 }
 
 // ecfg returns the environment's maasEnvironConfig, and protects it with a
