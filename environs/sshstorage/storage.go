--- conflicted
+++ resolved
@@ -21,23 +21,7 @@
 	"launchpad.net/juju-core/utils"
 )
 
-<<<<<<< HEAD
-// SSHStorage implements environs.Storage.
-=======
-const (
-	// tmpdir is the name of the subdirectory
-	// inside the remote storage directory where
-	// temporary files are created.
-	tmpdir = "tmp"
-
-	// contentdir is the name of the subdirectory
-	// inside the remote storage directory where
-	// files are stored.
-	contentdir = "content"
-)
-
 // SSHStorage implements storage.Storage.
->>>>>>> 3edf400c
 //
 // The storage is created under sudo, and ownership given over to the
 // login uid/gid. This is done so that we don't require sudo, and by
@@ -119,18 +103,8 @@
 	}
 	cmd.Start()
 
-<<<<<<< HEAD
 	// Verify we have write permissions.
-	_, err = storage.runf(flockExclusive, "touch %s", utils.ShQuote(storagedir))
-=======
-	// Verify we have write permissions, and set the temporary directory.
-	_, err = stor.runf(
-		flockExclusive,
-		"touch %s && export TMPDIR=%s",
-		utils.ShQuote(remotepath),
-		utils.ShQuote(tmpdir),
-	)
->>>>>>> 3edf400c
+	_, err = stor.runf(flockExclusive, "touch %s", utils.ShQuote(storagedir))
 	if err != nil {
 		stdin.Close()
 		stdout.Close()
