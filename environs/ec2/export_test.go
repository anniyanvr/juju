package ec2

import "launchpad.net/juju/go/environs"

type BootstrapState struct {
	ZookeeperInstances []string
}

func LoadState(e environs.Environ) (*BootstrapState, error) {
	s, err := e.(*environ).loadState()
	if err != nil {
		return nil, err
	}
	return &BootstrapState{s.ZookeeperInstances}, nil
}

<<<<<<< HEAD
func AuthorizedKeys(keys, path string) (string, error) {
	return authorizedKeys(keys, path)
=======
func AuthorizedKeys(path string) (string, error) {
	return authorizedKeys(path)
>>>>>>> b6838b58
}<|MERGE_RESOLUTION|>--- conflicted
+++ resolved
@@ -14,11 +14,6 @@
 	return &BootstrapState{s.ZookeeperInstances}, nil
 }
 
-<<<<<<< HEAD
 func AuthorizedKeys(keys, path string) (string, error) {
 	return authorizedKeys(keys, path)
-=======
-func AuthorizedKeys(path string) (string, error) {
-	return authorizedKeys(path)
->>>>>>> b6838b58
 }