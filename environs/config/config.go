--- conflicted
+++ resolved
@@ -1270,8 +1270,6 @@
 	return "released"
 }
 
-<<<<<<< HEAD
-=======
 // GUIStream returns the simplestreams stream
 // used to identify which gui to use when
 // when fetching a gui tarball.
@@ -1283,7 +1281,6 @@
 	return "released"
 }
 
->>>>>>> 1e3b7464
 // DisableNetworkManagement reports whether Juju is allowed to
 // configure and manage networking inside the environment.
 func (c *Config) DisableNetworkManagement() (bool, bool) {
