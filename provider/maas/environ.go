--- conflicted
+++ resolved
@@ -332,7 +332,6 @@
 	return `sed -i "s/iface eth0 inet dhcp/source \/etc\/network\/eth0.config/" /etc/network/interfaces`
 }
 
-<<<<<<< HEAD
 var unsupportedConstraints = []string{
 	constraints.CpuPower,
 	constraints.InstanceType,
@@ -345,12 +344,8 @@
 	return validator
 }
 
-// setupNetworks prepares a []environs.NetworkInfo for the given instance.
-func (environ *maasEnviron) setupNetworks(inst instance.Instance) ([]environs.NetworkInfo, error) {
-=======
 // setupNetworks prepares a []network.Info for the given instance.
 func (environ *maasEnviron) setupNetworks(inst instance.Instance) ([]network.Info, error) {
->>>>>>> 3b9a9a63
 	// Get the instance network interfaces first.
 	interfaces, err := environ.getInstanceNetworkInterfaces(inst)
 	if err != nil {
