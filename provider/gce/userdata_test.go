// Copyright 2015 Canonical Ltd.
// Copyright 2015 Cloudbase Solutions SRL
// Licensed under the AGPLv3, see LICENCE file for details.

package gce_test

import (
	"encoding/base64"

<<<<<<< HEAD
	"github.com/juju/os/v2"
=======
>>>>>>> 15810346
	jc "github.com/juju/testing/checkers"
	"github.com/juju/utils/v2"
	gc "gopkg.in/check.v1"

	"github.com/juju/juju/cloudconfig/cloudinit/cloudinittest"
	"github.com/juju/juju/cloudconfig/providerinit/renderers"
	"github.com/juju/juju/core/os"
	"github.com/juju/juju/provider/gce"
	"github.com/juju/juju/testing"
)

type UserdataSuite struct {
	testing.BaseSuite
}

var _ = gc.Suite(&UserdataSuite{})

func (s *UserdataSuite) TestGCEUnix(c *gc.C) {
	renderer := gce.GCERenderer{}
	cloudcfg := &cloudinittest.CloudConfig{YAML: []byte("yaml")}

	result, err := renderer.Render(cloudcfg, os.Ubuntu)
	c.Assert(err, jc.ErrorIsNil)
	expected := base64.StdEncoding.EncodeToString(utils.Gzip(cloudcfg.YAML))
	c.Assert(string(result), jc.DeepEquals, expected)

	result, err = renderer.Render(cloudcfg, os.CentOS)
	c.Assert(err, jc.ErrorIsNil)
	expected = base64.StdEncoding.EncodeToString(utils.Gzip(cloudcfg.YAML))
	c.Assert(string(result), jc.DeepEquals, expected)
}

func (s *UserdataSuite) TestAzureWindows(c *gc.C) {
	renderer := gce.GCERenderer{}
	cloudcfg := &cloudinittest.CloudConfig{YAML: []byte("yaml")}

	result, err := renderer.Render(cloudcfg, os.Windows)
	c.Assert(err, jc.ErrorIsNil)
	c.Assert(result, jc.DeepEquals, renderers.WinEmbedInScript(cloudcfg.YAML))
}

func (s *UserdataSuite) TestGCEUnknownOS(c *gc.C) {
	renderer := gce.GCERenderer{}
	cloudcfg := &cloudinittest.CloudConfig{}

	result, err := renderer.Render(cloudcfg, os.GenericLinux)
	c.Assert(result, gc.IsNil)
	c.Assert(err, gc.ErrorMatches, "Cannot encode userdata for OS: GenericLinux")
}<|MERGE_RESOLUTION|>--- conflicted
+++ resolved
@@ -7,10 +7,6 @@
 import (
 	"encoding/base64"
 
-<<<<<<< HEAD
-	"github.com/juju/os/v2"
-=======
->>>>>>> 15810346
 	jc "github.com/juju/testing/checkers"
 	"github.com/juju/utils/v2"
 	gc "gopkg.in/check.v1"
