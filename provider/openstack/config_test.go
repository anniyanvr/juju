--- conflicted
+++ resolved
@@ -472,46 +472,6 @@
 	}
 }
 
-<<<<<<< HEAD
-func (s *ConfigSuite) TestPrepareInsertsUniqueControlBucket(c *gc.C) {
-	s.setupEnvCredentials()
-	attrs := testing.FakeConfig().Merge(testing.Attrs{
-		"type": "openstack",
-	})
-	cfg, err := config.New(config.NoDefaults, attrs)
-	c.Assert(err, jc.ErrorIsNil)
-
-	ctx := envtesting.BootstrapContext(c)
-	env0, err := providerInstance.PrepareForBootstrap(ctx, cfg)
-	c.Assert(err, jc.ErrorIsNil)
-	bucket0 := env0.(*Environ).ecfg().controlBucket()
-	c.Assert(bucket0, gc.Matches, "[a-f0-9]{32}")
-
-	env1, err := providerInstance.PrepareForBootstrap(ctx, cfg)
-	c.Assert(err, jc.ErrorIsNil)
-	bucket1 := env1.(*Environ).ecfg().controlBucket()
-	c.Assert(bucket1, gc.Matches, "[a-f0-9]{32}")
-
-	c.Assert(bucket1, gc.Not(gc.Equals), bucket0)
-}
-
-func (s *ConfigSuite) TestPrepareDoesNotTouchExistingControlBucket(c *gc.C) {
-	s.setupEnvCredentials()
-	attrs := testing.FakeConfig().Merge(testing.Attrs{
-		"type":           "openstack",
-		"control-bucket": "burblefoo",
-	})
-	cfg, err := config.New(config.NoDefaults, attrs)
-	c.Assert(err, jc.ErrorIsNil)
-
-	env, err := providerInstance.PrepareForBootstrap(envtesting.BootstrapContext(c), cfg)
-	c.Assert(err, jc.ErrorIsNil)
-	bucket := env.(*Environ).ecfg().controlBucket()
-	c.Assert(bucket, gc.Equals, "burblefoo")
-}
-
-=======
->>>>>>> 19d89989
 func (s *ConfigSuite) TestPrepareSetsDefaultBlockSource(c *gc.C) {
 	s.setupEnvCredentials()
 	attrs := testing.FakeConfig().Merge(testing.Attrs{
