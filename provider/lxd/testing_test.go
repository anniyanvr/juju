--- conflicted
+++ resolved
@@ -108,13 +108,9 @@
 	StartInstArgs environs.StartInstanceParams
 	//InstanceType  instances.InstanceType
 
-<<<<<<< HEAD
-	Rules []network.IngressRule
-=======
-	Ports          []network.PortRange
+	Rules          []network.IngressRule
 	EndpointAddrs  []string
 	InterfaceAddrs []net.Addr
->>>>>>> ec0470a0
 }
 
 func (s *BaseSuiteUnpatched) SetUpSuite(c *gc.C) {
