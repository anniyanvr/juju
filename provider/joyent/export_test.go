--- conflicted
+++ resolved
@@ -19,10 +19,8 @@
 	"github.com/juju/juju/environs/config"
 	"github.com/juju/juju/environs/configstore"
 	"github.com/juju/juju/environs/instances"
-<<<<<<< HEAD
+	"github.com/juju/juju/environs/imagemetadata"
 	sstesting "github.com/juju/juju/environs/simplestreams/testing"
-=======
->>>>>>> bd5ded7a
 	"github.com/juju/juju/environs/storage"
 	envtesting "github.com/juju/juju/environs/testing"
 	"github.com/juju/juju/testing"
@@ -140,19 +138,6 @@
 	return metadata
 }
 
-<<<<<<< HEAD
-var origImagesUrl = imagemetadata.DefaultBaseURL
-=======
-// This provides the content for code accessing test://host/... URLs. This allows
-// us to set the responses for things like the Metadata server, by pointing
-// metadata requests at test://host/...
-var testRoundTripper = &testing.ProxyRoundTripper{}
-
-func init() {
-	testRoundTripper.RegisterForScheme("test")
-}
->>>>>>> bd5ded7a
-
 // Set Metadata requests to be served by the filecontent supplied.
 func UseExternalTestImageMetadata(c *gc.C, creds *auth.Credentials) {
 	metadata := parseIndexData(creds)
@@ -160,21 +145,11 @@
 		"/streams/v1/index.json":                            metadata.String(),
 		"/streams/v1/com.ubuntu.cloud:released:joyent.json": imagesData,
 	}
-<<<<<<< HEAD
 	sstesting.SetRoundTripperFiles(sstesting.AddSignedFiles(c, files), nil)
-	imagemetadata.DefaultBaseURL = "test://host"
 }
 
 func UnregisterExternalTestImageMetadata() {
 	sstesting.SetRoundTripperFiles(nil, nil)
-	imagemetadata.DefaultBaseURL = origImagesUrl
-=======
-	testRoundTripper.Sub = testing.NewCannedRoundTripper(files, nil)
-}
-
-func UnregisterExternalTestImageMetadata() {
-	testRoundTripper.Sub = nil
->>>>>>> bd5ded7a
 }
 
 // RegisterMachinesEndpoint creates a fake endpoint so that
@@ -183,11 +158,7 @@
 	files := map[string]string{
 		"/test/machines": "",
 	}
-<<<<<<< HEAD
 	sstesting.SetRoundTripperFiles(files, nil)
-=======
-	testRoundTripper.Sub = testing.NewCannedRoundTripper(files, nil)
->>>>>>> bd5ded7a
 }
 
 // UnregisterMachinesEndpoint resets the machines endpoint.
