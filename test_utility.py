--- conflicted
+++ resolved
@@ -26,12 +26,9 @@
     get_auth_token,
     get_candidates_path,
     get_deb_arch,
-<<<<<<< HEAD
-    run_command,
-=======
     get_winrm_certs,
     quote,
->>>>>>> 81deba79
+    run_command,
     temp_dir,
     until_timeout,
     wait_for_port,
@@ -278,7 +275,6 @@
         self.assertEqual(args.series, 'vivid')
 
 
-<<<<<<< HEAD
 class TestRunCommand(TestCase):
 
     def test_run_command_args(self):
@@ -297,7 +293,8 @@
             with patch('utility.print_now') as p_mock:
                 run_command(['foo', 'bar'], verbose=True)
                 self.assertEqual(2, p_mock.call_count)
-=======
+
+
 class TestQuote(TestCase):
 
     def test_quote(self):
@@ -314,5 +311,4 @@
         self.assertEqual(certs, (
             "/fake/home/cloud-city/winrm_client_cert.key",
             "/fake/home/cloud-city/winrm_client_cert.pem",
-        ))
->>>>>>> 81deba79
+        ))