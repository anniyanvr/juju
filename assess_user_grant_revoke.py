--- conflicted
+++ resolved
@@ -94,18 +94,20 @@
     # needs support to passing register command with arguments
     # refactor once supported, bug 1573099
     username = user.name
-<<<<<<< HEAD
+    controller_name = '{}_controller'.format(username)
     try:
         token = client._backend.add_user(username, permission=user.permissions)
     except Exception:
         token = client.add_user(username, permissions=user.permissions)
         pass
     user_client, user_env = create_cloned_environment(
-        client, fake_home)
+        client, fake_home, controller_name)
+
     try:
         with scoped_environ(user_env):
             try:
-                child = user_client.expect('register', (token,), include_e=False)
+                child = user_client.expect(
+                    'register', (token), extra_env=user_env, include_e=False)
                 child.expect('(?i)name')
                 child.sendline(username + '_controller')
                 child.expect('(?i)password')
@@ -121,29 +123,6 @@
                     'Registering user failed: pexpect session timed out')
     except Exception:
         pass
-=======
-    controller_name = '{}_controller'.format(username)
-    token = client.add_user(username, permissions=user.permissions)
-    user_client, user_env = create_cloned_environment(
-        client, fake_home, controller_name)
-
-    try:
-        child = user_client.expect(
-            'register', (token), extra_env=user_env, include_e=False)
-        child.expect('(?i)name')
-        child.sendline(controller_name)
-        child.expect('(?i)password')
-        child.sendline(username + '_password')
-        child.expect('(?i)password')
-        child.sendline(username + '_password')
-        child.expect(pexpect.EOF)
-        if child.isalive():
-            raise JujuAssertionError(
-                'Registering user failed: pexpect session still alive')
-    except pexpect.TIMEOUT:
-        raise JujuAssertionError(
-            'Registering user failed: pexpect session timed out')
->>>>>>> 6804bfe2
     return user_client
 
 
