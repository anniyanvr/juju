// Copyright 2015 Canonical Ltd.
// Licensed under the AGPLv3, see LICENCE file for details.

// charms provides a client for accessing the charms API.
package charms

import (
<<<<<<< HEAD
	"github.com/juju/errors"

	"github.com/juju/juju/api/base"
	commoncharms "github.com/juju/juju/api/common/charms"
=======
	"github.com/juju/charm/v8"
	"github.com/juju/errors"
	"gopkg.in/macaroon.v2"

	"github.com/juju/juju/api/base"
	apicharm "github.com/juju/juju/api/common/charm"
>>>>>>> 0189bcb6
	"github.com/juju/juju/apiserver/params"
)

// Client allows access to the charms API end point.
type Client struct {
	base.ClientFacade
	*commoncharms.CharmsClient
	facade base.FacadeCaller
}

// NewClient creates a new client for accessing the charms API.
func NewClient(st base.APICallCloser) *Client {
	frontend, backend := base.NewClientFacade(st, "Charms")
	commonClient := commoncharms.NewCharmsClient(backend)
	return &Client{ClientFacade: frontend, CharmsClient: commonClient, facade: backend}
}

// IsMetered returns whether or not the charm is metered.
func (c *Client) IsMetered(charmURL string) (bool, error) {
	args := params.CharmURL{URL: charmURL}
	var metered params.IsMeteredResult
	if err := c.facade.FacadeCall("IsMetered", args, &metered); err != nil {
		return false, errors.Trace(err)
	}
	return metered.Metered, nil
<<<<<<< HEAD
=======
}

// CharmToResolve holds the charm url and it's channel to be resolved.
type CharmToResolve struct {
	URL    *charm.URL
	Origin apicharm.Origin
}

// ResolvedCharm holds resolved charm data.
type ResolvedCharm struct {
	URL             *charm.URL
	Origin          apicharm.Origin
	SupportedSeries []string
	Error           error
}

// ResolveCharms resolves the given charm URLs with an optionally specified
// preferred channel.
func (c *Client) ResolveCharms(charms []CharmToResolve) ([]ResolvedCharm, error) {
	args := params.ResolveCharmsWithChannel{
		Resolve: make([]params.ResolveCharmWithChannel, len(charms)),
	}
	for i, ch := range charms {
		args.Resolve[i] = params.ResolveCharmWithChannel{
			Reference: ch.URL.String(),
			Origin:    ch.Origin.ParamsCharmOrigin(),
		}
	}
	var result params.ResolveCharmWithChannelResults
	if err := c.facade.FacadeCall("ResolveCharms", args, &result); err != nil {
		return nil, errors.Trace(err)
	}
	resolvedCharms := make([]ResolvedCharm, len(charms))
	for i, r := range result.Results {
		if r.Error != nil {
			resolvedCharms[i] = ResolvedCharm{Error: r.Error}
			continue
		}
		curl, err := charm.ParseURL(r.URL)
		if err != nil {
			resolvedCharms[i] = ResolvedCharm{Error: err}
		}
		origin := apicharm.APICharmOrigin(r.Origin)
		resolvedCharms[i] = ResolvedCharm{
			URL:             curl,
			Origin:          origin,
			SupportedSeries: r.SupportedSeries,
		}
	}
	return resolvedCharms, nil
}

// CharmInfo holds information about a charm.
type CharmInfo struct {
	Revision   int
	URL        string
	Config     *charm.Config
	Meta       *charm.Meta
	Actions    *charm.Actions
	Metrics    *charm.Metrics
	LXDProfile *charm.LXDProfile
}

// CharmInfo returns information about the requested charm.
func (c *Client) CharmInfo(charmURL string) (*CharmInfo, error) {
	args := params.CharmURL{URL: charmURL}
	var info params.Charm
	if err := c.facade.FacadeCall("CharmInfo", args, &info); err != nil {
		return nil, errors.Trace(err)
	}
	meta, err := convertCharmMeta(info.Meta)
	if err != nil {
		return nil, errors.Trace(err)
	}
	result := &CharmInfo{
		Revision:   info.Revision,
		URL:        info.URL,
		Config:     params.FromCharmOptionMap(info.Config),
		Meta:       meta,
		Actions:    convertCharmActions(info.Actions),
		Metrics:    convertCharmMetrics(info.Metrics),
		LXDProfile: convertCharmLXDProfile(info.LXDProfile),
	}
	return result, nil
}

// AddCharm adds the given charm URL (which must include revision) to
// the model, if it does not exist yet. Local charms are not
// supported, only charm store and charm hub URLs. See also AddLocalCharm()
// in the client-side API.
//
// If the AddCharm API call fails because of an authorization error
// when retrieving the charm from the charm store, an error
// satisfying params.IsCodeUnauthorized will be returned.
func (c *Client) AddCharm(curl *charm.URL, origin apicharm.Origin, force bool) (apicharm.Origin, error) {
	args := params.AddCharmWithOrigin{
		URL:    curl.String(),
		Origin: origin.ParamsCharmOrigin(),
		Force:  force,
	}
	var result params.CharmOriginResult
	if err := c.facade.FacadeCall("AddCharm", args, &result); err != nil {
		return apicharm.Origin{}, errors.Trace(err)
	}
	return apicharm.APICharmOrigin(result.Origin), nil
}

// AddCharmWithAuthorization is like AddCharm except it also provides
// the given charmstore macaroon for the juju server to use when
// obtaining the charm from the charm store or from charm hub. The
// macaroon is conventionally obtained from the /delegatable-macaroon
// endpoint in the charm store.
//
// If the AddCharmWithAuthorization API call fails because of an
// authorization error when retrieving the charm from the charm store,
// an error satisfying params.IsCodeUnauthorized will be returned.
// Force is used to overload any validation errors that could occur during
// a deploy
func (c *Client) AddCharmWithAuthorization(curl *charm.URL, origin apicharm.Origin, csMac *macaroon.Macaroon, force bool) (apicharm.Origin, error) {
	args := params.AddCharmWithAuth{
		URL:                curl.String(),
		Origin:             origin.ParamsCharmOrigin(),
		CharmStoreMacaroon: csMac,
		Force:              force,
	}
	var result params.CharmOriginResult
	if err := c.facade.FacadeCall("AddCharmWithAuthorization", args, &result); err != nil {
		return apicharm.Origin{}, errors.Trace(err)
	}
	return apicharm.APICharmOrigin(result.Origin), nil
>>>>>>> 0189bcb6
}<|MERGE_RESOLUTION|>--- conflicted
+++ resolved
@@ -5,19 +5,13 @@
 package charms
 
 import (
-<<<<<<< HEAD
-	"github.com/juju/errors"
-
-	"github.com/juju/juju/api/base"
-	commoncharms "github.com/juju/juju/api/common/charms"
-=======
 	"github.com/juju/charm/v8"
 	"github.com/juju/errors"
 	"gopkg.in/macaroon.v2"
 
 	"github.com/juju/juju/api/base"
 	apicharm "github.com/juju/juju/api/common/charm"
->>>>>>> 0189bcb6
+	commoncharms "github.com/juju/juju/api/common/charms"
 	"github.com/juju/juju/apiserver/params"
 )
 
@@ -43,8 +37,6 @@
 		return false, errors.Trace(err)
 	}
 	return metered.Metered, nil
-<<<<<<< HEAD
-=======
 }
 
 // CharmToResolve holds the charm url and it's channel to be resolved.
@@ -97,40 +89,6 @@
 	return resolvedCharms, nil
 }
 
-// CharmInfo holds information about a charm.
-type CharmInfo struct {
-	Revision   int
-	URL        string
-	Config     *charm.Config
-	Meta       *charm.Meta
-	Actions    *charm.Actions
-	Metrics    *charm.Metrics
-	LXDProfile *charm.LXDProfile
-}
-
-// CharmInfo returns information about the requested charm.
-func (c *Client) CharmInfo(charmURL string) (*CharmInfo, error) {
-	args := params.CharmURL{URL: charmURL}
-	var info params.Charm
-	if err := c.facade.FacadeCall("CharmInfo", args, &info); err != nil {
-		return nil, errors.Trace(err)
-	}
-	meta, err := convertCharmMeta(info.Meta)
-	if err != nil {
-		return nil, errors.Trace(err)
-	}
-	result := &CharmInfo{
-		Revision:   info.Revision,
-		URL:        info.URL,
-		Config:     params.FromCharmOptionMap(info.Config),
-		Meta:       meta,
-		Actions:    convertCharmActions(info.Actions),
-		Metrics:    convertCharmMetrics(info.Metrics),
-		LXDProfile: convertCharmLXDProfile(info.LXDProfile),
-	}
-	return result, nil
-}
-
 // AddCharm adds the given charm URL (which must include revision) to
 // the model, if it does not exist yet. Local charms are not
 // supported, only charm store and charm hub URLs. See also AddLocalCharm()
@@ -175,5 +133,4 @@
 		return apicharm.Origin{}, errors.Trace(err)
 	}
 	return apicharm.APICharmOrigin(result.Origin), nil
->>>>>>> 0189bcb6
 }