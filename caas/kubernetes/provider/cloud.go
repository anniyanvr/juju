--- conflicted
+++ resolved
@@ -272,16 +272,6 @@
 func (p kubernetesEnvironProvider) FinalizeCloud(ctx environs.FinalizeCloudContext, cld cloud.Cloud) (cloud.Cloud, error) {
 	// We special case Microk8s here as we need to query the cluster for the
 	// storage details with no input from the user
-<<<<<<< HEAD
-	if cld.Name != k8s.K8sCloudMicrok8s {
-		return cld, nil
-	}
-
-	if err := ensureMicroK8sSuitable(p.cmdRunner); err != nil {
-		return cld, errors.Trace(err)
-	}
-=======
->>>>>>> 8334bb50
 
 	// if storage is already defined there is no need to query the cluster
 	if opStorage, ok := cld.Config[k8sconstants.OperatorStorageKey]; ok && opStorage != "" {
@@ -289,7 +279,7 @@
 	}
 
 	var credentials cloud.Credential
-	if cld.Name != caas.K8sCloudMicrok8s {
+	if cld.Name != k8s.K8sCloudMicrok8s {
 		creds, err := p.RegisterCredentials(cld)
 		if err != nil {
 			return cld, err
@@ -344,7 +334,7 @@
 	}
 
 	if cld.HostCloudRegion == "" {
-		cld.HostCloudRegion = caas.K8sCloudOther
+		cld.HostCloudRegion = k8s.K8sCloudOther
 	}
 
 	return cld, nil
