--- conflicted
+++ resolved
@@ -13,12 +13,6 @@
 	// Domain is the primary TLD for juju when giving resource domains to
 	// Kubernetes
 	Domain = "juju.is"
-<<<<<<< HEAD
-
-	// OperatorPodIPEnvName is the environment name for operator pod IP.
-	OperatorPodIPEnvName = "JUJU_OPERATOR_POD_IP"
-=======
->>>>>>> c3bc00cd
 
 	// AgentHTTPProbePort is the default port used by the HTTP server responding
 	// to caas probes
@@ -39,88 +33,6 @@
 	// TemplateFileNameAgentConf is the template agent.conf file name.
 	TemplateFileNameAgentConf = "template-" + agent.AgentConfigFilename
 
-<<<<<<< HEAD
-	// LabelJujuAppCreatedBy is a Juju application label to apply to objects
-	// created by applications managed by Juju. Think istio, kubeflow etc
-	// See https://bugs.launchpad.net/juju/+bug/1892285
-	LabelJujuAppCreatedBy = "app.juju.is/created-by"
-
-	// AnnotationJujuStorageName is the Juju annotation that represents a
-	// storage objects associated Juju name.
-	AnnotationJujuStorageName = "storage.juju.is/name"
-
-	// AnnotationJujuVersion is the version annotation used on operator
-	// deployments.
-	AnnotationJujuVersion = "juju.is/version"
-
-	// LabelKubernetesAppName is the common meta key for kubernetes app names.
-	// See https://kubernetes.io/docs/concepts/overview/working-with-objects/common-labels/#labels
-	LabelKubernetesAppName = "app.kubernetes.io/name"
-
-	// LabelKubernetesAppManaged is the common meta key for kubernetes apps
-	// that are managed by a non k8s process (such as Juju).
-	// See https://kubernetes.io/docs/concepts/overview/working-with-objects/common-labels/#labels
-	LabelKubernetesAppManaged = "app.kubernetes.io/managed-by"
-
-	// LabelJujuModelName is the juju label applied for juju models.
-	LabelJujuModelName = "model.juju.is/name"
-
-	// LabelJujuOperatorName is the juju label applied to Juju operators to
-	// identify their name. Operator names are generally named after the thing
-	// the operator is controlling. i.e an operator name for a model test would be
-	// "test"
-	LabelJujuOperatorName = "operator.juju.is/name"
-
-	// LabelJujuOperatorTarget is the juju label applied to Juju operators to
-	// describe the modeling paradigm they target. For example model,
-	// application
-	LabelJujuOperatorTarget = "operator.juju.is/target"
-
-	// LabelJujuStorageName is the juju label applied to Juju storage objects to
-	// describe their name.
-	LabelJujuStorageName = "storage.juju.is/name"
-
-	// LegacyAnnotationPrefix is the legacy prefix of juju annotations.
-	LegacyAnnotationPrefix = "juju.io"
-
-	// LegacyAnnotationStorageName is the legacy annotation used by Juju for
-	// dictating storage name on k8s storage objects.
-	LegacyAnnotationStorageName = "juju-storage"
-
-	// LegacyAnnotationVersion is the legacy annotation used by Juju for
-	// dictating juju agent version on operators.
-	LegacyAnnotationVersion = "juju-version"
-
-	// LegacyLabelKubernetesAppName is the legacy label key used for juju app
-	// identification. This purely exists to maintain backwards functionality.
-	// See https://bugs.launchpad.net/juju/+bug/1888513
-	LegacyLabelKubernetesAppName = "juju-app"
-
-	// LegacyLabelModelName is the legacy label key used for juju models. This
-	// purely exists to maintain backwards functionality.
-	// See https://bugs.launchpad.net/juju/+bug/1888513
-	LegacyLabelModelName = "juju-model"
-
-	// LegacyLabelModelOperator is the legacy label key used for juju model
-	// operators. This purely exists to maintain backwards functionality.
-	// See https://bugs.launchpad.net/juju/+bug/1888513
-	LegacyLabelModelOperator = "juju-modeloperator"
-
-	// LegacyLabelKubernetesOperatorName is the legacy label key used for juju
-	// operators. This purely exists to maintain backwards functionality.
-	// See https://bugs.launchpad.net/juju/+bug/1888513
-	LegacyLabelKubernetesOperatorName = "juju-operator"
-
-	// LegacyLabelJujuStorageName is the legacy label key used for juju storage
-	// pvc. This purely exists to maintain backwards functionality.
-	// See https://bugs.launchpad.net/juju/+bug/1888513
-	LegacyLabelStorageName = "juju-storage"
-)
-
-var (
-	DefaultPropagationPolicy = metav1.DeletePropagationForeground
-)
-=======
 	// CAASProviderType is the provider type for k8s.
 	CAASProviderType = "kubernetes"
 )
@@ -129,5 +41,4 @@
 func DefaultPropagationPolicy() *metav1.DeletionPropagation {
 	v := metav1.DeletePropagationForeground
 	return &v
-}
->>>>>>> c3bc00cd
+}